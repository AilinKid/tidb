// Copyright 2016 PingCAP, Inc.
//
// Licensed under the Apache License, Version 2.0 (the "License");
// you may not use this file except in compliance with the License.
// You may obtain a copy of the License at
//
//     http://www.apache.org/licenses/LICENSE-2.0
//
// Unless required by applicable law or agreed to in writing, software
// distributed under the License is distributed on an "AS IS" BASIS,
// WITHOUT WARRANTIES OR CONDITIONS OF ANY KIND, either express or implied.
// See the License for the specific language governing permissions and
// limitations under the License.

package expression

import (
	"bytes"
	"context"
	"math"
	"strconv"
	"strings"
	"unicode"
	"unicode/utf8"

	"github.com/pingcap/errors"
	"github.com/pingcap/failpoint"
	"github.com/pingcap/tidb/parser/ast"
	"github.com/pingcap/tidb/parser/mysql"
	"github.com/pingcap/tidb/parser/opcode"
	"github.com/pingcap/tidb/parser/terror"
	"github.com/pingcap/tidb/sessionctx"
	"github.com/pingcap/tidb/types"
	driver "github.com/pingcap/tidb/types/parser_driver"
	"github.com/pingcap/tidb/util/chunk"
	"github.com/pingcap/tidb/util/collate"
	"github.com/pingcap/tidb/util/logutil"
	"github.com/pingcap/tidb/util/sqlexec"
	"go.uber.org/zap"
	"golang.org/x/tools/container/intsets"
)

// cowExprRef is a copy-on-write slice ref util using in `ColumnSubstitute`
// to reduce unnecessary allocation for Expression arguments array
type cowExprRef struct {
	ref []Expression
	new []Expression
}

// Set will allocate new array if changed flag true
func (c *cowExprRef) Set(i int, changed bool, val Expression) {
	if c.new != nil {
		c.new[i] = val
		return
	}
	if !changed {
		return
	}
	c.new = make([]Expression, len(c.ref))
	copy(c.new, c.ref[:i])
	c.new[i] = val
}

// Result return the final reference
func (c *cowExprRef) Result() []Expression {
	if c.new != nil {
		return c.new
	}
	return c.ref
}

// Filter the input expressions, append the results to result.
func Filter(result []Expression, input []Expression, filter func(Expression) bool) []Expression {
	for _, e := range input {
		if filter(e) {
			result = append(result, e)
		}
	}
	return result
}

// FilterOutInPlace do the filtering out in place.
// The remained are the ones who doesn't match the filter, storing in the original slice.
// The filteredOut are the ones match the filter, storing in a new slice.
func FilterOutInPlace(input []Expression, filter func(Expression) bool) (remained, filteredOut []Expression) {
	for i := len(input) - 1; i >= 0; i-- {
		if filter(input[i]) {
			filteredOut = append(filteredOut, input[i])
			input = append(input[:i], input[i+1:]...)
		}
	}
	return input, filteredOut
}

// ExtractDependentColumns extracts all dependent columns from a virtual column.
func ExtractDependentColumns(expr Expression) []*Column {
	// Pre-allocate a slice to reduce allocation, 8 doesn't have special meaning.
	result := make([]*Column, 0, 8)
	return extractDependentColumns(result, expr)
}

func extractDependentColumns(result []*Column, expr Expression) []*Column {
	switch v := expr.(type) {
	case *Column:
		result = append(result, v)
		if v.VirtualExpr != nil {
			result = extractDependentColumns(result, v.VirtualExpr)
		}
	case *ScalarFunction:
		for _, arg := range v.GetArgs() {
			result = extractDependentColumns(result, arg)
		}
	}
	return result
}

// ExtractColumns extracts all columns from an expression.
func ExtractColumns(expr Expression) []*Column {
	// Pre-allocate a slice to reduce allocation, 8 doesn't have special meaning.
	result := make([]*Column, 0, 8)
	return extractColumns(result, expr, nil)
}

// ExtractCorColumns extracts correlated column from given expression.
func ExtractCorColumns(expr Expression) (cols []*CorrelatedColumn) {
	switch v := expr.(type) {
	case *CorrelatedColumn:
		return []*CorrelatedColumn{v}
	case *ScalarFunction:
		for _, arg := range v.GetArgs() {
			cols = append(cols, ExtractCorColumns(arg)...)
		}
	}
	return
}

// ExtractColumnsFromExpressions is a more efficient version of ExtractColumns for batch operation.
// filter can be nil, or a function to filter the result column.
// It's often observed that the pattern of the caller like this:
//
// cols := ExtractColumns(...)
// for _, col := range cols {
//     if xxx(col) {...}
// }
//
// Provide an additional filter argument, this can be done in one step.
// To avoid allocation for cols that not need.
func ExtractColumnsFromExpressions(result []*Column, exprs []Expression, filter func(*Column) bool) []*Column {
	for _, expr := range exprs {
		result = extractColumns(result, expr, filter)
	}
	return result
}

func extractColumns(result []*Column, expr Expression, filter func(*Column) bool) []*Column {
	switch v := expr.(type) {
	case *Column:
		if filter == nil || filter(v) {
			result = append(result, v)
		}
	case *ScalarFunction:
		for _, arg := range v.GetArgs() {
			result = extractColumns(result, arg, filter)
		}
	}
	return result
}

<<<<<<< HEAD
// ExtractEquivalenceColumns detects the equivalence from CNF exprs.
func ExtractEquivalenceColumns(result [][]Expression, exprs []Expression) [][]Expression {
	// exprs are CNF expressions, EQ condition only make sense in the top level of every expr.
	for _, expr := range exprs {
		result = extractEquivalenceColumns(result, expr)
	}
	return result
}

func extractEquivalenceColumns(result [][]Expression, expr Expression) [][]Expression {
	switch v := expr.(type) {
	case *ScalarFunction:
		// a==b, a<=>b, the latter one is evaluated to true when a,b are both null.
		if v.FuncName.L == ast.EQ || v.FuncName.L == ast.NullEQ {
			args := v.GetArgs()
			if len(args) == 2 {
				col1, ok1 := args[0].(*Column)
				col2, ok2 := args[1].(*Column)
				if ok1 && ok2 {
					result = append(result, []Expression{col1, col2})
				}
				col, ok1 := args[0].(*Column)
				scl, ok2 := args[1].(*ScalarFunction)
				if ok1 && ok2 {
					result = append(result, []Expression{col, scl})
				}
				col, ok1 = args[1].(*Column)
				scl, ok2 = args[0].(*ScalarFunction)
				if ok1 && ok2 {
					result = append(result, []Expression{col, scl})
				}
			}
			return result
		}
		if v.FuncName.L == ast.In {
			args := v.GetArgs()
			// only `col in (only 1 element)`, can we build an equivalence here.
			if len(args[1:]) == 1 {
				col1, ok1 := args[0].(*Column)
				col2, ok2 := args[1].(*Column)
				if ok1 && ok2 {
					result = append(result, []Expression{col1, col2})
				}
				col, ok1 := args[0].(*Column)
				scl, ok2 := args[1].(*ScalarFunction)
				if ok1 && ok2 {
					result = append(result, []Expression{col, scl})
				}
				col, ok1 = args[1].(*Column)
				scl, ok2 = args[0].(*ScalarFunction)
				if ok1 && ok2 {
					result = append(result, []Expression{col, scl})
				}
			}
			return result
		}
		// For Non-EQ function, we don't have to traverse down.
		// eg: (a=b or c=d) doesn't make any definitely equivalence assertion.
=======
// extractColumnsAndCorColumns extracts columns and correlated columns from `expr` and append them to `result`.
func extractColumnsAndCorColumns(result []*Column, expr Expression) []*Column {
	switch v := expr.(type) {
	case *Column:
		result = append(result, v)
	case *CorrelatedColumn:
		result = append(result, &v.Column)
	case *ScalarFunction:
		for _, arg := range v.GetArgs() {
			result = extractColumnsAndCorColumns(result, arg)
		}
>>>>>>> db3e69eb
	}
	return result
}

<<<<<<< HEAD
// ExtractConstantEqColumnsOrScalar detects the constant equal relationship from CNF exprs.
func ExtractConstantEqColumnsOrScalar(ctx sessionctx.Context, result []Expression, exprs []Expression) []Expression {
	// exprs are CNF expressions, EQ condition only make sense in the top level of every expr.
	for _, expr := range exprs {
		result = extractConstantEqColumnsOrScalar(ctx, result, expr)
	}
	return result
}

func extractConstantEqColumnsOrScalar(ctx sessionctx.Context, result []Expression, expr Expression) []Expression {
	switch v := expr.(type) {
	case *ScalarFunction:
		if v.FuncName.L == ast.EQ || v.FuncName.L == ast.NullEQ {
			args := v.GetArgs()
			if len(args) == 2 {
				col, ok1 := args[0].(*Column)
				_, ok2 := args[1].(*Constant)
				if ok1 && ok2 {
					result = append(result, col)
				}
				col, ok1 = args[1].(*Column)
				_, ok2 = args[0].(*Constant)
				if ok1 && ok2 {
					result = append(result, col)
				}
				// take the correlated column as constant here.
				col, ok1 = args[0].(*Column)
				_, ok2 = args[1].(*CorrelatedColumn)
				if ok1 && ok2 {
					result = append(result, col)
				}
				col, ok1 = args[1].(*Column)
				_, ok2 = args[0].(*CorrelatedColumn)
				if ok1 && ok2 {
					result = append(result, col)
				}
				scl, ok1 := args[0].(*ScalarFunction)
				_, ok2 = args[1].(*Constant)
				if ok1 && ok2 {
					result = append(result, scl)
				}
				scl, ok1 = args[1].(*ScalarFunction)
				_, ok2 = args[0].(*Constant)
				if ok1 && ok2 {
					result = append(result, scl)
				}
				// take the correlated column as constant here.
				scl, ok1 = args[0].(*ScalarFunction)
				_, ok2 = args[1].(*CorrelatedColumn)
				if ok1 && ok2 {
					result = append(result, scl)
				}
				scl, ok1 = args[1].(*ScalarFunction)
				_, ok2 = args[0].(*CorrelatedColumn)
				if ok1 && ok2 {
					result = append(result, scl)
				}
			}
			return result
		}
		if v.FuncName.L == ast.In {
			args := v.GetArgs()
			allArgsIsConst := true
			// only `col in (all same const)`, can col be the constant column.
			// eg: a in (1, "1") does, while a in (1, '2') doesn't.
			guard := args[1]
			for i, v := range args[1:] {
				if _, ok := v.(*Constant); !ok {
					allArgsIsConst = false
					break
				}
				if i == 0 {
					continue
				}
				if !guard.Equal(ctx, v) {
					allArgsIsConst = false
					break
				}
			}
			if allArgsIsConst {
				if col, ok := args[0].(*Column); ok {
					result = append(result, col)
				} else if scl, ok := args[0].(*ScalarFunction); ok {
					result = append(result, scl)
				}
			}
			return result
		}
		// For Non-EQ function, we don't have to traverse down.
=======
// ExtractColumnsAndCorColumnsFromExpressions extracts columns and correlated columns from expressions and append them to `result`.
func ExtractColumnsAndCorColumnsFromExpressions(result []*Column, list []Expression) []*Column {
	for _, expr := range list {
		result = extractColumnsAndCorColumns(result, expr)
>>>>>>> db3e69eb
	}
	return result
}

// ExtractColumnSet extracts the different values of `UniqueId` for columns in expressions.
func ExtractColumnSet(exprs []Expression) *intsets.Sparse {
	set := &intsets.Sparse{}
	for _, expr := range exprs {
		extractColumnSet(expr, set)
	}
	return set
}

func extractColumnSet(expr Expression, set *intsets.Sparse) {
	switch v := expr.(type) {
	case *Column:
		set.Insert(int(v.UniqueID))
	case *ScalarFunction:
		for _, arg := range v.GetArgs() {
			extractColumnSet(arg, set)
		}
	}
}

func setExprColumnInOperand(expr Expression) Expression {
	switch v := expr.(type) {
	case *Column:
		col := v.Clone().(*Column)
		col.InOperand = true
		return col
	case *ScalarFunction:
		args := v.GetArgs()
		for i, arg := range args {
			args[i] = setExprColumnInOperand(arg)
		}
	}
	return expr
}

// ColumnSubstitute substitutes the columns in filter to expressions in select fields.
// e.g. select * from (select b as a from t) k where a < 10 => select * from (select b as a from t where b < 10) k.
func ColumnSubstitute(expr Expression, schema *Schema, newExprs []Expression) Expression {
	_, resExpr := ColumnSubstituteImpl(expr, schema, newExprs)
	return resExpr
}

// ColumnSubstituteImpl tries to substitute column expr using newExprs,
// the newFunctionInternal is only called if its child is substituted
func ColumnSubstituteImpl(expr Expression, schema *Schema, newExprs []Expression) (bool, Expression) {
	switch v := expr.(type) {
	case *Column:
		id := schema.ColumnIndex(v)
		if id == -1 {
			return false, v
		}
		newExpr := newExprs[id]
		if v.InOperand {
			newExpr = setExprColumnInOperand(newExpr)
		}
		newExpr.SetCoercibility(v.Coercibility())
		return true, newExpr
	case *ScalarFunction:
		substituted := false
		if v.FuncName.L == ast.Cast {
			newFunc := v.Clone().(*ScalarFunction)
			substituted, newFunc.GetArgs()[0] = ColumnSubstituteImpl(newFunc.GetArgs()[0], schema, newExprs)
			if substituted {
				// Workaround for issue https://github.com/pingcap/tidb/issues/28804
				e := NewFunctionInternal(v.GetCtx(), v.FuncName.L, v.RetType, newFunc.GetArgs()...)
				e.SetCoercibility(v.Coercibility())
				return true, e
			}
			return false, newFunc
		}
		// cowExprRef is a copy-on-write util, args array allocation happens only
		// when expr in args is changed
		refExprArr := cowExprRef{v.GetArgs(), nil}
		_, coll := DeriveCollationFromExprs(v.GetCtx(), v.GetArgs()...)
		for idx, arg := range v.GetArgs() {
			changed, newFuncExpr := ColumnSubstituteImpl(arg, schema, newExprs)
			if collate.NewCollationEnabled() {
				// Make sure the collation used by the ScalarFunction isn't changed and its result collation is not weaker than the collation used by the ScalarFunction.
				if changed {
					changed = false
					tmpArgs := make([]Expression, 0, len(v.GetArgs()))
					_ = append(append(append(tmpArgs, refExprArr.Result()[0:idx]...), refExprArr.Result()[idx+1:]...), newFuncExpr)
					_, newColl := DeriveCollationFromExprs(v.GetCtx(), append(v.GetArgs(), newFuncExpr)...)
					if coll == newColl {
						changed = checkCollationStrictness(coll, newFuncExpr.GetType().Collate)
					}
				}
			}
			refExprArr.Set(idx, changed, newFuncExpr)
			if changed {
				substituted = true
			}
		}
		if substituted {
			return true, NewFunctionInternal(v.GetCtx(), v.FuncName.L, v.RetType, refExprArr.Result()...)
		}
	}
	return false, expr
}

// checkCollationStrictness check collation strictness-ship between `coll` and `newFuncColl`
// return true iff `newFuncColl` is not weaker than `coll`
func checkCollationStrictness(coll, newFuncColl string) bool {
	collGroupID, ok1 := CollationStrictnessGroup[coll]
	newFuncCollGroupID, ok2 := CollationStrictnessGroup[newFuncColl]

	if ok1 && ok2 {
		if collGroupID == newFuncCollGroupID {
			return true
		}

		for _, id := range CollationStrictness[collGroupID] {
			if newFuncCollGroupID == id {
				return true
			}
		}
	}

	return false
}

// getValidPrefix gets a prefix of string which can parsed to a number with base. the minimum base is 2 and the maximum is 36.
func getValidPrefix(s string, base int64) string {
	var (
		validLen int
		upper    rune
	)
	switch {
	case base >= 2 && base <= 9:
		upper = rune('0' + base)
	case base <= 36:
		upper = rune('A' + base - 10)
	default:
		return ""
	}
Loop:
	for i := 0; i < len(s); i++ {
		c := rune(s[i])
		switch {
		case unicode.IsDigit(c) || unicode.IsLower(c) || unicode.IsUpper(c):
			c = unicode.ToUpper(c)
			if c < upper {
				validLen = i + 1
			} else {
				break Loop
			}
		case c == '+' || c == '-':
			if i != 0 {
				break Loop
			}
		default:
			break Loop
		}
	}
	if validLen > 1 && s[0] == '+' {
		return s[1:validLen]
	}
	return s[:validLen]
}

// SubstituteCorCol2Constant will substitute correlated column to constant value which it contains.
// If the args of one scalar function are all constant, we will substitute it to constant.
func SubstituteCorCol2Constant(expr Expression) (Expression, error) {
	switch x := expr.(type) {
	case *ScalarFunction:
		allConstant := true
		newArgs := make([]Expression, 0, len(x.GetArgs()))
		for _, arg := range x.GetArgs() {
			newArg, err := SubstituteCorCol2Constant(arg)
			if err != nil {
				return nil, err
			}
			_, ok := newArg.(*Constant)
			newArgs = append(newArgs, newArg)
			allConstant = allConstant && ok
		}
		if allConstant {
			val, err := x.Eval(chunk.Row{})
			if err != nil {
				return nil, err
			}
			return &Constant{Value: val, RetType: x.GetType()}, nil
		}
		var newSf Expression
		if x.FuncName.L == ast.Cast {
			newSf = BuildCastFunction(x.GetCtx(), newArgs[0], x.RetType)
		} else {
			newSf = NewFunctionInternal(x.GetCtx(), x.FuncName.L, x.GetType(), newArgs...)
		}
		return newSf, nil
	case *CorrelatedColumn:
		return &Constant{Value: *x.Data, RetType: x.GetType()}, nil
	case *Constant:
		if x.DeferredExpr != nil {
			newExpr := FoldConstant(x)
			return &Constant{Value: newExpr.(*Constant).Value, RetType: x.GetType()}, nil
		}
	}
	return expr, nil
}

func locateStringWithCollation(str, substr, coll string) int64 {
	collator := collate.GetCollator(coll)
	strKey := collator.Key(str)
	subStrKey := collator.Key(substr)

	index := bytes.Index(strKey, subStrKey)
	if index == -1 || index == 0 {
		return int64(index + 1)
	}

	// todo: we can use binary search to make it faster.
	count := int64(0)
	for {
		r, size := utf8.DecodeRuneInString(str)
		count += 1
		index -= len(collator.Key(string(r)))
		if index == 0 {
			return count + 1
		}
		str = str[size:]
	}
}

// timeZone2Duration converts timezone whose format should satisfy the regular condition
// `(^(+|-)(0?[0-9]|1[0-2]):[0-5]?\d$)|(^+13:00$)` to int for use by time.FixedZone().
func timeZone2int(tz string) int {
	sign := 1
	if strings.HasPrefix(tz, "-") {
		sign = -1
	}

	i := strings.Index(tz, ":")
	h, err := strconv.Atoi(tz[1:i])
	terror.Log(err)
	m, err := strconv.Atoi(tz[i+1:])
	terror.Log(err)
	return sign * ((h * 3600) + (m * 60))
}

var logicalOps = map[string]struct{}{
	ast.LT:                 {},
	ast.GE:                 {},
	ast.GT:                 {},
	ast.LE:                 {},
	ast.EQ:                 {},
	ast.NE:                 {},
	ast.UnaryNot:           {},
	ast.LogicAnd:           {},
	ast.LogicOr:            {},
	ast.LogicXor:           {},
	ast.In:                 {},
	ast.IsNull:             {},
	ast.IsTruthWithoutNull: {},
	ast.IsFalsity:          {},
	ast.Like:               {},
}

var oppositeOp = map[string]string{
	ast.LT:       ast.GE,
	ast.GE:       ast.LT,
	ast.GT:       ast.LE,
	ast.LE:       ast.GT,
	ast.EQ:       ast.NE,
	ast.NE:       ast.EQ,
	ast.LogicOr:  ast.LogicAnd,
	ast.LogicAnd: ast.LogicOr,
}

// a op b is equal to b symmetricOp a
var symmetricOp = map[opcode.Op]opcode.Op{
	opcode.LT:     opcode.GT,
	opcode.GE:     opcode.LE,
	opcode.GT:     opcode.LT,
	opcode.LE:     opcode.GE,
	opcode.EQ:     opcode.EQ,
	opcode.NE:     opcode.NE,
	opcode.NullEQ: opcode.NullEQ,
}

func pushNotAcrossArgs(ctx sessionctx.Context, exprs []Expression, not bool) ([]Expression, bool) {
	newExprs := make([]Expression, 0, len(exprs))
	flag := false
	for _, expr := range exprs {
		newExpr, changed := pushNotAcrossExpr(ctx, expr, not)
		flag = changed || flag
		newExprs = append(newExprs, newExpr)
	}
	return newExprs, flag
}

// pushNotAcrossExpr try to eliminate the NOT expr in expression tree.
// Input `not` indicates whether there's a `NOT` be pushed down.
// Output `changed` indicates whether the output expression differs from the
// input `expr` because of the pushed-down-not.
func pushNotAcrossExpr(ctx sessionctx.Context, expr Expression, not bool) (_ Expression, changed bool) {
	if f, ok := expr.(*ScalarFunction); ok {
		switch f.FuncName.L {
		case ast.UnaryNot:
			child, err := wrapWithIsTrue(ctx, true, f.GetArgs()[0], true)
			if err != nil {
				return expr, false
			}
			var childExpr Expression
			childExpr, changed = pushNotAcrossExpr(f.GetCtx(), child, !not)
			if !changed && !not {
				return expr, false
			}
			return childExpr, true
		case ast.LT, ast.GE, ast.GT, ast.LE, ast.EQ, ast.NE:
			if not {
				return NewFunctionInternal(f.GetCtx(), oppositeOp[f.FuncName.L], f.GetType(), f.GetArgs()...), true
			}
			newArgs, changed := pushNotAcrossArgs(f.GetCtx(), f.GetArgs(), false)
			if !changed {
				return f, false
			}
			return NewFunctionInternal(f.GetCtx(), f.FuncName.L, f.GetType(), newArgs...), true
		case ast.LogicAnd, ast.LogicOr:
			var (
				newArgs []Expression
				changed bool
			)
			funcName := f.FuncName.L
			if not {
				newArgs, _ = pushNotAcrossArgs(f.GetCtx(), f.GetArgs(), true)
				funcName = oppositeOp[f.FuncName.L]
				changed = true
			} else {
				newArgs, changed = pushNotAcrossArgs(f.GetCtx(), f.GetArgs(), false)
			}
			if !changed {
				return f, false
			}
			return NewFunctionInternal(f.GetCtx(), funcName, f.GetType(), newArgs...), true
		}
	}
	if not {
		expr = NewFunctionInternal(ctx, ast.UnaryNot, types.NewFieldType(mysql.TypeTiny), expr)
	}
	return expr, not
}

// PushDownNot pushes the `not` function down to the expression's arguments.
func PushDownNot(ctx sessionctx.Context, expr Expression) Expression {
	newExpr, _ := pushNotAcrossExpr(ctx, expr, false)
	return newExpr
}

// ContainOuterNot checks if there is an outer `not`.
func ContainOuterNot(expr Expression) bool {
	return containOuterNot(expr, false)
}

// containOuterNot checks if there is an outer `not`.
// Input `not` means whether there is `not` outside `expr`
//
// eg.
//    not(0+(t.a == 1 and t.b == 2)) returns true
//    not(t.a) and not(t.b) returns false
func containOuterNot(expr Expression, not bool) bool {
	if f, ok := expr.(*ScalarFunction); ok {
		switch f.FuncName.L {
		case ast.UnaryNot:
			return containOuterNot(f.GetArgs()[0], true)
		case ast.IsTruthWithNull, ast.IsNull:
			return containOuterNot(f.GetArgs()[0], not)
		default:
			if not {
				return true
			}
			hasNot := false
			for _, expr := range f.GetArgs() {
				hasNot = hasNot || containOuterNot(expr, not)
				if hasNot {
					return hasNot
				}
			}
			return hasNot
		}
	}
	return false
}

// Contains tests if `exprs` contains `e`.
func Contains(exprs []Expression, e Expression) bool {
	for _, expr := range exprs {
		if e == expr {
			return true
		}
	}
	return false
}

// ExtractFiltersFromDNFs checks whether the cond is DNF. If so, it will get the extracted part and the remained part.
// The original DNF will be replaced by the remained part or just be deleted if remained part is nil.
// And the extracted part will be appended to the end of the orignal slice.
func ExtractFiltersFromDNFs(ctx sessionctx.Context, conditions []Expression) []Expression {
	var allExtracted []Expression
	for i := len(conditions) - 1; i >= 0; i-- {
		if sf, ok := conditions[i].(*ScalarFunction); ok && sf.FuncName.L == ast.LogicOr {
			extracted, remained := extractFiltersFromDNF(ctx, sf)
			allExtracted = append(allExtracted, extracted...)
			if remained == nil {
				conditions = append(conditions[:i], conditions[i+1:]...)
			} else {
				conditions[i] = remained
			}
		}
	}
	return append(conditions, allExtracted...)
}

// extractFiltersFromDNF extracts the same condition that occurs in every DNF item and remove them from dnf leaves.
func extractFiltersFromDNF(ctx sessionctx.Context, dnfFunc *ScalarFunction) ([]Expression, Expression) {
	dnfItems := FlattenDNFConditions(dnfFunc)
	sc := ctx.GetSessionVars().StmtCtx
	codeMap := make(map[string]int)
	hashcode2Expr := make(map[string]Expression)
	for i, dnfItem := range dnfItems {
		innerMap := make(map[string]struct{})
		cnfItems := SplitCNFItems(dnfItem)
		for _, cnfItem := range cnfItems {
			code := cnfItem.HashCode(sc)
			if i == 0 {
				codeMap[string(code)] = 1
				hashcode2Expr[string(code)] = cnfItem
			} else if _, ok := codeMap[string(code)]; ok {
				// We need this check because there may be the case like `select * from t, t1 where (t.a=t1.a and t.a=t1.a) or (something).
				// We should make sure that the two `t.a=t1.a` contributes only once.
				// TODO: do this out of this function.
				if _, ok = innerMap[string(code)]; !ok {
					codeMap[string(code)]++
					innerMap[string(code)] = struct{}{}
				}
			}
		}
	}
	// We should make sure that this item occurs in every DNF item.
	for hashcode, cnt := range codeMap {
		if cnt < len(dnfItems) {
			delete(hashcode2Expr, hashcode)
		}
	}
	if len(hashcode2Expr) == 0 {
		return nil, dnfFunc
	}
	newDNFItems := make([]Expression, 0, len(dnfItems))
	onlyNeedExtracted := false
	for _, dnfItem := range dnfItems {
		cnfItems := SplitCNFItems(dnfItem)
		newCNFItems := make([]Expression, 0, len(cnfItems))
		for _, cnfItem := range cnfItems {
			code := cnfItem.HashCode(sc)
			_, ok := hashcode2Expr[string(code)]
			if !ok {
				newCNFItems = append(newCNFItems, cnfItem)
			}
		}
		// If the extracted part is just one leaf of the DNF expression. Then the value of the total DNF expression is
		// always the same with the value of the extracted part.
		if len(newCNFItems) == 0 {
			onlyNeedExtracted = true
			break
		}
		newDNFItems = append(newDNFItems, ComposeCNFCondition(ctx, newCNFItems...))
	}
	extractedExpr := make([]Expression, 0, len(hashcode2Expr))
	for _, expr := range hashcode2Expr {
		extractedExpr = append(extractedExpr, expr)
	}
	if onlyNeedExtracted {
		return extractedExpr, nil
	}
	return extractedExpr, ComposeDNFCondition(ctx, newDNFItems...)
}

// DeriveRelaxedFiltersFromDNF given a DNF expression, derive a relaxed DNF expression which only contains columns
// in specified schema; the derived expression is a superset of original expression, i.e, any tuple satisfying
// the original expression must satisfy the derived expression. Return nil when the derived expression is universal set.
// A running example is: for schema of t1, `(t1.a=1 and t2.a=1) or (t1.a=2 and t2.a=2)` would be derived as
// `t1.a=1 or t1.a=2`, while `t1.a=1 or t2.a=1` would get nil.
func DeriveRelaxedFiltersFromDNF(expr Expression, schema *Schema) Expression {
	sf, ok := expr.(*ScalarFunction)
	if !ok || sf.FuncName.L != ast.LogicOr {
		return nil
	}
	ctx := sf.GetCtx()
	dnfItems := FlattenDNFConditions(sf)
	newDNFItems := make([]Expression, 0, len(dnfItems))
	for _, dnfItem := range dnfItems {
		cnfItems := SplitCNFItems(dnfItem)
		newCNFItems := make([]Expression, 0, len(cnfItems))
		for _, cnfItem := range cnfItems {
			if itemSF, ok := cnfItem.(*ScalarFunction); ok && itemSF.FuncName.L == ast.LogicOr {
				relaxedCNFItem := DeriveRelaxedFiltersFromDNF(cnfItem, schema)
				if relaxedCNFItem != nil {
					newCNFItems = append(newCNFItems, relaxedCNFItem)
				}
				// If relaxed expression for embedded DNF is universal set, just drop this CNF item
				continue
			}
			// This cnfItem must be simple expression now
			// If it cannot be fully covered by schema, just drop this CNF item
			if ExprFromSchema(cnfItem, schema) {
				newCNFItems = append(newCNFItems, cnfItem)
			}
		}
		// If this DNF item involves no column of specified schema, the relaxed expression must be universal set
		if len(newCNFItems) == 0 {
			return nil
		}
		newDNFItems = append(newDNFItems, ComposeCNFCondition(ctx, newCNFItems...))
	}
	return ComposeDNFCondition(ctx, newDNFItems...)
}

// GetRowLen gets the length if the func is row, returns 1 if not row.
func GetRowLen(e Expression) int {
	if f, ok := e.(*ScalarFunction); ok && f.FuncName.L == ast.RowFunc {
		return len(f.GetArgs())
	}
	return 1
}

// CheckArgsNotMultiColumnRow checks the args are not multi-column row.
func CheckArgsNotMultiColumnRow(args ...Expression) error {
	for _, arg := range args {
		if GetRowLen(arg) != 1 {
			return ErrOperandColumns.GenWithStackByArgs(1)
		}
	}
	return nil
}

// GetFuncArg gets the argument of the function at idx.
func GetFuncArg(e Expression, idx int) Expression {
	if f, ok := e.(*ScalarFunction); ok {
		return f.GetArgs()[idx]
	}
	return nil
}

// PopRowFirstArg pops the first element and returns the rest of row.
// e.g. After this function (1, 2, 3) becomes (2, 3).
func PopRowFirstArg(ctx sessionctx.Context, e Expression) (ret Expression, err error) {
	if f, ok := e.(*ScalarFunction); ok && f.FuncName.L == ast.RowFunc {
		args := f.GetArgs()
		if len(args) == 2 {
			return args[1], nil
		}
		ret, err = NewFunction(ctx, ast.RowFunc, f.GetType(), args[1:]...)
		return ret, err
	}
	return
}

// DatumToConstant generates a Constant expression from a Datum.
func DatumToConstant(d types.Datum, tp byte, flag uint) *Constant {
	t := types.NewFieldType(tp)
	t.Flag |= flag
	return &Constant{Value: d, RetType: t}
}

// ParamMarkerExpression generate a getparam function expression.
func ParamMarkerExpression(ctx sessionctx.Context, v *driver.ParamMarkerExpr) (Expression, error) {
	useCache := ctx.GetSessionVars().StmtCtx.UseCache
	isPointExec := ctx.GetSessionVars().StmtCtx.PointExec
	tp := types.NewFieldType(mysql.TypeUnspecified)
	types.DefaultParamTypeForValue(v.GetValue(), tp)
	value := &Constant{Value: v.Datum, RetType: tp}
	if useCache || isPointExec {
		value.ParamMarker = &ParamMarker{
			order: v.Order,
			ctx:   ctx,
		}
	}
	return value, nil
}

// DisableParseJSONFlag4Expr disables ParseToJSONFlag for `expr` except Column.
// We should not *PARSE* a string as JSON under some scenarios. ParseToJSONFlag
// is 0 for JSON column yet(as well as JSON correlated column), so we can skip
// it. Moreover, Column.RetType refers to the infoschema, if we modify it, data
// race may happen if another goroutine read from the infoschema at the same
// time.
func DisableParseJSONFlag4Expr(expr Expression) {
	if _, isColumn := expr.(*Column); isColumn {
		return
	}
	if _, isCorCol := expr.(*CorrelatedColumn); isCorCol {
		return
	}
	expr.GetType().Flag &= ^mysql.ParseToJSONFlag
}

// ConstructPositionExpr constructs PositionExpr with the given ParamMarkerExpr.
func ConstructPositionExpr(p *driver.ParamMarkerExpr) *ast.PositionExpr {
	return &ast.PositionExpr{P: p}
}

// PosFromPositionExpr generates a position value from PositionExpr.
func PosFromPositionExpr(ctx sessionctx.Context, v *ast.PositionExpr) (int, bool, error) {
	if v.P == nil {
		return v.N, false, nil
	}
	value, err := ParamMarkerExpression(ctx, v.P.(*driver.ParamMarkerExpr))
	if err != nil {
		return 0, true, err
	}
	pos, isNull, err := GetIntFromConstant(ctx, value)
	if err != nil || isNull {
		return 0, true, err
	}
	return pos, false, nil
}

// GetStringFromConstant gets a string value from the Constant expression.
func GetStringFromConstant(ctx sessionctx.Context, value Expression) (string, bool, error) {
	con, ok := value.(*Constant)
	if !ok {
		err := errors.Errorf("Not a Constant expression %+v", value)
		return "", true, err
	}
	str, isNull, err := con.EvalString(ctx, chunk.Row{})
	if err != nil || isNull {
		return "", true, err
	}
	return str, false, nil
}

// GetIntFromConstant gets an interger value from the Constant expression.
func GetIntFromConstant(ctx sessionctx.Context, value Expression) (int, bool, error) {
	str, isNull, err := GetStringFromConstant(ctx, value)
	if err != nil || isNull {
		return 0, true, err
	}
	intNum, err := strconv.Atoi(str)
	if err != nil {
		return 0, true, nil
	}
	return intNum, false, nil
}

// BuildNotNullExpr wraps up `not(isnull())` for given expression.
func BuildNotNullExpr(ctx sessionctx.Context, expr Expression) Expression {
	isNull := NewFunctionInternal(ctx, ast.IsNull, types.NewFieldType(mysql.TypeTiny), expr)
	notNull := NewFunctionInternal(ctx, ast.UnaryNot, types.NewFieldType(mysql.TypeTiny), isNull)
	return notNull
}

// IsRuntimeConstExpr checks if a expr can be treated as a constant in **executor**.
func IsRuntimeConstExpr(expr Expression) bool {
	switch x := expr.(type) {
	case *ScalarFunction:
		if _, ok := unFoldableFunctions[x.FuncName.L]; ok {
			return false
		}
		for _, arg := range x.GetArgs() {
			if !IsRuntimeConstExpr(arg) {
				return false
			}
		}
		return true
	case *Column:
		return false
	case *Constant, *CorrelatedColumn:
		return true
	}
	return false
}

// IsMutableEffectsExpr checks if expr contains function which is mutable or has side effects.
func IsMutableEffectsExpr(expr Expression) bool {
	switch x := expr.(type) {
	case *ScalarFunction:
		if _, ok := mutableEffectsFunctions[x.FuncName.L]; ok {
			return true
		}
		for _, arg := range x.GetArgs() {
			if IsMutableEffectsExpr(arg) {
				return true
			}
		}
	case *Column:
	case *Constant:
		if x.DeferredExpr != nil {
			return IsMutableEffectsExpr(x.DeferredExpr)
		}
	}
	return false
}

// RemoveDupExprs removes identical exprs. Not that if expr contains functions which
// are mutable or have side effects, we cannot remove it even if it has duplicates;
// if the plan is going to be cached, we cannot remove expressions containing `?` neither.
func RemoveDupExprs(ctx sessionctx.Context, exprs []Expression) []Expression {
	res := make([]Expression, 0, len(exprs))
	exists := make(map[string]struct{}, len(exprs))
	sc := ctx.GetSessionVars().StmtCtx
	for _, expr := range exprs {
		key := string(expr.HashCode(sc))
		if _, ok := exists[key]; !ok || IsMutableEffectsExpr(expr) {
			res = append(res, expr)
			exists[key] = struct{}{}
		}
	}
	return res
}

// GetUint64FromConstant gets a uint64 from constant expression.
func GetUint64FromConstant(expr Expression) (uint64, bool, bool) {
	con, ok := expr.(*Constant)
	if !ok {
		logutil.BgLogger().Warn("not a constant expression", zap.String("expression", expr.ExplainInfo()))
		return 0, false, false
	}
	dt := con.Value
	if con.ParamMarker != nil {
		dt = con.ParamMarker.GetUserVar()
	} else if con.DeferredExpr != nil {
		var err error
		dt, err = con.DeferredExpr.Eval(chunk.Row{})
		if err != nil {
			logutil.BgLogger().Warn("eval deferred expr failed", zap.Error(err))
			return 0, false, false
		}
	}
	switch dt.Kind() {
	case types.KindNull:
		return 0, true, true
	case types.KindInt64:
		val := dt.GetInt64()
		if val < 0 {
			return 0, false, false
		}
		return uint64(val), false, true
	case types.KindUint64:
		return dt.GetUint64(), false, true
	}
	return 0, false, false
}

// ContainVirtualColumn checks if the expressions contain a virtual column
func ContainVirtualColumn(exprs []Expression) bool {
	for _, expr := range exprs {
		switch v := expr.(type) {
		case *Column:
			if v.VirtualExpr != nil {
				return true
			}
		case *ScalarFunction:
			if ContainVirtualColumn(v.GetArgs()) {
				return true
			}
		}
	}
	return false
}

// ContainCorrelatedColumn checks if the expressions contain a correlated column
func ContainCorrelatedColumn(exprs []Expression) bool {
	for _, expr := range exprs {
		switch v := expr.(type) {
		case *CorrelatedColumn:
			return true
		case *ScalarFunction:
			if ContainCorrelatedColumn(v.GetArgs()) {
				return true
			}
		}
	}
	return false
}

// MaybeOverOptimized4PlanCache used to check whether an optimization can work
// for the statement when we enable the plan cache.
// In some situations, some optimizations maybe over-optimize and cache an
// overOptimized plan. The cached plan may not get the correct result when we
// reuse the plan for other statements.
// For example, `pk>=$a and pk<=$b` can be optimized to a PointGet when
// `$a==$b`, but it will cause wrong results when `$a!=$b`.
// So we need to do the check here. The check includes the following aspects:
// 1. Whether the plan cache switch is enable.
// 2. Whether the statement can be cached.
// 3. Whether the expressions contain a lazy constant.
// TODO: Do more careful check here.
func MaybeOverOptimized4PlanCache(ctx sessionctx.Context, exprs []Expression) bool {
	// If we do not enable plan cache, all the optimization can work correctly.
	if !ctx.GetSessionVars().StmtCtx.UseCache || ctx.GetSessionVars().StmtCtx.SkipPlanCache {
		return false
	}
	return containMutableConst(ctx, exprs)
}

// containMutableConst checks if the expressions contain a lazy constant.
func containMutableConst(ctx sessionctx.Context, exprs []Expression) bool {
	for _, expr := range exprs {
		switch v := expr.(type) {
		case *Constant:
			if v.ParamMarker != nil || v.DeferredExpr != nil {
				return true
			}
		case *ScalarFunction:
			if containMutableConst(ctx, v.GetArgs()) {
				return true
			}
		}
	}
	return false
}

// RemoveMutableConst used to remove the `ParamMarker` and `DeferredExpr` in the `Constant` expr.
func RemoveMutableConst(ctx sessionctx.Context, exprs []Expression) {
	for _, expr := range exprs {
		switch v := expr.(type) {
		case *Constant:
			v.ParamMarker = nil
			v.DeferredExpr = nil
		case *ScalarFunction:
			RemoveMutableConst(ctx, v.GetArgs())
		}
	}
}

const (
	_   = iota
	kib = 1 << (10 * iota)
	mib = 1 << (10 * iota)
	gib = 1 << (10 * iota)
	tib = 1 << (10 * iota)
	pib = 1 << (10 * iota)
	eib = 1 << (10 * iota)
)

const (
	nano    = 1
	micro   = 1000 * nano
	milli   = 1000 * micro
	sec     = 1000 * milli
	min     = 60 * sec
	hour    = 60 * min
	dayTime = 24 * hour
)

// GetFormatBytes convert byte count to value with units.
func GetFormatBytes(bytes float64) string {
	var divisor float64
	var unit string

	bytesAbs := math.Abs(bytes)
	if bytesAbs >= eib {
		divisor = eib
		unit = "EiB"
	} else if bytesAbs >= pib {
		divisor = pib
		unit = "PiB"
	} else if bytesAbs >= tib {
		divisor = tib
		unit = "TiB"
	} else if bytesAbs >= gib {
		divisor = gib
		unit = "GiB"
	} else if bytesAbs >= mib {
		divisor = mib
		unit = "MiB"
	} else if bytesAbs >= kib {
		divisor = kib
		unit = "KiB"
	} else {
		divisor = 1
		unit = "bytes"
	}

	if divisor == 1 {
		return strconv.FormatFloat(bytes, 'f', 0, 64) + " " + unit
	}
	value := bytes / divisor
	if math.Abs(value) >= 100000.0 {
		return strconv.FormatFloat(value, 'e', 2, 64) + " " + unit
	}
	return strconv.FormatFloat(value, 'f', 2, 64) + " " + unit
}

// GetFormatNanoTime convert time in nanoseconds to value with units.
func GetFormatNanoTime(time float64) string {
	var divisor float64
	var unit string

	timeAbs := math.Abs(time)
	if timeAbs >= dayTime {
		divisor = dayTime
		unit = "d"
	} else if timeAbs >= hour {
		divisor = hour
		unit = "h"
	} else if timeAbs >= min {
		divisor = min
		unit = "min"
	} else if timeAbs >= sec {
		divisor = sec
		unit = "s"
	} else if timeAbs >= milli {
		divisor = milli
		unit = "ms"
	} else if timeAbs >= micro {
		divisor = micro
		unit = "us"
	} else {
		divisor = 1
		unit = "ns"
	}

	if divisor == 1 {
		return strconv.FormatFloat(time, 'f', 0, 64) + " " + unit
	}
	value := time / divisor
	if math.Abs(value) >= 100000.0 {
		return strconv.FormatFloat(value, 'e', 2, 64) + " " + unit
	}
	return strconv.FormatFloat(value, 'f', 2, 64) + " " + unit
}

// SQLDigestTextRetriever is used to find the normalized SQL statement text by SQL digests in statements_summary table.
// It's exported for test purposes. It's used by the `tidb_decode_sql_digests` builtin function, but also exposed to
// be used in other modules.
type SQLDigestTextRetriever struct {
	// SQLDigestsMap is the place to put the digests that's requested for getting SQL text and also the place to put
	// the query result.
	SQLDigestsMap map[string]string

	// Replace querying for test purposes.
	mockLocalData  map[string]string
	mockGlobalData map[string]string
	// There are two ways for querying information: 1) query specified digests by WHERE IN query, or 2) query all
	// information to avoid the too long WHERE IN clause. If there are more than `fetchAllLimit` digests needs to be
	// queried, the second way will be chosen; otherwise, the first way will be chosen.
	fetchAllLimit int
}

// NewSQLDigestTextRetriever creates a new SQLDigestTextRetriever.
func NewSQLDigestTextRetriever() *SQLDigestTextRetriever {
	return &SQLDigestTextRetriever{
		SQLDigestsMap: make(map[string]string),
		fetchAllLimit: 512,
	}
}

func (r *SQLDigestTextRetriever) runMockQuery(data map[string]string, inValues []interface{}) (map[string]string, error) {
	if len(inValues) == 0 {
		return data, nil
	}
	res := make(map[string]string, len(inValues))
	for _, digest := range inValues {
		if text, ok := data[digest.(string)]; ok {
			res[digest.(string)] = text
		}
	}
	return res, nil
}

// runFetchDigestQuery runs query to the system tables to fetch the kv mapping of SQL digests and normalized SQL texts
// of the given SQL digests, if `inValues` is given, or all these mappings otherwise. If `queryGlobal` is false, it
// queries information_schema.statements_summary and information_schema.statements_summary_history; otherwise, it
// queries the cluster version of these two tables.
func (r *SQLDigestTextRetriever) runFetchDigestQuery(ctx context.Context, sctx sessionctx.Context, queryGlobal bool, inValues []interface{}) (map[string]string, error) {
	// If mock data is set, query the mock data instead of the real statements_summary tables.
	if !queryGlobal && r.mockLocalData != nil {
		return r.runMockQuery(r.mockLocalData, inValues)
	} else if queryGlobal && r.mockGlobalData != nil {
		return r.runMockQuery(r.mockGlobalData, inValues)
	}

	exec, ok := sctx.(sqlexec.RestrictedSQLExecutor)
	if !ok {
		return nil, errors.New("restricted sql can't be executed in this context")
	}

	// Information in statements_summary will be periodically moved to statements_summary_history. Union them together
	// to avoid missing information when statements_summary is just cleared.
	stmt := "select digest, digest_text from information_schema.statements_summary union distinct " +
		"select digest, digest_text from information_schema.statements_summary_history"
	if queryGlobal {
		stmt = "select digest, digest_text from information_schema.cluster_statements_summary union distinct " +
			"select digest, digest_text from information_schema.cluster_statements_summary_history"
	}
	// Add the where clause if `inValues` is specified.
	if len(inValues) > 0 {
		stmt += " where digest in (" + strings.Repeat("%?,", len(inValues)-1) + "%?)"
	}

	rows, _, err := exec.ExecRestrictedSQL(ctx, nil, stmt, inValues...)
	if err != nil {
		return nil, err
	}

	res := make(map[string]string, len(rows))
	for _, row := range rows {
		res[row.GetString(0)] = row.GetString(1)
	}
	return res, nil
}

func (r *SQLDigestTextRetriever) updateDigestInfo(queryResult map[string]string) {
	for digest, text := range r.SQLDigestsMap {
		if len(text) > 0 {
			// The text of this digest is already known
			continue
		}
		sqlText, ok := queryResult[digest]
		if ok {
			r.SQLDigestsMap[digest] = sqlText
		}
	}
}

// RetrieveLocal tries to retrieve the SQL text of the SQL digests from local information.
func (r *SQLDigestTextRetriever) RetrieveLocal(ctx context.Context, sctx sessionctx.Context) error {
	if len(r.SQLDigestsMap) == 0 {
		return nil
	}

	var queryResult map[string]string
	if len(r.SQLDigestsMap) <= r.fetchAllLimit {
		inValues := make([]interface{}, 0, len(r.SQLDigestsMap))
		for key := range r.SQLDigestsMap {
			inValues = append(inValues, key)
		}
		var err error
		queryResult, err = r.runFetchDigestQuery(ctx, sctx, false, inValues)
		if err != nil {
			return errors.Trace(err)
		}

		if len(queryResult) == len(r.SQLDigestsMap) {
			r.SQLDigestsMap = queryResult
			return nil
		}
	} else {
		var err error
		queryResult, err = r.runFetchDigestQuery(ctx, sctx, false, nil)
		if err != nil {
			return errors.Trace(err)
		}
	}

	r.updateDigestInfo(queryResult)
	return nil
}

// RetrieveGlobal tries to retrieve the SQL text of the SQL digests from the information of the whole cluster.
func (r *SQLDigestTextRetriever) RetrieveGlobal(ctx context.Context, sctx sessionctx.Context) error {
	err := r.RetrieveLocal(ctx, sctx)
	if err != nil {
		return errors.Trace(err)
	}

	// In some unit test environments it's unable to retrieve global info, and this function blocks it for tens of
	// seconds, which wastes much time during unit test. In this case, enable this failpoint to bypass retrieving
	// globally.
	failpoint.Inject("sqlDigestRetrieverSkipRetrieveGlobal", func() {
		failpoint.Return(nil)
	})

	var unknownDigests []interface{}
	for k, v := range r.SQLDigestsMap {
		if len(v) == 0 {
			unknownDigests = append(unknownDigests, k)
		}
	}

	if len(unknownDigests) == 0 {
		return nil
	}

	var queryResult map[string]string
	if len(r.SQLDigestsMap) <= r.fetchAllLimit {
		queryResult, err = r.runFetchDigestQuery(ctx, sctx, true, unknownDigests)
		if err != nil {
			return errors.Trace(err)
		}
	} else {
		queryResult, err = r.runFetchDigestQuery(ctx, sctx, true, nil)
		if err != nil {
			return errors.Trace(err)
		}
	}

	r.updateDigestInfo(queryResult)
	return nil
}<|MERGE_RESOLUTION|>--- conflicted
+++ resolved
@@ -166,7 +166,6 @@
 	return result
 }
 
-<<<<<<< HEAD
 // ExtractEquivalenceColumns detects the equivalence from CNF exprs.
 func ExtractEquivalenceColumns(result [][]Expression, exprs []Expression) [][]Expression {
 	// exprs are CNF expressions, EQ condition only make sense in the top level of every expr.
@@ -225,7 +224,10 @@
 		}
 		// For Non-EQ function, we don't have to traverse down.
 		// eg: (a=b or c=d) doesn't make any definitely equivalence assertion.
-=======
+	}
+	return result
+}
+
 // extractColumnsAndCorColumns extracts columns and correlated columns from `expr` and append them to `result`.
 func extractColumnsAndCorColumns(result []*Column, expr Expression) []*Column {
 	switch v := expr.(type) {
@@ -237,12 +239,10 @@
 		for _, arg := range v.GetArgs() {
 			result = extractColumnsAndCorColumns(result, arg)
 		}
->>>>>>> db3e69eb
 	}
 	return result
 }
 
-<<<<<<< HEAD
 // ExtractConstantEqColumnsOrScalar detects the constant equal relationship from CNF exprs.
 func ExtractConstantEqColumnsOrScalar(ctx sessionctx.Context, result []Expression, exprs []Expression) []Expression {
 	// exprs are CNF expressions, EQ condition only make sense in the top level of every expr.
@@ -332,12 +332,14 @@
 			return result
 		}
 		// For Non-EQ function, we don't have to traverse down.
-=======
+	}
+	return result
+}
+
 // ExtractColumnsAndCorColumnsFromExpressions extracts columns and correlated columns from expressions and append them to `result`.
 func ExtractColumnsAndCorColumnsFromExpressions(result []*Column, list []Expression) []*Column {
 	for _, expr := range list {
 		result = extractColumnsAndCorColumns(result, expr)
->>>>>>> db3e69eb
 	}
 	return result
 }
