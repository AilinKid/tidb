// Copyright 2013 The ql Authors. All rights reserved.
// Use of this source code is governed by a BSD-style
// license that can be found in the LICENSES/QL-LICENSE file.

// Copyright 2015 PingCAP, Inc.
//
// Licensed under the Apache License, Version 2.0 (the "License");
// you may not use this file except in compliance with the License.
// You may obtain a copy of the License at
//
//     http://www.apache.org/licenses/LICENSE-2.0
//
// Unless required by applicable law or agreed to in writing, software
// distributed under the License is distributed on an "AS IS" BASIS,
// See the License for the specific language governing permissions and
// limitations under the License.

package session

import (
	"context"
	"encoding/hex"
	"flag"
	"fmt"
	"runtime/debug"
	"strconv"
	"strings"
	"time"

	"github.com/pingcap/errors"
	"github.com/pingcap/parser"
	"github.com/pingcap/parser/auth"
	"github.com/pingcap/parser/mysql"
	"github.com/pingcap/parser/terror"
	"github.com/pingcap/tidb/bindinfo"
	"github.com/pingcap/tidb/config"
	"github.com/pingcap/tidb/ddl"
	"github.com/pingcap/tidb/domain"
	"github.com/pingcap/tidb/expression"
	"github.com/pingcap/tidb/infoschema"
	"github.com/pingcap/tidb/planner/core"
	"github.com/pingcap/tidb/sessionctx/variable"
	"github.com/pingcap/tidb/types"
	"github.com/pingcap/tidb/util/chunk"
	"github.com/pingcap/tidb/util/logutil"
	utilparser "github.com/pingcap/tidb/util/parser"
	"github.com/pingcap/tidb/util/sqlexec"
	"github.com/pingcap/tidb/util/timeutil"
	"go.uber.org/zap"
)

const (
	// CreateUserTable is the SQL statement creates User table in system db.
	CreateUserTable = `CREATE TABLE IF NOT EXISTS mysql.user (
		Host					CHAR(64),
		User					CHAR(32),
		authentication_string	TEXT,
		Select_priv				ENUM('N','Y') NOT NULL DEFAULT 'N',
		Insert_priv				ENUM('N','Y') NOT NULL DEFAULT 'N',
		Update_priv				ENUM('N','Y') NOT NULL DEFAULT 'N',
		Delete_priv				ENUM('N','Y') NOT NULL DEFAULT 'N',
		Create_priv				ENUM('N','Y') NOT NULL DEFAULT 'N',
		Drop_priv				ENUM('N','Y') NOT NULL DEFAULT 'N',
		Process_priv			ENUM('N','Y') NOT NULL DEFAULT 'N',
		Grant_priv				ENUM('N','Y') NOT NULL DEFAULT 'N',
		References_priv			ENUM('N','Y') NOT NULL DEFAULT 'N',
		Alter_priv				ENUM('N','Y') NOT NULL DEFAULT 'N',
		Show_db_priv			ENUM('N','Y') NOT NULL DEFAULT 'N',
		Super_priv				ENUM('N','Y') NOT NULL DEFAULT 'N',
		Create_tmp_table_priv	ENUM('N','Y') NOT NULL DEFAULT 'N',
		Lock_tables_priv		ENUM('N','Y') NOT NULL DEFAULT 'N',
		Execute_priv			ENUM('N','Y') NOT NULL DEFAULT 'N',
		Create_view_priv		ENUM('N','Y') NOT NULL DEFAULT 'N',
		Show_view_priv			ENUM('N','Y') NOT NULL DEFAULT 'N',
		Create_routine_priv		ENUM('N','Y') NOT NULL DEFAULT 'N',
		Alter_routine_priv		ENUM('N','Y') NOT NULL DEFAULT 'N',
		Index_priv				ENUM('N','Y') NOT NULL DEFAULT 'N',
		Create_user_priv		ENUM('N','Y') NOT NULL DEFAULT 'N',
		Event_priv				ENUM('N','Y') NOT NULL DEFAULT 'N',
		Trigger_priv			ENUM('N','Y') NOT NULL DEFAULT 'N',
		Create_role_priv		ENUM('N','Y') NOT NULL DEFAULT 'N',
		Drop_role_priv			ENUM('N','Y') NOT NULL DEFAULT 'N',
		Account_locked			ENUM('N','Y') NOT NULL DEFAULT 'N',
		Shutdown_priv			ENUM('N','Y') NOT NULL DEFAULT 'N',
		Reload_priv				ENUM('N','Y') NOT NULL DEFAULT 'N',
		FILE_priv				ENUM('N','Y') NOT NULL DEFAULT 'N',
		Config_priv				ENUM('N','Y') NOT NULL DEFAULT 'N',
		Create_Tablespace_Priv  ENUM('N','Y') NOT NULL DEFAULT 'N',
		Repl_slave_priv	    	ENUM('N','Y') NOT NULL DEFAULT 'N',
		Repl_client_priv		ENUM('N','Y') NOT NULL DEFAULT 'N',
		PRIMARY KEY (Host, User));`
	// CreateGlobalPrivTable is the SQL statement creates Global scope privilege table in system db.
	CreateGlobalPrivTable = "CREATE TABLE IF NOT EXISTS mysql.global_priv (" +
		"Host CHAR(60) NOT NULL DEFAULT ''," +
		"User CHAR(80) NOT NULL DEFAULT ''," +
		"Priv LONGTEXT NOT NULL DEFAULT ''," +
		"PRIMARY KEY (Host, User)" +
		")"
	// CreateDBPrivTable is the SQL statement creates DB scope privilege table in system db.
	CreateDBPrivTable = `CREATE TABLE IF NOT EXISTS mysql.db (
		Host					CHAR(60),
		DB						CHAR(64),
		User					CHAR(32),
		Select_priv				ENUM('N','Y') NOT NULL DEFAULT 'N',
		Insert_priv				ENUM('N','Y') NOT NULL DEFAULT 'N',
		Update_priv				ENUM('N','Y') NOT NULL DEFAULT 'N',
		Delete_priv				ENUM('N','Y') NOT NULL DEFAULT 'N',
		Create_priv				ENUM('N','Y') NOT NULL DEFAULT 'N',
		Drop_priv				ENUM('N','Y') NOT NULL DEFAULT 'N',
		Grant_priv				ENUM('N','Y') NOT NULL DEFAULT 'N',
		References_priv 		ENUM('N','Y') NOT NULL DEFAULT 'N',
		Index_priv				ENUM('N','Y') NOT NULL DEFAULT 'N',
		Alter_priv				ENUM('N','Y') NOT NULL DEFAULT 'N',
		Create_tmp_table_priv	ENUM('N','Y') NOT NULL DEFAULT 'N',
		Lock_tables_priv		ENUM('N','Y') NOT NULL DEFAULT 'N',
		Create_view_priv		ENUM('N','Y') NOT NULL DEFAULT 'N',
		Show_view_priv			ENUM('N','Y') NOT NULL DEFAULT 'N',
		Create_routine_priv		ENUM('N','Y') NOT NULL DEFAULT 'N',
		Alter_routine_priv		ENUM('N','Y') NOT NULL DEFAULT 'N',
		Execute_priv			ENUM('N','Y') NOT NULL DEFAULT 'N',
		Event_priv				ENUM('N','Y') NOT NULL DEFAULT 'N',
		Trigger_priv			ENUM('N','Y') NOT NULL DEFAULT 'N',
		PRIMARY KEY (Host, DB, User));`
	// CreateTablePrivTable is the SQL statement creates table scope privilege table in system db.
	CreateTablePrivTable = `CREATE TABLE IF NOT EXISTS mysql.tables_priv (
		Host		CHAR(60),
		DB			CHAR(64),
		User		CHAR(32),
		Table_name	CHAR(64),
		Grantor		CHAR(77),
		Timestamp	TIMESTAMP DEFAULT CURRENT_TIMESTAMP,
		Table_priv	SET('Select','Insert','Update','Delete','Create','Drop','Grant','Index','Alter','Create View','Show View','Trigger','References'),
		Column_priv	SET('Select','Insert','Update'),
		PRIMARY KEY (Host, DB, User, Table_name));`
	// CreateColumnPrivTable is the SQL statement creates column scope privilege table in system db.
	CreateColumnPrivTable = `CREATE TABLE IF NOT EXISTS mysql.columns_priv(
		Host		CHAR(60),
		DB			CHAR(64),
		User		CHAR(32),
		Table_name	CHAR(64),
		Column_name	CHAR(64),
		Timestamp	TIMESTAMP DEFAULT CURRENT_TIMESTAMP,
		Column_priv	SET('Select','Insert','Update'),
		PRIMARY KEY (Host, DB, User, Table_name, Column_name));`
	// CreateGlobalVariablesTable is the SQL statement creates global variable table in system db.
	// TODO: MySQL puts GLOBAL_VARIABLES table in INFORMATION_SCHEMA db.
	// INFORMATION_SCHEMA is a virtual db in TiDB. So we put this table in system db.
	// Maybe we will put it back to INFORMATION_SCHEMA.
	CreateGlobalVariablesTable = `CREATE TABLE IF NOT EXISTS mysql.GLOBAL_VARIABLES(
		VARIABLE_NAME  VARCHAR(64) NOT NULL PRIMARY KEY,
		VARIABLE_VALUE VARCHAR(1024) DEFAULT NULL);`
	// CreateTiDBTable is the SQL statement creates a table in system db.
	// This table is a key-value struct contains some information used by TiDB.
	// Currently we only put bootstrapped in it which indicates if the system is already bootstrapped.
	CreateTiDBTable = `CREATE TABLE IF NOT EXISTS mysql.tidb(
		VARIABLE_NAME  	VARCHAR(64) NOT NULL PRIMARY KEY,
		VARIABLE_VALUE 	VARCHAR(1024) DEFAULT NULL,
		COMMENT 		VARCHAR(1024));`

	// CreateHelpTopic is the SQL statement creates help_topic table in system db.
	// See: https://dev.mysql.com/doc/refman/5.5/en/system-database.html#system-database-help-tables
	CreateHelpTopic = `CREATE TABLE IF NOT EXISTS mysql.help_topic (
  		help_topic_id 		INT(10) UNSIGNED NOT NULL,
  		name 				CHAR(64) NOT NULL,
  		help_category_id 	SMALLINT(5) UNSIGNED NOT NULL,
  		description 		TEXT NOT NULL,
  		example 			TEXT NOT NULL,
  		url 				TEXT NOT NULL,
  		PRIMARY KEY (help_topic_id),
  		UNIQUE KEY name (name)
		) ENGINE=InnoDB DEFAULT CHARSET=utf8 STATS_PERSISTENT=0 COMMENT='help topics';`

	// CreateStatsMetaTable stores the meta of table statistics.
	CreateStatsMetaTable = `CREATE TABLE IF NOT EXISTS mysql.stats_meta (
		version 		BIGINT(64) UNSIGNED NOT NULL,
		table_id 		BIGINT(64) NOT NULL,
		modify_count	BIGINT(64) NOT NULL DEFAULT 0,
		count 			BIGINT(64) UNSIGNED NOT NULL DEFAULT 0,
		INDEX idx_ver(version),
		UNIQUE INDEX tbl(table_id)
	);`

	// CreateStatsColsTable stores the statistics of table columns.
	CreateStatsColsTable = `CREATE TABLE IF NOT EXISTS mysql.stats_histograms (
		table_id 			BIGINT(64) NOT NULL,
		is_index 			TINYINT(2) NOT NULL,
		hist_id 			BIGINT(64) NOT NULL,
		distinct_count 		BIGINT(64) NOT NULL,
		null_count 			BIGINT(64) NOT NULL DEFAULT 0,
		tot_col_size 		BIGINT(64) NOT NULL DEFAULT 0,
		modify_count 		BIGINT(64) NOT NULL DEFAULT 0,
		version 			BIGINT(64) UNSIGNED NOT NULL DEFAULT 0,
		cm_sketch 			BLOB(6291456),
		stats_ver 			BIGINT(64) NOT NULL DEFAULT 0,
		flag 				BIGINT(64) NOT NULL DEFAULT 0,
		correlation 		DOUBLE NOT NULL DEFAULT 0,
		last_analyze_pos 	BLOB DEFAULT NULL,
		UNIQUE INDEX tbl(table_id, is_index, hist_id)
	);`

	// CreateStatsBucketsTable stores the histogram info for every table columns.
	CreateStatsBucketsTable = `CREATE TABLE IF NOT EXISTS mysql.stats_buckets (
		table_id 	BIGINT(64) NOT NULL,
		is_index 	TINYINT(2) NOT NULL,
		hist_id 	BIGINT(64) NOT NULL,
		bucket_id 	BIGINT(64) NOT NULL,
		count 		BIGINT(64) NOT NULL,
		repeats 	BIGINT(64) NOT NULL,
		upper_bound BLOB NOT NULL,
		lower_bound BLOB , 
		ndv         BIGINT NOT NULL DEFAULT 0,
		UNIQUE INDEX tbl(table_id, is_index, hist_id, bucket_id)
	);`

	// CreateGCDeleteRangeTable stores schemas which can be deleted by DeleteRange.
	CreateGCDeleteRangeTable = `CREATE TABLE IF NOT EXISTS mysql.gc_delete_range (
		job_id 		BIGINT NOT NULL COMMENT "the DDL job ID",
		element_id 	BIGINT NOT NULL COMMENT "the schema element ID",
		start_key 	VARCHAR(255) NOT NULL COMMENT "encoded in hex",
		end_key 	VARCHAR(255) NOT NULL COMMENT "encoded in hex",
		ts 			BIGINT NOT NULL COMMENT "timestamp in uint64",
		UNIQUE KEY delete_range_index (job_id, element_id)
	);`

	// CreateGCDeleteRangeDoneTable stores schemas which are already deleted by DeleteRange.
	CreateGCDeleteRangeDoneTable = `CREATE TABLE IF NOT EXISTS mysql.gc_delete_range_done (
		job_id 		BIGINT NOT NULL COMMENT "the DDL job ID",
		element_id 	BIGINT NOT NULL COMMENT "the schema element ID",
		start_key 	VARCHAR(255) NOT NULL COMMENT "encoded in hex",
		end_key 	VARCHAR(255) NOT NULL COMMENT "encoded in hex",
		ts 			BIGINT NOT NULL COMMENT "timestamp in uint64",
		UNIQUE KEY delete_range_done_index (job_id, element_id)
	);`

	// CreateStatsFeedbackTable stores the feedback info which is used to update stats.
	CreateStatsFeedbackTable = `CREATE TABLE IF NOT EXISTS mysql.stats_feedback (
		table_id 	BIGINT(64) NOT NULL,
		is_index 	TINYINT(2) NOT NULL,
		hist_id 	BIGINT(64) NOT NULL,
		feedback 	BLOB NOT NULL,
		INDEX hist(table_id, is_index, hist_id)
	);`

	// CreateBindInfoTable stores the sql bind info which is used to update globalBindCache.
	CreateBindInfoTable = `CREATE TABLE IF NOT EXISTS mysql.bind_info (
		original_sql TEXT NOT NULL,
		bind_sql TEXT NOT NULL,
		default_db TEXT NOT NULL,
		status TEXT NOT NULL,
		create_time TIMESTAMP(3) NOT NULL,
		update_time TIMESTAMP(3) NOT NULL,
		charset TEXT NOT NULL,
		collation TEXT NOT NULL,
		source VARCHAR(10) NOT NULL DEFAULT 'unknown',
		INDEX sql_index(original_sql(1024),default_db(1024)) COMMENT "accelerate the speed when add global binding query",
		INDEX time_index(update_time) COMMENT "accelerate the speed when querying with last update time"
	) ENGINE=InnoDB DEFAULT CHARSET=utf8mb4 COLLATE=utf8mb4_bin;`

	// CreateRoleEdgesTable stores the role and user relationship information.
	CreateRoleEdgesTable = `CREATE TABLE IF NOT EXISTS mysql.role_edges (
		FROM_HOST 			CHAR(60) COLLATE utf8_bin NOT NULL DEFAULT '',
		FROM_USER 			CHAR(32) COLLATE utf8_bin NOT NULL DEFAULT '',
		TO_HOST 			CHAR(60) COLLATE utf8_bin NOT NULL DEFAULT '',
		TO_USER 			CHAR(32) COLLATE utf8_bin NOT NULL DEFAULT '',
		WITH_ADMIN_OPTION 	ENUM('N','Y') CHARACTER SET utf8 COLLATE utf8_general_ci NOT NULL DEFAULT 'N',
		PRIMARY KEY (FROM_HOST,FROM_USER,TO_HOST,TO_USER)
	);`

	// CreateDefaultRolesTable stores the active roles for a user.
	CreateDefaultRolesTable = `CREATE TABLE IF NOT EXISTS mysql.default_roles (
		HOST 				CHAR(60) COLLATE utf8_bin NOT NULL DEFAULT '',
		USER 				CHAR(32) COLLATE utf8_bin NOT NULL DEFAULT '',
		DEFAULT_ROLE_HOST 	CHAR(60) COLLATE utf8_bin NOT NULL DEFAULT '%',
		DEFAULT_ROLE_USER 	CHAR(32) COLLATE utf8_bin NOT NULL DEFAULT '',
		PRIMARY KEY (HOST,USER,DEFAULT_ROLE_HOST,DEFAULT_ROLE_USER)
	)`

	// CreateStatsTopNTable stores topn data of a cmsketch with top n.
	CreateStatsTopNTable = `CREATE TABLE IF NOT EXISTS mysql.stats_top_n (
		table_id 	BIGINT(64) NOT NULL,
		is_index 	TINYINT(2) NOT NULL,
		hist_id 	BIGINT(64) NOT NULL,
		value 		LONGBLOB,
		count 		BIGINT(64) UNSIGNED NOT NULL,
		INDEX tbl(table_id, is_index, hist_id)
	);`

	// CreateExprPushdownBlacklist stores the expressions which are not allowed to be pushed down.
	CreateExprPushdownBlacklist = `CREATE TABLE IF NOT EXISTS mysql.expr_pushdown_blacklist (
		name 		CHAR(100) NOT NULL,
		store_type 	CHAR(100) NOT NULL DEFAULT 'tikv,tiflash,tidb',
		reason 		VARCHAR(200)
	);`

	// CreateOptRuleBlacklist stores the list of disabled optimizing operations.
	CreateOptRuleBlacklist = `CREATE TABLE IF NOT EXISTS mysql.opt_rule_blacklist (
		name 	CHAR(100) NOT NULL
	);`

	// CreateStatsExtended stores the registered extended statistics.
	CreateStatsExtended = `CREATE TABLE IF NOT EXISTS mysql.stats_extended (
		name varchar(32) NOT NULL,
		type tinyint(4) NOT NULL,
		table_id bigint(64) NOT NULL,
		column_ids varchar(32) NOT NULL,
		stats blob DEFAULT NULL,
		version bigint(64) unsigned NOT NULL,
		status tinyint(4) NOT NULL,
		PRIMARY KEY(name, table_id),
		KEY idx_1 (table_id, status, version),
		KEY idx_2 (status, version)
	);`

	// CreateSchemaIndexUsageTable stores the index usage information.
	CreateSchemaIndexUsageTable = `CREATE TABLE IF NOT EXISTS mysql.schema_index_usage (
		TABLE_ID bigint(64),
		INDEX_ID bigint(21),
		QUERY_COUNT bigint(64),
		ROWS_SELECTED bigint(64),
		LAST_USED_AT timestamp,
		PRIMARY KEY(TABLE_ID, INDEX_ID)
	);`

	// CreateEventTable stores the event information.
	CreateEventTable = `CREATE TABLE IF NOT EXISTS mysql.async_event (
		EVENT_ID bigint,
		EVENT_NAME varchar(64),
		EVENT_SCHEMA_ID bigint,
		EVENT_SCHEMA_NAME varchar(64),

		DEFINER varchar(288),
		SQL_MODE bigint,
		TIME_ZONE varchar(64),
		EVENT_BODY_TYPE varchar(3),
		EVENT_TYPE varchar(9),
		EVENT_DEFINITION longtext,

		EXECUTE_AT datetime,
		STARTS datetime,
		ENDS datetime,
		INTERVAL_VALUE varchar(256),
		INTERVAL_UINT bigint,

		STATUS enum('ENABLED','DISABLED','SLAVESIDE_DISABLED'),
		PRESERVE boolean,
		ORIGINATOR bigint,
		INSTANCE varchar(64),
		CHARSET varchar(64),
		COLLATION varchar(64),
		COMMENT varchar(2048),

        NEXT_EXECUTE_AT datetime,

		UNIQUE uni_1 (EVENT_SCHEMA_ID, EVENT_ID),
		UNIQUE uni_2 (EVENT_SCHEMA_NAME, EVENT_NAME)
	);`
)

// bootstrap initiates system DB for a store.
func bootstrap(s Session) {
	startTime := time.Now()
	dom := domain.GetDomain(s)
	for {
		b, err := checkBootstrapped(s)
		if err != nil {
			logutil.BgLogger().Fatal("check bootstrap error",
				zap.Error(err))
		}
		// For rolling upgrade, we can't do upgrade only in the owner.
		if b {
			upgrade(s)
			logutil.BgLogger().Info("upgrade successful in bootstrap",
				zap.Duration("take time", time.Since(startTime)))
			return
		}
		// To reduce conflict when multiple TiDB-server start at the same time.
		// Actually only one server need to do the bootstrap. So we chose DDL owner to do this.
		if dom.DDL().OwnerManager().IsOwner() {
			doDDLWorks(s)
			doDMLWorks(s)
			logutil.BgLogger().Info("bootstrap successful",
				zap.Duration("take time", time.Since(startTime)))
			return
		}
		time.Sleep(200 * time.Millisecond)
	}
}

const (
	// varTrue is the true value in mysql.TiDB table for boolean columns.
	varTrue = "True"
	// varFalse is the false value in mysql.TiDB table for boolean columns.
	varFalse = "False"
	// The variable name in mysql.TiDB table.
	// It is used for checking if the store is bootstrapped by any TiDB server.
	// If the value is `True`, the store is already bootstrapped by a TiDB server.
	bootstrappedVar = "bootstrapped"
	// The variable name in mysql.TiDB table.
	// It is used for getting the version of the TiDB server which bootstrapped the store.
	tidbServerVersionVar = "tidb_server_version"
	// The variable name in mysql.tidb table and it will be used when we want to know
	// system timezone.
	tidbSystemTZ = "system_tz"
	// The variable name in mysql.tidb table and it will indicate if the new collations are enabled in the TiDB cluster.
	tidbNewCollationEnabled = "new_collation_enabled"
	// The variable name in mysql.tidb table and it records the default value of
	// mem-quota-query when upgrade from v3.0.x to v4.0.9+.
	tidbDefMemoryQuotaQuery = "default_memory_quota_query"
	// The variable name in mysql.tidb table and it records the default value of
	// oom-action when upgrade from v3.0.x to v4.0.11+.
	tidbDefOOMAction = "default_oom_action"
	// Const for TiDB server version 2.
	version2  = 2
	version3  = 3
	version4  = 4
	version5  = 5
	version6  = 6
	version7  = 7
	version8  = 8
	version9  = 9
	version10 = 10
	version11 = 11
	version12 = 12
	version13 = 13
	version14 = 14
	version15 = 15
	version16 = 16
	version17 = 17
	version18 = 18
	version19 = 19
	version20 = 20
	version21 = 21
	version22 = 22
	version23 = 23
	version24 = 24
	version25 = 25
	version26 = 26
	version27 = 27
	version28 = 28
	// version29 is not needed.
	version30 = 30
	version31 = 31
	version32 = 32
	version33 = 33
	version34 = 34
	version35 = 35
	version36 = 36
	version37 = 37
	version38 = 38
	// version39 will be redone in version46 so it's skipped here.
	// version40 is the version that introduce new collation in TiDB,
	// see https://github.com/pingcap/tidb/pull/14574 for more details.
	version40 = 40
	version41 = 41
	// version42 add storeType and reason column in expr_pushdown_blacklist
	version42 = 42
	// version43 updates global variables related to statement summary.
	version43 = 43
	// version44 delete tidb_isolation_read_engines from mysql.global_variables to avoid unexpected behavior after upgrade.
	version44 = 44
	// version45 introduces CONFIG_PRIV for SET CONFIG statements.
	version45 = 45
	// version46 fix a bug in v3.1.1.
	version46 = 46
	// version47 add Source to bindings to indicate the way binding created.
	version47 = 47
	// version48 reset all deprecated concurrency related system-variables if they were all default value.
	// version49 introduces mysql.stats_extended table.
	// Both version48 and version49 will be redone in version55 and version56 so they're skipped here.
	// version50 add mysql.schema_index_usage table.
	version50 = 50
	// version51 introduces CreateTablespacePriv to mysql.user.
	version51 = 51
	// version52 change mysql.stats_histograms cm_sketch column from blob to blob(6291456)
	version52 = 52
	// version53 introduce Global variable tidb_enable_strict_double_type_check
	version53 = 53
	// version54 writes a variable `mem_quota_query` to mysql.tidb if it's a cluster upgraded from v3.0.x to v4.0.9+.
	version54 = 54
	// version55 fixes the bug that upgradeToVer48 would be missed when upgrading from v4.0 to a new version
	version55 = 55
	// version56 fixes the bug that upgradeToVer49 would be missed when upgrading from v4.0 to a new version
	version56 = 56
	// version57 fixes the bug of concurrent create / drop binding
	version57 = 57
	// version58 add `Repl_client_priv` and `Repl_slave_priv` to `mysql.user`
	version58 = 58
	// version59 add writes a variable `oom-action` to mysql.tidb if it's a cluster upgraded from v3.0.x to v4.0.11+.
	version59 = 59
	// version60 redesigns `mysql.stats_extended`
	version60 = 60
	// version61 restore all SQL bindings.
	version61 = 61
<<<<<<< HEAD
	// version62 create event physical table.
=======
	// version62 add column ndv for mysql.stats_buckets.
>>>>>>> d0ca720a
	version62 = 62

	// please make sure this is the largest version
	currentBootstrapVersion = version62
)

var (
	bootstrapVersion = []func(Session, int64){
		upgradeToVer2,
		upgradeToVer3,
		upgradeToVer4,
		upgradeToVer5,
		upgradeToVer6,
		upgradeToVer7,
		upgradeToVer8,
		upgradeToVer9,
		upgradeToVer10,
		upgradeToVer11,
		upgradeToVer12,
		upgradeToVer13,
		upgradeToVer14,
		upgradeToVer15,
		upgradeToVer16,
		upgradeToVer17,
		upgradeToVer18,
		upgradeToVer19,
		upgradeToVer20,
		upgradeToVer21,
		upgradeToVer22,
		upgradeToVer23,
		upgradeToVer24,
		upgradeToVer25,
		upgradeToVer26,
		upgradeToVer27,
		upgradeToVer28,
		upgradeToVer29,
		upgradeToVer30,
		upgradeToVer31,
		upgradeToVer32,
		upgradeToVer33,
		upgradeToVer34,
		upgradeToVer35,
		upgradeToVer36,
		upgradeToVer37,
		upgradeToVer38,
		// We will redo upgradeToVer39 in upgradeToVer46,
		// so upgradeToVer39 is skipped here.
		upgradeToVer40,
		upgradeToVer41,
		upgradeToVer42,
		upgradeToVer43,
		upgradeToVer44,
		upgradeToVer45,
		upgradeToVer46,
		upgradeToVer47,
		// We will redo upgradeToVer48 and upgradeToVer49 in upgradeToVer55 and upgradeToVer56,
		// so upgradeToVer48 and upgradeToVer49 is skipped here.
		upgradeToVer50,
		upgradeToVer51,
		upgradeToVer52,
		upgradeToVer53,
		upgradeToVer54,
		upgradeToVer55,
		upgradeToVer56,
		upgradeToVer57,
		upgradeToVer58,
		upgradeToVer59,
		upgradeToVer60,
		upgradeToVer61,
		upgradeToVer62,
	}
)

func checkBootstrapped(s Session) (bool, error) {
	//  Check if system db exists.
	_, err := s.Execute(context.Background(), fmt.Sprintf("USE %s;", mysql.SystemDB))
	if err != nil && infoschema.ErrDatabaseNotExists.NotEqual(err) {
		logutil.BgLogger().Fatal("check bootstrap error",
			zap.Error(err))
	}
	// Check bootstrapped variable value in TiDB table.
	sVal, _, err := getTiDBVar(s, bootstrappedVar)
	if err != nil {
		if infoschema.ErrTableNotExists.Equal(err) {
			return false, nil
		}
		return false, errors.Trace(err)
	}
	isBootstrapped := sVal == varTrue
	if isBootstrapped {
		// Make sure that doesn't affect the following operations.
		if err = s.CommitTxn(context.Background()); err != nil {
			return false, errors.Trace(err)
		}
	}
	return isBootstrapped, nil
}

// getTiDBVar gets variable value from mysql.tidb table.
// Those variables are used by TiDB server.
func getTiDBVar(s Session, name string) (sVal string, isNull bool, e error) {
	sql := fmt.Sprintf(`SELECT HIGH_PRIORITY VARIABLE_VALUE FROM %s.%s WHERE VARIABLE_NAME="%s"`,
		mysql.SystemDB, mysql.TiDBTable, name)
	ctx := context.Background()
	rs, err := s.Execute(ctx, sql)
	if err != nil {
		return "", true, errors.Trace(err)
	}
	if len(rs) != 1 {
		return "", true, errors.New("Wrong number of Recordset")
	}
	r := rs[0]
	defer terror.Call(r.Close)
	req := r.NewChunk()
	err = r.Next(ctx, req)
	if err != nil || req.NumRows() == 0 {
		return "", true, errors.Trace(err)
	}
	row := req.GetRow(0)
	if row.IsNull(0) {
		return "", true, nil
	}
	return row.GetString(0), false, nil
}

// upgrade function  will do some upgrade works, when the system is bootstrapped by low version TiDB server
// For example, add new system variables into mysql.global_variables table.
func upgrade(s Session) {
	ver, err := getBootstrapVersion(s)
	terror.MustNil(err)
	if ver >= currentBootstrapVersion {
		// It is already bootstrapped/upgraded by a higher version TiDB server.
		return
	}
	// Do upgrade works then update bootstrap version.
	for _, upgrade := range bootstrapVersion {
		upgrade(s, ver)
	}

	updateBootstrapVer(s)
	_, err = s.Execute(context.Background(), "COMMIT")

	if err != nil {
		sleepTime := 1 * time.Second
		logutil.BgLogger().Info("update bootstrap ver failed",
			zap.Error(err), zap.Duration("sleeping time", sleepTime))
		time.Sleep(sleepTime)
		// Check if TiDB is already upgraded.
		v, err1 := getBootstrapVersion(s)
		if err1 != nil {
			logutil.BgLogger().Fatal("upgrade failed", zap.Error(err1))
		}
		if v >= currentBootstrapVersion {
			// It is already bootstrapped/upgraded by a higher version TiDB server.
			return
		}
		logutil.BgLogger().Fatal("[Upgrade] upgrade failed",
			zap.Int64("from", ver),
			zap.Int("to", currentBootstrapVersion),
			zap.Error(err))
	}
}

// upgradeToVer2 updates to version 2.
func upgradeToVer2(s Session, ver int64) {
	if ver >= version2 {
		return
	}
	// Version 2 add two system variable for DistSQL concurrency controlling.
	// Insert distsql related system variable.
	distSQLVars := []string{variable.TiDBDistSQLScanConcurrency}
	values := make([]string, 0, len(distSQLVars))
	for _, v := range distSQLVars {
		value := fmt.Sprintf(`("%s", "%s")`, v, variable.GetSysVar(v).Value)
		values = append(values, value)
	}
	sql := fmt.Sprintf("INSERT HIGH_PRIORITY IGNORE INTO %s.%s VALUES %s;", mysql.SystemDB, mysql.GlobalVariablesTable,
		strings.Join(values, ", "))
	mustExecute(s, sql)
}

// upgradeToVer3 updates to version 3.
func upgradeToVer3(s Session, ver int64) {
	if ver >= version3 {
		return
	}
	// Version 3 fix tx_read_only variable value.
	sql := fmt.Sprintf("UPDATE HIGH_PRIORITY %s.%s SET variable_value = '0' WHERE variable_name = 'tx_read_only';",
		mysql.SystemDB, mysql.GlobalVariablesTable)
	mustExecute(s, sql)
}

// upgradeToVer4 updates to version 4.
func upgradeToVer4(s Session, ver int64) {
	if ver >= version4 {
		return
	}
	sql := CreateStatsMetaTable
	mustExecute(s, sql)
}

func upgradeToVer5(s Session, ver int64) {
	if ver >= version5 {
		return
	}
	mustExecute(s, CreateStatsColsTable)
	mustExecute(s, CreateStatsBucketsTable)
}

func upgradeToVer6(s Session, ver int64) {
	if ver >= version6 {
		return
	}
	doReentrantDDL(s, "ALTER TABLE mysql.user ADD COLUMN `Super_priv` ENUM('N','Y') CHARACTER SET utf8 NOT NULL DEFAULT 'N' AFTER `Show_db_priv`", infoschema.ErrColumnExists)
	// For reasons of compatibility, set the non-exists privilege column value to 'Y', as TiDB doesn't check them in older versions.
	mustExecute(s, "UPDATE HIGH_PRIORITY mysql.user SET Super_priv='Y'")
}

func upgradeToVer7(s Session, ver int64) {
	if ver >= version7 {
		return
	}
	doReentrantDDL(s, "ALTER TABLE mysql.user ADD COLUMN `Process_priv` ENUM('N','Y') CHARACTER SET utf8 NOT NULL DEFAULT 'N' AFTER `Drop_priv`", infoschema.ErrColumnExists)
	// For reasons of compatibility, set the non-exists privilege column value to 'Y', as TiDB doesn't check them in older versions.
	mustExecute(s, "UPDATE HIGH_PRIORITY mysql.user SET Process_priv='Y'")
}

func upgradeToVer8(s Session, ver int64) {
	if ver >= version8 {
		return
	}
	// This is a dummy upgrade, it checks whether upgradeToVer7 success, if not, do it again.
	if _, err := s.Execute(context.Background(), "SELECT HIGH_PRIORITY `Process_priv` FROM mysql.user LIMIT 0"); err == nil {
		return
	}
	upgradeToVer7(s, ver)
}

func upgradeToVer9(s Session, ver int64) {
	if ver >= version9 {
		return
	}
	doReentrantDDL(s, "ALTER TABLE mysql.user ADD COLUMN `Trigger_priv` ENUM('N','Y') CHARACTER SET utf8 NOT NULL DEFAULT 'N' AFTER `Create_user_priv`", infoschema.ErrColumnExists)
	// For reasons of compatibility, set the non-exists privilege column value to 'Y', as TiDB doesn't check them in older versions.
	mustExecute(s, "UPDATE HIGH_PRIORITY mysql.user SET Trigger_priv='Y'")
}

func doReentrantDDL(s Session, sql string, ignorableErrs ...error) {
	_, err := s.Execute(context.Background(), sql)
	for _, ignorableErr := range ignorableErrs {
		if terror.ErrorEqual(err, ignorableErr) {
			return
		}
	}
	if err != nil {
		logutil.BgLogger().Fatal("doReentrantDDL error", zap.Error(err))
	}
}

func upgradeToVer10(s Session, ver int64) {
	if ver >= version10 {
		return
	}
	doReentrantDDL(s, "ALTER TABLE mysql.stats_buckets CHANGE COLUMN `value` `upper_bound` BLOB NOT NULL", infoschema.ErrColumnNotExists, infoschema.ErrColumnExists)
	doReentrantDDL(s, "ALTER TABLE mysql.stats_buckets ADD COLUMN `lower_bound` BLOB", infoschema.ErrColumnExists)
	doReentrantDDL(s, "ALTER TABLE mysql.stats_histograms ADD COLUMN `null_count` BIGINT(64) NOT NULL DEFAULT 0", infoschema.ErrColumnExists)
	doReentrantDDL(s, "ALTER TABLE mysql.stats_histograms DROP COLUMN distinct_ratio", ddl.ErrCantDropFieldOrKey)
	doReentrantDDL(s, "ALTER TABLE mysql.stats_histograms DROP COLUMN use_count_to_estimate", ddl.ErrCantDropFieldOrKey)
}

func upgradeToVer11(s Session, ver int64) {
	if ver >= version11 {
		return
	}
	_, err := s.Execute(context.Background(), "ALTER TABLE mysql.user ADD COLUMN `References_priv` ENUM('N','Y') CHARACTER SET utf8 NOT NULL DEFAULT 'N' AFTER `Grant_priv`")
	if err != nil {
		if terror.ErrorEqual(err, infoschema.ErrColumnExists) {
			return
		}
		logutil.BgLogger().Fatal("upgradeToVer11 error", zap.Error(err))
	}
	mustExecute(s, "UPDATE HIGH_PRIORITY mysql.user SET References_priv='Y'")
}

func upgradeToVer12(s Session, ver int64) {
	if ver >= version12 {
		return
	}
	ctx := context.Background()
	_, err := s.Execute(ctx, "BEGIN")
	terror.MustNil(err)
	sql := "SELECT HIGH_PRIORITY user, host, password FROM mysql.user WHERE password != ''"
	rs, err := s.Execute(ctx, sql)
	if terror.ErrorEqual(err, core.ErrUnknownColumn) {
		sql := "SELECT HIGH_PRIORITY user, host, authentication_string FROM mysql.user WHERE authentication_string != ''"
		rs, err = s.Execute(ctx, sql)
	}
	terror.MustNil(err)
	r := rs[0]
	sqls := make([]string, 0, 1)
	defer terror.Call(r.Close)
	req := r.NewChunk()
	it := chunk.NewIterator4Chunk(req)
	err = r.Next(ctx, req)
	for err == nil && req.NumRows() != 0 {
		for row := it.Begin(); row != it.End(); row = it.Next() {
			user := row.GetString(0)
			host := row.GetString(1)
			pass := row.GetString(2)
			var newPass string
			newPass, err = oldPasswordUpgrade(pass)
			terror.MustNil(err)
			updateSQL := fmt.Sprintf(`UPDATE HIGH_PRIORITY mysql.user SET password = "%s" WHERE user="%s" AND host="%s"`, newPass, user, host)
			sqls = append(sqls, updateSQL)
		}
		err = r.Next(ctx, req)
	}
	terror.MustNil(err)

	for _, sql := range sqls {
		mustExecute(s, sql)
	}

	sql = fmt.Sprintf(`INSERT HIGH_PRIORITY INTO %s.%s VALUES ("%s", "%d", "TiDB bootstrap version.") ON DUPLICATE KEY UPDATE VARIABLE_VALUE="%d"`,
		mysql.SystemDB, mysql.TiDBTable, tidbServerVersionVar, version12, version12)
	mustExecute(s, sql)

	mustExecute(s, "COMMIT")
}

func upgradeToVer13(s Session, ver int64) {
	if ver >= version13 {
		return
	}
	sqls := []string{
		"ALTER TABLE mysql.user ADD COLUMN `Create_tmp_table_priv` ENUM('N','Y') CHARACTER SET utf8 NOT NULL DEFAULT 'N' AFTER `Super_priv`",
		"ALTER TABLE mysql.user ADD COLUMN `Lock_tables_priv` ENUM('N','Y') CHARACTER SET utf8 NOT NULL DEFAULT 'N' AFTER `Create_tmp_table_priv`",
		"ALTER TABLE mysql.user ADD COLUMN `Create_view_priv` ENUM('N','Y') CHARACTER SET utf8 NOT NULL DEFAULT 'N' AFTER `Execute_priv`",
		"ALTER TABLE mysql.user ADD COLUMN `Show_view_priv` ENUM('N','Y') CHARACTER SET utf8 NOT NULL DEFAULT 'N' AFTER `Create_view_priv`",
		"ALTER TABLE mysql.user ADD COLUMN `Create_routine_priv` ENUM('N','Y') CHARACTER SET utf8 NOT NULL DEFAULT 'N' AFTER `Show_view_priv`",
		"ALTER TABLE mysql.user ADD COLUMN `Alter_routine_priv` ENUM('N','Y') CHARACTER SET utf8 NOT NULL DEFAULT 'N' AFTER `Create_routine_priv`",
		"ALTER TABLE mysql.user ADD COLUMN `Event_priv` ENUM('N','Y') CHARACTER SET utf8 NOT NULL DEFAULT 'N' AFTER `Create_user_priv`",
	}
	ctx := context.Background()
	for _, sql := range sqls {
		_, err := s.Execute(ctx, sql)
		if err != nil {
			if terror.ErrorEqual(err, infoschema.ErrColumnExists) {
				continue
			}
			logutil.BgLogger().Fatal("upgradeToVer13 error", zap.Error(err))
		}
	}
	mustExecute(s, "UPDATE HIGH_PRIORITY mysql.user SET Create_tmp_table_priv='Y',Lock_tables_priv='Y',Create_routine_priv='Y',Alter_routine_priv='Y',Event_priv='Y' WHERE Super_priv='Y'")
	mustExecute(s, "UPDATE HIGH_PRIORITY mysql.user SET Create_view_priv='Y',Show_view_priv='Y' WHERE Create_priv='Y'")
}

func upgradeToVer14(s Session, ver int64) {
	if ver >= version14 {
		return
	}
	sqls := []string{
		"ALTER TABLE mysql.db ADD COLUMN `References_priv` ENUM('N','Y') CHARACTER SET utf8 NOT NULL DEFAULT 'N' AFTER `Grant_priv`",
		"ALTER TABLE mysql.db ADD COLUMN `Create_tmp_table_priv` ENUM('N','Y') CHARACTER SET utf8 NOT NULL DEFAULT 'N' AFTER `Alter_priv`",
		"ALTER TABLE mysql.db ADD COLUMN `Lock_tables_priv` ENUM('N','Y') CHARACTER SET utf8 NOT NULL DEFAULT 'N' AFTER `Create_tmp_table_priv`",
		"ALTER TABLE mysql.db ADD COLUMN `Create_view_priv` ENUM('N','Y') CHARACTER SET utf8 NOT NULL DEFAULT 'N' AFTER `Lock_tables_priv`",
		"ALTER TABLE mysql.db ADD COLUMN `Show_view_priv` ENUM('N','Y') CHARACTER SET utf8 NOT NULL DEFAULT 'N' AFTER `Create_view_priv`",
		"ALTER TABLE mysql.db ADD COLUMN `Create_routine_priv` ENUM('N','Y') CHARACTER SET utf8 NOT NULL DEFAULT 'N' AFTER `Show_view_priv`",
		"ALTER TABLE mysql.db ADD COLUMN `Alter_routine_priv` ENUM('N','Y') CHARACTER SET utf8 NOT NULL DEFAULT 'N' AFTER `Create_routine_priv`",
		"ALTER TABLE mysql.db ADD COLUMN `Event_priv` ENUM('N','Y') CHARACTER SET utf8 NOT NULL DEFAULT 'N' AFTER `Execute_priv`",
		"ALTER TABLE mysql.db ADD COLUMN `Trigger_priv` ENUM('N','Y') CHARACTER SET utf8 NOT NULL DEFAULT 'N' AFTER `Event_priv`",
	}
	ctx := context.Background()
	for _, sql := range sqls {
		_, err := s.Execute(ctx, sql)
		if err != nil {
			if terror.ErrorEqual(err, infoschema.ErrColumnExists) {
				continue
			}
			logutil.BgLogger().Fatal("upgradeToVer14 error", zap.Error(err))
		}
	}
}

func upgradeToVer15(s Session, ver int64) {
	if ver >= version15 {
		return
	}
	var err error
	_, err = s.Execute(context.Background(), CreateGCDeleteRangeTable)
	if err != nil {
		logutil.BgLogger().Fatal("upgradeToVer15 error", zap.Error(err))
	}
}

func upgradeToVer16(s Session, ver int64) {
	if ver >= version16 {
		return
	}
	doReentrantDDL(s, "ALTER TABLE mysql.stats_histograms ADD COLUMN `cm_sketch` BLOB", infoschema.ErrColumnExists)
}

func upgradeToVer17(s Session, ver int64) {
	if ver >= version17 {
		return
	}
	doReentrantDDL(s, "ALTER TABLE mysql.user MODIFY User CHAR(32)")
}

func upgradeToVer18(s Session, ver int64) {
	if ver >= version18 {
		return
	}
	doReentrantDDL(s, "ALTER TABLE mysql.stats_histograms ADD COLUMN `tot_col_size` BIGINT(64) NOT NULL DEFAULT 0", infoschema.ErrColumnExists)
}

func upgradeToVer19(s Session, ver int64) {
	if ver >= version19 {
		return
	}
	doReentrantDDL(s, "ALTER TABLE mysql.db MODIFY User CHAR(32)")
	doReentrantDDL(s, "ALTER TABLE mysql.tables_priv MODIFY User CHAR(32)")
	doReentrantDDL(s, "ALTER TABLE mysql.columns_priv MODIFY User CHAR(32)")
}

func upgradeToVer20(s Session, ver int64) {
	if ver >= version20 {
		return
	}
	doReentrantDDL(s, CreateStatsFeedbackTable)
}

func upgradeToVer21(s Session, ver int64) {
	if ver >= version21 {
		return
	}
	mustExecute(s, CreateGCDeleteRangeDoneTable)

	doReentrantDDL(s, "ALTER TABLE mysql.gc_delete_range DROP INDEX job_id", ddl.ErrCantDropFieldOrKey)
	doReentrantDDL(s, "ALTER TABLE mysql.gc_delete_range ADD UNIQUE INDEX delete_range_index (job_id, element_id)", ddl.ErrDupKeyName)
	doReentrantDDL(s, "ALTER TABLE mysql.gc_delete_range DROP INDEX element_id", ddl.ErrCantDropFieldOrKey)
}

func upgradeToVer22(s Session, ver int64) {
	if ver >= version22 {
		return
	}
	doReentrantDDL(s, "ALTER TABLE mysql.stats_histograms ADD COLUMN `stats_ver` BIGINT(64) NOT NULL DEFAULT 0", infoschema.ErrColumnExists)
}

func upgradeToVer23(s Session, ver int64) {
	if ver >= version23 {
		return
	}
	doReentrantDDL(s, "ALTER TABLE mysql.stats_histograms ADD COLUMN `flag` BIGINT(64) NOT NULL DEFAULT 0", infoschema.ErrColumnExists)
}

// writeSystemTZ writes system timezone info into mysql.tidb
func writeSystemTZ(s Session) {
	sql := fmt.Sprintf(`INSERT HIGH_PRIORITY INTO %s.%s VALUES ("%s", "%s", "TiDB Global System Timezone.") ON DUPLICATE KEY UPDATE VARIABLE_VALUE="%s"`,
		mysql.SystemDB, mysql.TiDBTable, tidbSystemTZ, timeutil.InferSystemTZ(), timeutil.InferSystemTZ())
	mustExecute(s, sql)
}

// upgradeToVer24 initializes `System` timezone according to docs/design/2018-09-10-adding-tz-env.md
func upgradeToVer24(s Session, ver int64) {
	if ver >= version24 {
		return
	}
	writeSystemTZ(s)
}

// upgradeToVer25 updates tidb_max_chunk_size to new low bound value 32 if previous value is small than 32.
func upgradeToVer25(s Session, ver int64) {
	if ver >= version25 {
		return
	}
	sql := fmt.Sprintf("UPDATE HIGH_PRIORITY %[1]s.%[2]s SET VARIABLE_VALUE = '%[4]d' WHERE VARIABLE_NAME = '%[3]s' AND VARIABLE_VALUE < %[4]d",
		mysql.SystemDB, mysql.GlobalVariablesTable, variable.TiDBMaxChunkSize, variable.DefInitChunkSize)
	mustExecute(s, sql)
}

func upgradeToVer26(s Session, ver int64) {
	if ver >= version26 {
		return
	}
	mustExecute(s, CreateRoleEdgesTable)
	mustExecute(s, CreateDefaultRolesTable)
	doReentrantDDL(s, "ALTER TABLE mysql.user ADD COLUMN `Create_role_priv` ENUM('N','Y') DEFAULT 'N'", infoschema.ErrColumnExists)
	doReentrantDDL(s, "ALTER TABLE mysql.user ADD COLUMN `Drop_role_priv` ENUM('N','Y') DEFAULT 'N'", infoschema.ErrColumnExists)
	doReentrantDDL(s, "ALTER TABLE mysql.user ADD COLUMN `Account_locked` ENUM('N','Y') DEFAULT 'N'", infoschema.ErrColumnExists)
	// user with Create_user_Priv privilege should have Create_view_priv and Show_view_priv after upgrade to v3.0
	mustExecute(s, "UPDATE HIGH_PRIORITY mysql.user SET Create_role_priv='Y',Drop_role_priv='Y' WHERE Create_user_priv='Y'")
	// user with Create_Priv privilege should have Create_view_priv and Show_view_priv after upgrade to v3.0
	mustExecute(s, "UPDATE HIGH_PRIORITY mysql.user SET Create_view_priv='Y',Show_view_priv='Y' WHERE Create_priv='Y'")
}

func upgradeToVer27(s Session, ver int64) {
	if ver >= version27 {
		return
	}
	doReentrantDDL(s, "ALTER TABLE mysql.stats_histograms ADD COLUMN `correlation` DOUBLE NOT NULL DEFAULT 0", infoschema.ErrColumnExists)
}

func upgradeToVer28(s Session, ver int64) {
	if ver >= version28 {
		return
	}
	doReentrantDDL(s, CreateBindInfoTable)
}

func upgradeToVer29(s Session, ver int64) {
	// upgradeToVer29 only need to be run when the current version is 28.
	if ver != version28 {
		return
	}
	doReentrantDDL(s, "ALTER TABLE mysql.bind_info CHANGE create_time create_time TIMESTAMP(3)")
	doReentrantDDL(s, "ALTER TABLE mysql.bind_info CHANGE update_time update_time TIMESTAMP(3)")
	doReentrantDDL(s, "ALTER TABLE mysql.bind_info ADD INDEX sql_index (original_sql(1024),default_db(1024))", ddl.ErrDupKeyName)
}

func upgradeToVer30(s Session, ver int64) {
	if ver >= version30 {
		return
	}
	mustExecute(s, CreateStatsTopNTable)
}

func upgradeToVer31(s Session, ver int64) {
	if ver >= version31 {
		return
	}
	doReentrantDDL(s, "ALTER TABLE mysql.stats_histograms ADD COLUMN `last_analyze_pos` BLOB DEFAULT NULL", infoschema.ErrColumnExists)
}

func upgradeToVer32(s Session, ver int64) {
	if ver >= version32 {
		return
	}
	doReentrantDDL(s, "ALTER TABLE mysql.tables_priv MODIFY table_priv SET('Select','Insert','Update','Delete','Create','Drop','Grant', 'Index', 'Alter', 'Create View', 'Show View', 'Trigger', 'References')")
}

func upgradeToVer33(s Session, ver int64) {
	if ver >= version33 {
		return
	}
	doReentrantDDL(s, CreateExprPushdownBlacklist)
}

func upgradeToVer34(s Session, ver int64) {
	if ver >= version34 {
		return
	}
	doReentrantDDL(s, CreateOptRuleBlacklist)
}

func upgradeToVer35(s Session, ver int64) {
	if ver >= version35 {
		return
	}
	sql := fmt.Sprintf("UPDATE HIGH_PRIORITY %s.%s SET VARIABLE_NAME = '%s' WHERE VARIABLE_NAME = 'tidb_back_off_weight'",
		mysql.SystemDB, mysql.GlobalVariablesTable, variable.TiDBBackOffWeight)
	mustExecute(s, sql)
}

func upgradeToVer36(s Session, ver int64) {
	if ver >= version36 {
		return
	}
	doReentrantDDL(s, "ALTER TABLE mysql.user ADD COLUMN `Shutdown_priv` ENUM('N','Y') DEFAULT 'N'", infoschema.ErrColumnExists)
	// A root user will have those privileges after upgrading.
	mustExecute(s, "UPDATE HIGH_PRIORITY mysql.user SET Shutdown_priv='Y' WHERE Super_priv='Y'")
	mustExecute(s, "UPDATE HIGH_PRIORITY mysql.user SET Create_tmp_table_priv='Y',Lock_tables_priv='Y',Create_routine_priv='Y',Alter_routine_priv='Y',Event_priv='Y' WHERE Super_priv='Y'")
}

func upgradeToVer37(s Session, ver int64) {
	if ver >= version37 {
		return
	}
	// when upgrade from old tidb and no 'tidb_enable_window_function' in GLOBAL_VARIABLES, init it with 0.
	sql := fmt.Sprintf("INSERT IGNORE INTO  %s.%s (`VARIABLE_NAME`, `VARIABLE_VALUE`) VALUES ('%s', '%d')",
		mysql.SystemDB, mysql.GlobalVariablesTable, variable.TiDBEnableWindowFunction, 0)
	mustExecute(s, sql)
}

func upgradeToVer38(s Session, ver int64) {
	if ver >= version38 {
		return
	}
	var err error
	_, err = s.Execute(context.Background(), CreateGlobalPrivTable)
	if err != nil {
		logutil.BgLogger().Fatal("upgradeToVer38 error", zap.Error(err))
	}
}

func writeNewCollationParameter(s Session, flag bool) {
	comment := "If the new collations are enabled. Do not edit it."
	b := varFalse
	if flag {
		b = varTrue
	}
	sql := fmt.Sprintf(`INSERT HIGH_PRIORITY INTO %s.%s VALUES ("%s", '%s', '%s') ON DUPLICATE KEY UPDATE VARIABLE_VALUE='%s'`,
		mysql.SystemDB, mysql.TiDBTable, tidbNewCollationEnabled, b, comment, b)
	mustExecute(s, sql)
}

func upgradeToVer40(s Session, ver int64) {
	if ver >= version40 {
		return
	}
	// There is no way to enable new collation for an existing TiDB cluster.
	writeNewCollationParameter(s, false)
}

func upgradeToVer41(s Session, ver int64) {
	if ver >= version41 {
		return
	}
	doReentrantDDL(s, "ALTER TABLE mysql.user CHANGE `password` `authentication_string` TEXT", infoschema.ErrColumnExists, infoschema.ErrColumnNotExists)
	doReentrantDDL(s, "ALTER TABLE mysql.user ADD COLUMN `password` TEXT as (`authentication_string`)", infoschema.ErrColumnExists)
}

// writeDefaultExprPushDownBlacklist writes default expr pushdown blacklist into mysql.expr_pushdown_blacklist
func writeDefaultExprPushDownBlacklist(s Session) {
	mustExecute(s, "INSERT HIGH_PRIORITY INTO mysql.expr_pushdown_blacklist VALUES"+
		"('date_add','tiflash', 'DST(daylight saving time) does not take effect in TiFlash date_add')")
}

func upgradeToVer42(s Session, ver int64) {
	if ver >= version42 {
		return
	}
	doReentrantDDL(s, "ALTER TABLE mysql.expr_pushdown_blacklist ADD COLUMN `store_type` CHAR(100) NOT NULL DEFAULT 'tikv,tiflash,tidb'", infoschema.ErrColumnExists)
	doReentrantDDL(s, "ALTER TABLE mysql.expr_pushdown_blacklist ADD COLUMN `reason` VARCHAR(200)", infoschema.ErrColumnExists)
	writeDefaultExprPushDownBlacklist(s)
}

// Convert statement summary global variables to non-empty values.
func writeStmtSummaryVars(s Session) {
	sql := fmt.Sprintf("UPDATE %s.%s SET variable_value='%%s' WHERE variable_name='%%s' AND variable_value=''", mysql.SystemDB, mysql.GlobalVariablesTable)
	stmtSummaryConfig := config.GetGlobalConfig().StmtSummary
	mustExecute(s, fmt.Sprintf(sql, variable.BoolToOnOff(stmtSummaryConfig.Enable), variable.TiDBEnableStmtSummary))
	mustExecute(s, fmt.Sprintf(sql, variable.BoolToOnOff(stmtSummaryConfig.EnableInternalQuery), variable.TiDBStmtSummaryInternalQuery))
	mustExecute(s, fmt.Sprintf(sql, strconv.Itoa(stmtSummaryConfig.RefreshInterval), variable.TiDBStmtSummaryRefreshInterval))
	mustExecute(s, fmt.Sprintf(sql, strconv.Itoa(stmtSummaryConfig.HistorySize), variable.TiDBStmtSummaryHistorySize))
	mustExecute(s, fmt.Sprintf(sql, strconv.FormatUint(uint64(stmtSummaryConfig.MaxStmtCount), 10), variable.TiDBStmtSummaryMaxStmtCount))
	mustExecute(s, fmt.Sprintf(sql, strconv.FormatUint(uint64(stmtSummaryConfig.MaxSQLLength), 10), variable.TiDBStmtSummaryMaxSQLLength))
}

func upgradeToVer43(s Session, ver int64) {
	if ver >= version43 {
		return
	}
	writeStmtSummaryVars(s)
}

func upgradeToVer44(s Session, ver int64) {
	if ver >= version44 {
		return
	}
	mustExecute(s, "DELETE FROM mysql.global_variables where variable_name = \"tidb_isolation_read_engines\"")
}

func upgradeToVer45(s Session, ver int64) {
	if ver >= version45 {
		return
	}
	doReentrantDDL(s, "ALTER TABLE mysql.user ADD COLUMN `Config_priv` ENUM('N','Y') DEFAULT 'N'", infoschema.ErrColumnExists)
	mustExecute(s, "UPDATE HIGH_PRIORITY mysql.user SET Config_priv='Y' WHERE Super_priv='Y'")
}

// In v3.1.1, we wrongly replace the context of upgradeToVer39 with upgradeToVer44. If we upgrade from v3.1.1 to a newer version,
// upgradeToVer39 will be missed. So we redo upgradeToVer39 here to make sure the upgrading from v3.1.1 succeed.
func upgradeToVer46(s Session, ver int64) {
	if ver >= version46 {
		return
	}
	doReentrantDDL(s, "ALTER TABLE mysql.user ADD COLUMN `Reload_priv` ENUM('N','Y') DEFAULT 'N'", infoschema.ErrColumnExists)
	doReentrantDDL(s, "ALTER TABLE mysql.user ADD COLUMN `File_priv` ENUM('N','Y') DEFAULT 'N'", infoschema.ErrColumnExists)
	mustExecute(s, "UPDATE HIGH_PRIORITY mysql.user SET Reload_priv='Y' WHERE Super_priv='Y'")
	mustExecute(s, "UPDATE HIGH_PRIORITY mysql.user SET File_priv='Y' WHERE Super_priv='Y'")
}

func upgradeToVer47(s Session, ver int64) {
	if ver >= version47 {
		return
	}
	doReentrantDDL(s, "ALTER TABLE mysql.bind_info ADD COLUMN `source` varchar(10) NOT NULL default 'unknown'", infoschema.ErrColumnExists)
}

func upgradeToVer50(s Session, ver int64) {
	if ver >= version50 {
		return
	}
	doReentrantDDL(s, CreateSchemaIndexUsageTable)
}

func upgradeToVer51(s Session, ver int64) {
	if ver >= version51 {
		return
	}
	doReentrantDDL(s, "ALTER TABLE mysql.user ADD COLUMN `Create_tablespace_priv` ENUM('N','Y') DEFAULT 'N'", infoschema.ErrColumnExists)
	mustExecute(s, "UPDATE HIGH_PRIORITY mysql.user SET Create_tablespace_priv='Y' where Super_priv='Y'")
}

func upgradeToVer52(s Session, ver int64) {
	if ver >= version52 {
		return
	}
	doReentrantDDL(s, "ALTER TABLE mysql.stats_histograms MODIFY cm_sketch BLOB(6291456)")
}

func upgradeToVer53(s Session, ver int64) {
	if ver >= version53 {
		return
	}
	// when upgrade from old tidb and no `tidb_enable_strict_double_type_check` in GLOBAL_VARIABLES, init it with 1`
	sql := fmt.Sprintf("INSERT IGNORE INTO %s.%s (`VARIABLE_NAME`, `VARIABLE_VALUE`) VALUES ('%s', '%d')",
		mysql.SystemDB, mysql.GlobalVariablesTable, variable.TiDBEnableStrictDoubleTypeCheck, 0)
	mustExecute(s, sql)
}

func upgradeToVer54(s Session, ver int64) {
	if ver >= version54 {
		return
	}
	// The mem-query-quota default value is 32GB by default in v3.0, and 1GB by
	// default in v4.0.
	// If a cluster is upgraded from v3.0.x (bootstrapVer <= version38) to
	// v4.0.9+, we'll write the default value to mysql.tidb. Thus we can get the
	// default value of mem-quota-query, and promise the compatibility even if
	// the tidb-server restarts.
	// If it's a newly deployed cluster, we do not need to write the value into
	// mysql.tidb, since no compatibility problem will happen.
	if ver <= version38 {
		writeMemoryQuotaQuery(s)
	}
}

// When cherry-pick upgradeToVer52 to v4.0, we wrongly name it upgradeToVer48.
// If we upgrade from v4.0 to a newer version, the real upgradeToVer48 will be missed.
// So we redo upgradeToVer48 here to make sure the upgrading from v4.0 succeeds.
func upgradeToVer55(s Session, ver int64) {
	if ver >= version55 {
		return
	}
	defValues := map[string]string{
		variable.TiDBIndexLookupConcurrency:     "4",
		variable.TiDBIndexLookupJoinConcurrency: "4",
		variable.TiDBHashAggFinalConcurrency:    "4",
		variable.TiDBHashAggPartialConcurrency:  "4",
		variable.TiDBWindowConcurrency:          "4",
		variable.TiDBProjectionConcurrency:      "4",
		variable.TiDBHashJoinConcurrency:        "5",
	}
	names := make([]string, 0, len(defValues))
	for n := range defValues {
		names = append(names, n)
	}

	selectSQL := "select HIGH_PRIORITY * from mysql.global_variables where variable_name in ('" + strings.Join(names, quoteCommaQuote) + "')"
	ctx := context.Background()
	rs, err := s.Execute(ctx, selectSQL)
	terror.MustNil(err)
	r := rs[0]
	defer terror.Call(r.Close)
	req := r.NewChunk()
	it := chunk.NewIterator4Chunk(req)
	err = r.Next(ctx, req)
	for err == nil && req.NumRows() != 0 {
		for row := it.Begin(); row != it.End(); row = it.Next() {
			n := strings.ToLower(row.GetString(0))
			v := row.GetString(1)
			if defValue, ok := defValues[n]; !ok || defValue != v {
				return
			}
		}
		err = r.Next(ctx, req)
	}
	terror.MustNil(err)

	mustExecute(s, "BEGIN")
	v := strconv.Itoa(variable.ConcurrencyUnset)
	sql := fmt.Sprintf("UPDATE %s.%s SET variable_value='%%s' WHERE variable_name='%%s'", mysql.SystemDB, mysql.GlobalVariablesTable)
	for _, name := range names {
		mustExecute(s, fmt.Sprintf(sql, v, name))
	}
	mustExecute(s, "COMMIT")
}

// When cherry-pick upgradeToVer54 to v4.0, we wrongly name it upgradeToVer49.
// If we upgrade from v4.0 to a newer version, the real upgradeToVer49 will be missed.
// So we redo upgradeToVer49 here to make sure the upgrading from v4.0 succeeds.
func upgradeToVer56(s Session, ver int64) {
	if ver >= version56 {
		return
	}
	doReentrantDDL(s, CreateStatsExtended)
}

func upgradeToVer57(s Session, ver int64) {
	if ver >= version57 {
		return
	}
	insertBuiltinBindInfoRow(s)
}

func initBindInfoTable(s Session) {
	mustExecute(s, CreateBindInfoTable)
	insertBuiltinBindInfoRow(s)
}

func insertBuiltinBindInfoRow(s Session) {
	sql := fmt.Sprintf(`INSERT HIGH_PRIORITY INTO mysql.bind_info VALUES ("%s", "%s", "mysql", "%s", "0000-00-00 00:00:00", "0000-00-00 00:00:00", "", "", "%s")`,
		bindinfo.BuiltinPseudoSQL4BindLock, bindinfo.BuiltinPseudoSQL4BindLock, bindinfo.Builtin, bindinfo.Builtin)
	mustExecute(s, sql)
}

func upgradeToVer58(s Session, ver int64) {
	if ver >= version58 {
		return
	}
	doReentrantDDL(s, "ALTER TABLE mysql.user ADD COLUMN `Repl_slave_priv` ENUM('N','Y') CHARACTER SET utf8 NOT NULL DEFAULT 'N' AFTER `Execute_priv`", infoschema.ErrColumnExists)
	doReentrantDDL(s, "ALTER TABLE mysql.user ADD COLUMN `Repl_client_priv` ENUM('N','Y') CHARACTER SET utf8 NOT NULL DEFAULT 'N' AFTER `Repl_slave_priv`", infoschema.ErrColumnExists)
	mustExecute(s, "UPDATE HIGH_PRIORITY mysql.user SET Repl_slave_priv='Y',Repl_client_priv='Y'")
}

func upgradeToVer59(s Session, ver int64) {
	if ver >= version59 {
		return
	}
	// The oom-action default value is log by default in v3.0, and cancel by
	// default in v4.0.11+.
	// If a cluster is upgraded from v3.0.x (bootstrapVer <= version59) to
	// v4.0.11+, we'll write the default value to mysql.tidb. Thus we can get
	// the default value of oom-action, and promise the compatibility even if
	// the tidb-server restarts.
	// If it's a newly deployed cluster, we do not need to write the value into
	// mysql.tidb, since no compatibility problem will happen.
	writeOOMAction(s)
}

func upgradeToVer60(s Session, ver int64) {
	if ver >= version60 {
		return
	}
	mustExecute(s, "DROP TABLE IF EXISTS mysql.stats_extended")
	doReentrantDDL(s, CreateStatsExtended)
}

func upgradeToVer62(s Session, ver int64) {
	if ver >= version62 {
		return
	}
	doReentrantDDL(s, CreateEventTable)
}

type bindInfo struct {
	bindSQL    string
	status     string
	createTime types.Time
	charset    string
	collation  string
	source     string
}

func upgradeToVer61(s Session, ver int64) {
	if ver >= version61 {
		return
	}
	bindMap := make(map[string]bindInfo)
	h := &bindinfo.BindHandle{}
	var err error
	mustExecute(s, "BEGIN PESSIMISTIC")

	defer func() {
		if err != nil {
			mustExecute(s, "ROLLBACK")
			return
		}

		mustExecute(s, "COMMIT")
	}()
	mustExecute(s, h.LockBindInfoSQL())
	var recordSets []sqlexec.RecordSet
	recordSets, err = s.ExecuteInternal(context.Background(),
		`SELECT bind_sql, default_db, status, create_time, charset, collation, source
			FROM mysql.bind_info
			WHERE source != 'builtin'
			ORDER BY update_time DESC`)
	if err != nil {
		logutil.BgLogger().Fatal("upgradeToVer61 error", zap.Error(err))
	}
	if len(recordSets) > 0 {
		defer terror.Call(recordSets[0].Close)
	}
	req := recordSets[0].NewChunk()
	iter := chunk.NewIterator4Chunk(req)
	p := parser.New()
	now := types.NewTime(types.FromGoTime(time.Now()), mysql.TypeTimestamp, 3)
	for {
		err = recordSets[0].Next(context.TODO(), req)
		if err != nil {
			logutil.BgLogger().Fatal("upgradeToVer61 error", zap.Error(err))
		}
		if req.NumRows() == 0 {
			break
		}
		updateBindInfo(iter, p, bindMap)
	}

	mustExecute(s, "DELETE FROM mysql.bind_info where source != 'builtin'")
	for original, bind := range bindMap {
		mustExecute(s, fmt.Sprintf("INSERT INTO mysql.bind_info VALUES(%s, %s, '', %s, %s, %s, %s, %s, %s)",
			expression.Quote(original),
			expression.Quote(bind.bindSQL),
			expression.Quote(bind.status),
			expression.Quote(bind.createTime.String()),
			expression.Quote(now.String()),
			expression.Quote(bind.charset),
			expression.Quote(bind.collation),
			expression.Quote(bind.source),
		))
	}
}

func updateBindInfo(iter *chunk.Iterator4Chunk, p *parser.Parser, bindMap map[string]bindInfo) {
	for row := iter.Begin(); row != iter.End(); row = iter.Next() {
		bind := row.GetString(0)
		db := row.GetString(1)
		charset := row.GetString(4)
		collation := row.GetString(5)
		stmt, err := p.ParseOneStmt(bind, charset, collation)
		if err != nil {
			logutil.BgLogger().Fatal("updateBindInfo error", zap.Error(err))
		}
		originWithDB := parser.Normalize(utilparser.RestoreWithDefaultDB(stmt, db))
		if _, ok := bindMap[originWithDB]; ok {
			// The results are sorted in descending order of time.
			// And in the following cases, duplicate originWithDB may occur
			//      originalText         	|bindText                                   	|DB
			//		`select * from t` 		|`select /*+ use_index(t, idx) */ * from t` 	|`test`
			// 		`select * from test.t`  |`select /*+ use_index(t, idx) */ * from test.t`|``
			// Therefore, if repeated, we can skip to keep the latest binding.
			continue
		}
		bindMap[originWithDB] = bindInfo{
			bindSQL:    utilparser.RestoreWithDefaultDB(stmt, db),
			status:     row.GetString(2),
			createTime: row.GetTime(3),
			charset:    charset,
			collation:  collation,
			source:     row.GetString(6),
		}
	}
}

func writeMemoryQuotaQuery(s Session) {
	comment := "memory_quota_query is 32GB by default in v3.0.x, 1GB by default in v4.0.x+"
	sql := fmt.Sprintf(`INSERT HIGH_PRIORITY INTO %s.%s VALUES ("%s", '%d', '%s') ON DUPLICATE KEY UPDATE VARIABLE_VALUE='%d'`,
		mysql.SystemDB, mysql.TiDBTable, tidbDefMemoryQuotaQuery, 32<<30, comment, 32<<30)
	mustExecute(s, sql)
}

func upgradeToVer62(s Session, ver int64) {
	if ver >= version62 {
		return
	}
	doReentrantDDL(s, "ALTER TABLE mysql.stats_buckets ADD COLUMN `ndv` bigint not null default 0", infoschema.ErrColumnExists)
}

func writeOOMAction(s Session) {
	comment := "oom-action is `log` by default in v3.0.x, `cancel` by default in v4.0.11+"
	sql := fmt.Sprintf(`INSERT HIGH_PRIORITY INTO %s.%s VALUES ("%s", '%s', '%s') ON DUPLICATE KEY UPDATE VARIABLE_VALUE='%s'`,
		mysql.SystemDB, mysql.TiDBTable, tidbDefOOMAction, config.OOMActionLog, comment, config.OOMActionLog)
	mustExecute(s, sql)
}

// updateBootstrapVer updates bootstrap version variable in mysql.TiDB table.
func updateBootstrapVer(s Session) {
	// Update bootstrap version.
	sql := fmt.Sprintf(`INSERT HIGH_PRIORITY INTO %s.%s VALUES ("%s", "%d", "TiDB bootstrap version.") ON DUPLICATE KEY UPDATE VARIABLE_VALUE="%d"`,
		mysql.SystemDB, mysql.TiDBTable, tidbServerVersionVar, currentBootstrapVersion, currentBootstrapVersion)
	mustExecute(s, sql)
}

// getBootstrapVersion gets bootstrap version from mysql.tidb table;
func getBootstrapVersion(s Session) (int64, error) {
	sVal, isNull, err := getTiDBVar(s, tidbServerVersionVar)
	if err != nil {
		return 0, errors.Trace(err)
	}
	if isNull {
		return 0, nil
	}
	return strconv.ParseInt(sVal, 10, 64)
}

// doDDLWorks executes DDL statements in bootstrap stage.
func doDDLWorks(s Session) {
	// Create a test database.
	mustExecute(s, "CREATE DATABASE IF NOT EXISTS test")
	// Create system db.
	mustExecute(s, fmt.Sprintf("CREATE DATABASE IF NOT EXISTS %s;", mysql.SystemDB))
	// Create user table.
	mustExecute(s, CreateUserTable)
	// Create privilege tables.
	mustExecute(s, CreateGlobalPrivTable)
	mustExecute(s, CreateDBPrivTable)
	mustExecute(s, CreateTablePrivTable)
	mustExecute(s, CreateColumnPrivTable)
	// Create global system variable table.
	mustExecute(s, CreateGlobalVariablesTable)
	// Create TiDB table.
	mustExecute(s, CreateTiDBTable)
	// Create help table.
	mustExecute(s, CreateHelpTopic)
	// Create stats_meta table.
	mustExecute(s, CreateStatsMetaTable)
	// Create stats_columns table.
	mustExecute(s, CreateStatsColsTable)
	// Create stats_buckets table.
	mustExecute(s, CreateStatsBucketsTable)
	// Create gc_delete_range table.
	mustExecute(s, CreateGCDeleteRangeTable)
	// Create gc_delete_range_done table.
	mustExecute(s, CreateGCDeleteRangeDoneTable)
	// Create stats_feedback table.
	mustExecute(s, CreateStatsFeedbackTable)
	// Create role_edges table.
	mustExecute(s, CreateRoleEdgesTable)
	// Create default_roles table.
	mustExecute(s, CreateDefaultRolesTable)
	// Create bind_info table.
	initBindInfoTable(s)
	// Create stats_topn_store table.
	mustExecute(s, CreateStatsTopNTable)
	// Create expr_pushdown_blacklist table.
	mustExecute(s, CreateExprPushdownBlacklist)
	// Create opt_rule_blacklist table.
	mustExecute(s, CreateOptRuleBlacklist)
	// Create stats_extended table.
	mustExecute(s, CreateStatsExtended)
	// Create schema_index_usage.
	mustExecute(s, CreateSchemaIndexUsageTable)
	// Create event table.
	mustExecute(s, CreateEventTable)
}

// doDMLWorks executes DML statements in bootstrap stage.
// All the statements run in a single transaction.
func doDMLWorks(s Session) {
	mustExecute(s, "BEGIN")

	// Insert a default user with empty password.
	mustExecute(s, `INSERT HIGH_PRIORITY INTO mysql.user VALUES
		("%", "root", "", "Y", "Y", "Y", "Y", "Y", "Y", "Y", "Y", "Y", "Y", "Y", "Y", "Y", "Y", "Y", "Y", "Y", "Y", "Y", "Y", "Y", "Y", "Y", "Y", "Y", "N", "Y", "Y", "Y", "Y", "Y", "Y", "Y")`)

	// Init global system variables table.
	values := make([]string, 0, len(variable.GetSysVars()))
	for k, v := range variable.GetSysVars() {
		// Session only variable should not be inserted.
		if v.Scope != variable.ScopeSession {
			vVal := v.Value
			if v.Name == variable.TiDBTxnMode && config.GetGlobalConfig().Store == "tikv" {
				vVal = "pessimistic"
			}
			if v.Name == variable.TiDBRowFormatVersion {
				vVal = strconv.Itoa(variable.DefTiDBRowFormatV2)
			}
			if v.Name == variable.TiDBPartitionPruneMode {
				vVal = string(variable.StaticOnly)
				if flag.Lookup("test.v") != nil || flag.Lookup("check.v") != nil || config.CheckTableBeforeDrop {
					// enable Dynamic Prune by default in test case.
					vVal = string(variable.DynamicOnly)
				}
			}
			if v.Name == variable.TiDBEnableChangeMultiSchema {
				vVal = variable.BoolOff
				if flag.Lookup("test.v") != nil || flag.Lookup("check.v") != nil {
					// enable change multi schema in test case for compatibility with old cases.
					vVal = variable.BoolOn
				}
			}
			value := fmt.Sprintf(`("%s", "%s")`, strings.ToLower(k), vVal)
			values = append(values, value)
		}
	}
	sql := fmt.Sprintf("INSERT HIGH_PRIORITY INTO %s.%s VALUES %s;", mysql.SystemDB, mysql.GlobalVariablesTable,
		strings.Join(values, ", "))
	mustExecute(s, sql)

	sql = fmt.Sprintf(`INSERT HIGH_PRIORITY INTO %s.%s VALUES("%s", "%s", "Bootstrap flag. Do not delete.")
		ON DUPLICATE KEY UPDATE VARIABLE_VALUE="%s"`,
		mysql.SystemDB, mysql.TiDBTable, bootstrappedVar, varTrue, varTrue)
	mustExecute(s, sql)

	sql = fmt.Sprintf(`INSERT HIGH_PRIORITY INTO %s.%s VALUES("%s", "%d", "Bootstrap version. Do not delete.")`,
		mysql.SystemDB, mysql.TiDBTable, tidbServerVersionVar, currentBootstrapVersion)
	mustExecute(s, sql)

	writeSystemTZ(s)

	writeNewCollationParameter(s, config.GetGlobalConfig().NewCollationsEnabledOnFirstBootstrap)

	writeDefaultExprPushDownBlacklist(s)

	writeStmtSummaryVars(s)

	_, err := s.Execute(context.Background(), "COMMIT")
	if err != nil {
		sleepTime := 1 * time.Second
		logutil.BgLogger().Info("doDMLWorks failed", zap.Error(err), zap.Duration("sleeping time", sleepTime))
		time.Sleep(sleepTime)
		// Check if TiDB is already bootstrapped.
		b, err1 := checkBootstrapped(s)
		if err1 != nil {
			logutil.BgLogger().Fatal("doDMLWorks failed", zap.Error(err1))
		}
		if b {
			return
		}
		logutil.BgLogger().Fatal("doDMLWorks failed", zap.Error(err))
	}
}

func mustExecute(s Session, sql string) {
	_, err := s.ExecuteInternal(context.Background(), sql)
	if err != nil {
		debug.PrintStack()
		logutil.BgLogger().Fatal("mustExecute error", zap.Error(err))
	}
}

// oldPasswordUpgrade upgrade password to MySQL compatible format
func oldPasswordUpgrade(pass string) (string, error) {
	hash1, err := hex.DecodeString(pass)
	if err != nil {
		return "", errors.Trace(err)
	}

	hash2 := auth.Sha1Hash(hash1)
	newpass := fmt.Sprintf("*%X", hash2)
	return newpass, nil
}<|MERGE_RESOLUTION|>--- conflicted
+++ resolved
@@ -491,15 +491,13 @@
 	version60 = 60
 	// version61 restore all SQL bindings.
 	version61 = 61
-<<<<<<< HEAD
-	// version62 create event physical table.
-=======
 	// version62 add column ndv for mysql.stats_buckets.
->>>>>>> d0ca720a
 	version62 = 62
+	// version63 create event physical table.
+	version63 = 63
 
 	// please make sure this is the largest version
-	currentBootstrapVersion = version62
+	currentBootstrapVersion = version63
 )
 
 var (
@@ -566,6 +564,7 @@
 		upgradeToVer60,
 		upgradeToVer61,
 		upgradeToVer62,
+		upgradeToVer63,
 	}
 )
 
@@ -1347,8 +1346,8 @@
 	doReentrantDDL(s, CreateStatsExtended)
 }
 
-func upgradeToVer62(s Session, ver int64) {
-	if ver >= version62 {
+func upgradeToVer63(s Session, ver int64) {
+	if ver >= version63 {
 		return
 	}
 	doReentrantDDL(s, CreateEventTable)
