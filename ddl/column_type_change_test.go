// Copyright 2020 PingCAP, Inc.
//
// Licensed under the Apache License, Version 2.0 (the "License");
// you may not use this file except in compliance with the License.
// You may obtain a copy of the License at
//
//     http://www.apache.org/licenses/LICENSE-2.0
//
// Unless required by applicable law or agreed to in writing, software
// distributed under the License is distributed on an "AS IS" BASIS,
// See the License for the specific language governing permissions and
// limitations under the License.

package ddl_test

import (
	"errors"
	"time"

	. "github.com/pingcap/check"
	"github.com/pingcap/parser/model"
	parser_mysql "github.com/pingcap/parser/mysql"
	"github.com/pingcap/parser/terror"
	"github.com/pingcap/tidb/ddl"
	"github.com/pingcap/tidb/domain"
	mysql "github.com/pingcap/tidb/errno"
	"github.com/pingcap/tidb/kv"
	"github.com/pingcap/tidb/session"
	"github.com/pingcap/tidb/sessionctx"
	"github.com/pingcap/tidb/store/mockstore"
	"github.com/pingcap/tidb/table"
	"github.com/pingcap/tidb/table/tables"
	"github.com/pingcap/tidb/util/testkit"
)

var _ = SerialSuites(&testColumnTypeChangeSuite{})

type testColumnTypeChangeSuite struct {
	store  kv.Storage
	dbInfo *model.DBInfo
	dom    *domain.Domain
}

func (s *testColumnTypeChangeSuite) SetUpSuite(c *C) {
	var err error
	ddl.SetWaitTimeWhenErrorOccurred(1 * time.Microsecond)
	s.store, err = mockstore.NewMockStore()
	c.Assert(err, IsNil)
	s.dom, err = session.BootstrapSession(s.store)
	c.Assert(err, IsNil)
}

func (s *testColumnTypeChangeSuite) TearDownSuite(c *C) {
	s.dom.Close()
	c.Assert(s.store.Close(), IsNil)
}

func (s *testColumnTypeChangeSuite) TestColumnTypeChangeBetweenInteger(c *C) {
	tk := testkit.NewTestKit(c, s.store)
	tk.MustExec("use test")
	// Enable column change variable.
	tk.Se.GetSessionVars().EnableChangeColumnType = true
	defer func() {
		tk.Se.GetSessionVars().EnableChangeColumnType = false
	}()

	// Modify column from null to not null.
	tk.MustExec("drop table if exists t")
	tk.MustExec("create table t (a int null, b int null)")
	tk.MustExec("alter table t modify column b int not null")

	tk.MustExec("insert into t(a, b) values (null, 1)")
	// Modify column from null to not null in same type will cause ErrInvalidUseOfNull
	tk.MustGetErrCode("alter table t modify column a int not null", mysql.ErrInvalidUseOfNull)

	// Modify column from null to not null in different type will cause WarnDataTruncated.
	tk.MustGetErrCode("alter table t modify column a tinyint not null", mysql.WarnDataTruncated)
	tk.MustGetErrCode("alter table t modify column a bigint not null", mysql.WarnDataTruncated)

	// Modify column not null to null.
	tk.MustExec("drop table if exists t")
	tk.MustExec("create table t (a int not null, b int not null)")
	tk.MustExec("alter table t modify column b int null")

	tk.MustExec("insert into t(a, b) values (1, null)")
	tk.MustExec("alter table t modify column a int null")

	// Modify column from unsigned to signed and from signed to unsigned.
	tk.MustExec("drop table if exists t")
	tk.MustExec("create table t (a int unsigned, b int signed)")
	tk.MustExec("insert into t(a, b) values (1, 1)")
	tk.MustExec("alter table t modify column a int signed")
	tk.MustExec("alter table t modify column b int unsigned")

	// Modify column from small type to big type.
	tk.MustExec("drop table if exists t")
	tk.MustExec("create table t (a tinyint)")
	tk.MustExec("alter table t modify column a smallint")

	tk.MustExec("drop table if exists t")
	tk.MustExec("create table t (a tinyint)")
	tk.MustExec("insert into t(a) values (127)")
	tk.MustExec("alter table t modify column a smallint")
	tk.MustExec("alter table t modify column a mediumint")
	tk.MustExec("alter table t modify column a int")
	tk.MustExec("alter table t modify column a bigint")

	// Modify column from big type to small type.
	tk.MustExec("drop table if exists t")
	tk.MustExec("create table t (a bigint)")
	tk.MustExec("alter table t modify column a int")
	tk.MustExec("alter table t modify column a mediumint")
	tk.MustExec("alter table t modify column a smallint")
	tk.MustExec("alter table t modify column a tinyint")

	tk.MustExec("drop table if exists t")
	tk.MustExec("create table t (a bigint)")
	tk.MustExec("insert into t(a) values (9223372036854775807)")
	tk.MustGetErrCode("alter table t modify column a int", mysql.ErrDataOutOfRange)
	tk.MustGetErrCode("alter table t modify column a mediumint", mysql.ErrDataOutOfRange)
	tk.MustGetErrCode("alter table t modify column a smallint", mysql.ErrDataOutOfRange)
	tk.MustGetErrCode("alter table t modify column a tinyint", mysql.ErrDataOutOfRange)
	_, err := tk.Exec("admin check table t")
	c.Assert(err, IsNil)
}

func (s *testColumnTypeChangeSuite) TestColumnTypeChangeStateBetweenInteger(c *C) {
	tk := testkit.NewTestKit(c, s.store)
	tk.MustExec("use test")
	tk.MustExec("drop table if exists t")
	tk.MustExec("create table t (c1 int, c2 int)")
	tk.MustExec("insert into t(c1, c2) values (1, 1)")
	// Enable column change variable.
	tk.Se.GetSessionVars().EnableChangeColumnType = true
	defer func() {
		tk.Se.GetSessionVars().EnableChangeColumnType = false
	}()

	// use new session to check meta in callback function.
	internalTK := testkit.NewTestKit(c, s.store)
	internalTK.MustExec("use test")

	tbl := testGetTableByName(c, tk.Se, "test", "t")
	c.Assert(tbl, NotNil)
<<<<<<< HEAD
	c.Assert(len(tbl.Cols()), Equals, 2)
	c.Assert(getModifyColumn(c, tk.Se.(sessionctx.Context), "test", "t", "c2", false), NotNil)
=======
>>>>>>> d35dfb44

	originalHook := s.dom.DDL().GetHook()
	defer s.dom.DDL().(ddl.DDLForTest).SetHook(originalHook)

	hook := &ddl.TestDDLCallback{}
	var checkErr error
	hook.OnJobRunBeforeExported = func(job *model.Job) {
		if checkErr != nil {
			return
		}
		if tbl.Meta().ID != job.TableID {
			return
		}
		switch job.SchemaState {
		case model.StateNone:
			tbl = testGetTableByName(c, internalTK.Se, "test", "t")
			if tbl == nil {
				checkErr = errors.New("tbl is nil")
			} else if len(tbl.Cols()) != 2 {
				checkErr = errors.New("len(cols) is not right")
			}
		case model.StateDeleteOnly, model.StateWriteOnly, model.StateWriteReorganization:
			tbl = testGetTableByName(c, internalTK.Se, "test", "t")
			if tbl == nil {
				checkErr = errors.New("tbl is nil")
			} else if len(tbl.(*tables.TableCommon).Columns) != 3 {
				// changingCols has been added into meta.
				checkErr = errors.New("len(cols) is not right")
			} else if getModifyColumn(c, internalTK.Se.(sessionctx.Context), "test", "t", "c2", true).Flag&parser_mysql.PreventNullInsertFlag == uint(0) {
				checkErr = errors.New("old col's flag is not right")
			} else if getModifyColumn(c, internalTK.Se.(sessionctx.Context), "test", "t", "_Col$_c2", true) == nil {
				checkErr = errors.New("changingCol is nil")
			}
		}
	}
	s.dom.DDL().(ddl.DDLForTest).SetHook(hook)
	// Alter sql will modify column c2 to tinyint not null.
	SQL := "alter table t modify column c2 tinyint not null"
	tk.MustExec(SQL)
	// Assert the checkErr in the job of every state.
	c.Assert(checkErr, IsNil)

	// Check the col meta after the column type change.
	tbl = testGetTableByName(c, tk.Se, "test", "t")
	c.Assert(tbl, NotNil)
	c.Assert(len(tbl.Cols()), Equals, 2)
	col := getModifyColumn(c, tk.Se.(sessionctx.Context), "test", "t", "c2", false)
	c.Assert(col, NotNil)
	c.Assert(parser_mysql.HasNotNullFlag(col.Flag), Equals, true)
	c.Assert(col.Flag&parser_mysql.NoDefaultValueFlag, Not(Equals), uint(0))
	c.Assert(col.Tp, Equals, parser_mysql.TypeTiny)
	c.Assert(col.ChangeStateInfo, IsNil)
	tk.MustQuery("select * from t").Check(testkit.Rows("1 1"))
}

func (s *testColumnTypeChangeSuite) TestRollbackColumnTypeChangeBetweenInteger(c *C) {
	tk := testkit.NewTestKit(c, s.store)
	tk.MustExec("use test")
	tk.MustExec("drop table if exists t")
	tk.MustExec("create table t (c1 bigint, c2 bigint)")
	tk.MustExec("insert into t(c1, c2) values (1, 1)")
	// Enable column change variable.
	tk.Se.GetSessionVars().EnableChangeColumnType = true
	defer func() {
		tk.Se.GetSessionVars().EnableChangeColumnType = false
	}()

	tbl := testGetTableByName(c, tk.Se, "test", "t")
	c.Assert(tbl, NotNil)
<<<<<<< HEAD
	c.Assert(len(tbl.Cols()), Equals, 2)
	c.Assert(getModifyColumn(c, tk.Se.(sessionctx.Context), "test", "t", "c2", false), NotNil)
=======
>>>>>>> d35dfb44

	originalHook := s.dom.DDL().GetHook()
	defer s.dom.DDL().(ddl.DDLForTest).SetHook(originalHook)

	hook := &ddl.TestDDLCallback{}
	// Mock roll back at model.StateNone.
	customizeHookRollbackAtState(hook, tbl, model.StateNone)
	s.dom.DDL().(ddl.DDLForTest).SetHook(hook)
	// Alter sql will modify column c2 to bigint not null.
	SQL := "alter table t modify column c2 int not null"
	_, err := tk.Exec(SQL)
	c.Assert(err, NotNil)
	c.Assert(err.Error(), Equals, "[ddl:1]MockRollingBackInCallBack-none")
	assertRollBackedColUnchanged(c, tk)

	// Mock roll back at model.StateDeleteOnly.
	customizeHookRollbackAtState(hook, tbl, model.StateDeleteOnly)
	s.dom.DDL().(ddl.DDLForTest).SetHook(hook)
	_, err = tk.Exec(SQL)
	c.Assert(err, NotNil)
	c.Assert(err.Error(), Equals, "[ddl:1]MockRollingBackInCallBack-delete only")
	assertRollBackedColUnchanged(c, tk)

	// Mock roll back at model.StateWriteOnly.
	customizeHookRollbackAtState(hook, tbl, model.StateWriteOnly)
	s.dom.DDL().(ddl.DDLForTest).SetHook(hook)
	_, err = tk.Exec(SQL)
	c.Assert(err, NotNil)
	c.Assert(err.Error(), Equals, "[ddl:1]MockRollingBackInCallBack-write only")
	assertRollBackedColUnchanged(c, tk)

	// Mock roll back at model.StateWriteReorg.
	customizeHookRollbackAtState(hook, tbl, model.StateWriteReorganization)
	s.dom.DDL().(ddl.DDLForTest).SetHook(hook)
	_, err = tk.Exec(SQL)
	c.Assert(err, NotNil)
	c.Assert(err.Error(), Equals, "[ddl:1]MockRollingBackInCallBack-write reorganization")
	assertRollBackedColUnchanged(c, tk)
}

func customizeHookRollbackAtState(hook *ddl.TestDDLCallback, tbl table.Table, state model.SchemaState) {
	hook.OnJobRunBeforeExported = func(job *model.Job) {
		if tbl.Meta().ID != job.TableID {
			return
		}
		if job.SchemaState == state {
			job.State = model.JobStateRollingback
			job.Error = mockTerrorMap[state.String()]
		}
	}
}

func assertRollBackedColUnchanged(c *C, tk *testkit.TestKit) {
	tbl := testGetTableByName(c, tk.Se, "test", "t")
	c.Assert(tbl, NotNil)
	c.Assert(len(tbl.Cols()), Equals, 2)
	col := getModifyColumn(c, tk.Se.(sessionctx.Context), "test", "t", "c2", false)
	c.Assert(col, NotNil)
	c.Assert(col.Flag, Equals, uint(0))
	c.Assert(col.Tp, Equals, parser_mysql.TypeLonglong)
	c.Assert(col.ChangeStateInfo, IsNil)
	tk.MustQuery("select * from t").Check(testkit.Rows("1 1"))
}

var mockTerrorMap = make(map[string]*terror.Error)

func init() {
	// Since terror new action will cause data race with other test suite (getTerrorCode) in parallel, we init it all here.
	mockTerrorMap[model.StateNone.String()] = terror.ClassDDL.New(1, "MockRollingBackInCallBack-"+model.StateNone.String())
	mockTerrorMap[model.StateDeleteOnly.String()] = terror.ClassDDL.New(1, "MockRollingBackInCallBack-"+model.StateDeleteOnly.String())
	mockTerrorMap[model.StateWriteOnly.String()] = terror.ClassDDL.New(1, "MockRollingBackInCallBack-"+model.StateWriteOnly.String())
	mockTerrorMap[model.StateWriteReorganization.String()] = terror.ClassDDL.New(1, "MockRollingBackInCallBack-"+model.StateWriteReorganization.String())
}<|MERGE_RESOLUTION|>--- conflicted
+++ resolved
@@ -142,11 +142,8 @@
 
 	tbl := testGetTableByName(c, tk.Se, "test", "t")
 	c.Assert(tbl, NotNil)
-<<<<<<< HEAD
 	c.Assert(len(tbl.Cols()), Equals, 2)
 	c.Assert(getModifyColumn(c, tk.Se.(sessionctx.Context), "test", "t", "c2", false), NotNil)
-=======
->>>>>>> d35dfb44
 
 	originalHook := s.dom.DDL().GetHook()
 	defer s.dom.DDL().(ddl.DDLForTest).SetHook(originalHook)
@@ -216,11 +213,8 @@
 
 	tbl := testGetTableByName(c, tk.Se, "test", "t")
 	c.Assert(tbl, NotNil)
-<<<<<<< HEAD
 	c.Assert(len(tbl.Cols()), Equals, 2)
 	c.Assert(getModifyColumn(c, tk.Se.(sessionctx.Context), "test", "t", "c2", false), NotNil)
-=======
->>>>>>> d35dfb44
 
 	originalHook := s.dom.DDL().GetHook()
 	defer s.dom.DDL().(ddl.DDLForTest).SetHook(originalHook)
