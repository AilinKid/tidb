--- conflicted
+++ resolved
@@ -105,8 +105,6 @@
 	// Finish this job.
 	job.FinishTableJob(model.JobStateDone, model.StatePublic, ver, nil)
 	return ver, nil
-<<<<<<< HEAD
-
 }
 
 func (w *worker) onAlterEvent(t *meta.Meta, job *model.Job) (ver int64, _ error) {
@@ -133,6 +131,4 @@
 	// Finish this job.
 	job.FinishTableJob(model.JobStateDone, model.StatePublic, ver, nil)
 	return ver, nil
-=======
->>>>>>> 14b5ddb8
 }