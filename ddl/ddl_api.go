// Copyright 2013 The ql Authors. All rights reserved.
// Use of this source code is governed by a BSD-style
// license that can be found in the LICENSES/QL-LICENSE file.

// Copyright 2016 PingCAP, Inc.
//
// Licensed under the Apache License, Version 2.0 (the "License");
// you may not use this file except in compliance with the License.
// You may obtain a copy of the License at
//
//     http://www.apache.org/licenses/LICENSE-2.0
//
// Unless required by applicable law or agreed to in writing, software
// distributed under the License is distributed on an "AS IS" BASIS,
// See the License for the specific language governing permissions and
// limitations under the License.

package ddl

import (
	"bytes"
	"encoding/hex"
	"encoding/json"
	"fmt"
	"math"
	"strconv"
	"strings"
	"sync/atomic"
	"time"

	"github.com/cznic/mathutil"
	"github.com/pingcap/errors"
	"github.com/pingcap/failpoint"
	"github.com/pingcap/parser/ast"
	"github.com/pingcap/parser/charset"
	"github.com/pingcap/parser/format"
	"github.com/pingcap/parser/model"
	"github.com/pingcap/parser/mysql"
	"github.com/pingcap/parser/terror"
	field_types "github.com/pingcap/parser/types"
	"github.com/pingcap/tidb/config"
	"github.com/pingcap/tidb/ddl/placement"
	"github.com/pingcap/tidb/expression"
	"github.com/pingcap/tidb/infoschema"
	"github.com/pingcap/tidb/kv"
	"github.com/pingcap/tidb/meta/autoid"
	"github.com/pingcap/tidb/sessionctx"
	"github.com/pingcap/tidb/sessionctx/variable"
	"github.com/pingcap/tidb/table"
	"github.com/pingcap/tidb/table/tables"
	"github.com/pingcap/tidb/tablecodec"
	"github.com/pingcap/tidb/types"
	driver "github.com/pingcap/tidb/types/parser_driver"
	"github.com/pingcap/tidb/util"
	"github.com/pingcap/tidb/util/chunk"
	"github.com/pingcap/tidb/util/codec"
	"github.com/pingcap/tidb/util/collate"
	"github.com/pingcap/tidb/util/domainutil"
	"github.com/pingcap/tidb/util/logutil"
	"github.com/pingcap/tidb/util/mock"
	"github.com/pingcap/tidb/util/set"
	"go.uber.org/zap"
)

const (
	expressionIndexPrefix = "_V$"
	changingColumnPrefix  = "_Col$_"
	changingIndexPrefix   = "_Idx$_"
	tableNotExist         = -1
	tinyBlobMaxLength     = 255
	blobMaxLength         = 65535
	mediumBlobMaxLength   = 16777215
	longBlobMaxLength     = 4294967295
)

func (d *ddl) CreateSchema(ctx sessionctx.Context, schema model.CIStr, charsetInfo *ast.CharsetOpt) error {
	dbInfo := &model.DBInfo{Name: schema}
	if charsetInfo != nil {
		chs, coll, err := ResolveCharsetCollation(ast.CharsetOpt{Chs: charsetInfo.Chs, Col: charsetInfo.Col})
		if err != nil {
			return errors.Trace(err)
		}
		dbInfo.Charset = chs
		dbInfo.Collate = coll
	} else {
		dbInfo.Charset, dbInfo.Collate = charset.GetDefaultCharsetAndCollate()
	}
	return d.CreateSchemaWithInfo(ctx, dbInfo, OnExistError, false /*tryRetainID*/)
}

func (d *ddl) CreateSchemaWithInfo(
	ctx sessionctx.Context,
	dbInfo *model.DBInfo,
	onExist OnExist,
	tryRetainID bool,
) error {
	is := d.GetInfoSchemaWithInterceptor(ctx)
	_, ok := is.SchemaByName(dbInfo.Name)
	if ok {
		err := infoschema.ErrDatabaseExists.GenWithStackByArgs(dbInfo.Name)
		switch onExist {
		case OnExistIgnore:
			ctx.GetSessionVars().StmtCtx.AppendNote(err)
			return nil
		case OnExistError, OnExistReplace:
			// FIXME: can we implement MariaDB's CREATE OR REPLACE SCHEMA?
			return err
		}
	}

	if err := checkTooLongSchema(dbInfo.Name); err != nil {
		return errors.Trace(err)
	}

	if err := checkCharsetAndCollation(dbInfo.Charset, dbInfo.Collate); err != nil {
		return errors.Trace(err)
	}

	// FIXME: support `tryRetainID`.
	genIDs, err := d.genGlobalIDs(1)
	if err != nil {
		return errors.Trace(err)
	}
	dbInfo.ID = genIDs[0]

	job := &model.Job{
		SchemaID:   dbInfo.ID,
		SchemaName: dbInfo.Name.L,
		Type:       model.ActionCreateSchema,
		BinlogInfo: &model.HistoryInfo{},
		Args:       []interface{}{dbInfo},
	}

	err = d.doDDLJob(ctx, job)
	err = d.callHookOnChanged(err)
	return errors.Trace(err)
}

func (d *ddl) AlterSchema(ctx sessionctx.Context, stmt *ast.AlterDatabaseStmt) (err error) {
	// Resolve target charset and collation from options.
	var toCharset, toCollate string
	for _, val := range stmt.Options {
		switch val.Tp {
		case ast.DatabaseOptionCharset:
			if toCharset == "" {
				toCharset = val.Value
			} else if toCharset != val.Value {
				return ErrConflictingDeclarations.GenWithStackByArgs(toCharset, val.Value)
			}
		case ast.DatabaseOptionCollate:
			info, err := collate.GetCollationByName(val.Value)
			if err != nil {
				return errors.Trace(err)
			}
			if toCharset == "" {
				toCharset = info.CharsetName
			} else if toCharset != info.CharsetName {
				return ErrConflictingDeclarations.GenWithStackByArgs(toCharset, info.CharsetName)
			}
			toCollate = info.Name
		}
	}
	if toCollate == "" {
		if toCollate, err = charset.GetDefaultCollation(toCharset); err != nil {
			return errors.Trace(err)
		}
	}

	// Check if need to change charset/collation.
	dbName := model.NewCIStr(stmt.Name)
	is := d.GetInfoSchemaWithInterceptor(ctx)
	dbInfo, ok := is.SchemaByName(dbName)
	if !ok {
		return infoschema.ErrDatabaseNotExists.GenWithStackByArgs(dbName.O)
	}
	if dbInfo.Charset == toCharset && dbInfo.Collate == toCollate {
		return nil
	}

	// Do the DDL job.
	job := &model.Job{
		SchemaID:   dbInfo.ID,
		SchemaName: dbInfo.Name.L,
		Type:       model.ActionModifySchemaCharsetAndCollate,
		BinlogInfo: &model.HistoryInfo{},
		Args:       []interface{}{toCharset, toCollate},
	}
	err = d.doDDLJob(ctx, job)
	err = d.callHookOnChanged(err)
	return errors.Trace(err)
}

func (d *ddl) DropSchema(ctx sessionctx.Context, schema model.CIStr) (err error) {
	is := d.GetInfoSchemaWithInterceptor(ctx)
	old, ok := is.SchemaByName(schema)
	if !ok {
		return errors.Trace(infoschema.ErrDatabaseNotExists)
	}
	job := &model.Job{
		SchemaID:   old.ID,
		SchemaName: old.Name.L,
		Type:       model.ActionDropSchema,
		BinlogInfo: &model.HistoryInfo{},
	}

	err = d.doDDLJob(ctx, job)
	err = d.callHookOnChanged(err)
	if err != nil {
		return errors.Trace(err)
	}
	if !config.TableLockEnabled() {
		return nil
	}
	// Clear table locks hold by the session.
	tbs := is.SchemaTables(schema)
	lockTableIDs := make([]int64, 0)
	for _, tb := range tbs {
		if ok, _ := ctx.CheckTableLocked(tb.Meta().ID); ok {
			lockTableIDs = append(lockTableIDs, tb.Meta().ID)
		}
	}
	ctx.ReleaseTableLockByTableIDs(lockTableIDs)
	return nil
}

func checkTooLongSchema(schema model.CIStr) error {
	if len(schema.L) > mysql.MaxDatabaseNameLength {
		return ErrTooLongIdent.GenWithStackByArgs(schema)
	}
	return nil
}

func checkTooLongTable(table model.CIStr) error {
	if len(table.L) > mysql.MaxTableNameLength {
		return ErrTooLongIdent.GenWithStackByArgs(table)
	}
	return nil
}

func checkTooLongIndex(index model.CIStr) error {
	if len(index.L) > mysql.MaxIndexIdentifierLen {
		return ErrTooLongIdent.GenWithStackByArgs(index)
	}
	return nil
}

func setColumnFlagWithConstraint(colMap map[string]*table.Column, v *ast.Constraint) {
	switch v.Tp {
	case ast.ConstraintPrimaryKey:
		for _, key := range v.Keys {
			if key.Expr != nil {
				continue
			}
			c, ok := colMap[key.Column.Name.L]
			if !ok {
				continue
			}
			c.Flag |= mysql.PriKeyFlag
			// Primary key can not be NULL.
			c.Flag |= mysql.NotNullFlag
		}
	case ast.ConstraintUniq, ast.ConstraintUniqIndex, ast.ConstraintUniqKey:
		for i, key := range v.Keys {
			if key.Expr != nil {
				continue
			}
			c, ok := colMap[key.Column.Name.L]
			if !ok {
				continue
			}
			if i == 0 {
				// Only the first column can be set
				// if unique index has multi columns,
				// the flag should be MultipleKeyFlag.
				// See https://dev.mysql.com/doc/refman/5.7/en/show-columns.html
				if len(v.Keys) > 1 {
					c.Flag |= mysql.MultipleKeyFlag
				} else {
					c.Flag |= mysql.UniqueKeyFlag
				}
			}
		}
	case ast.ConstraintKey, ast.ConstraintIndex:
		for i, key := range v.Keys {
			if key.Expr != nil {
				continue
			}
			c, ok := colMap[key.Column.Name.L]
			if !ok {
				continue
			}
			if i == 0 {
				// Only the first column can be set.
				c.Flag |= mysql.MultipleKeyFlag
			}
		}
	}
}

func buildColumnsAndConstraints(
	ctx sessionctx.Context,
	colDefs []*ast.ColumnDef,
	constraints []*ast.Constraint,
	tblCharset string,
	tblCollate string,
) ([]*table.Column, []*ast.Constraint, error) {
	colMap := map[string]*table.Column{}
	// outPriKeyConstraint is the primary key constraint out of column definition. such as: create table t1 (id int , age int, primary key(id));
	var outPriKeyConstraint *ast.Constraint
	for _, v := range constraints {
		if v.Tp == ast.ConstraintPrimaryKey {
			outPriKeyConstraint = v
			break
		}
	}
	cols := make([]*table.Column, 0, len(colDefs))
	for i, colDef := range colDefs {
		col, cts, err := buildColumnAndConstraint(ctx, i, colDef, outPriKeyConstraint, tblCharset, tblCollate)
		if err != nil {
			return nil, nil, errors.Trace(err)
		}
		col.State = model.StatePublic
		constraints = append(constraints, cts...)
		cols = append(cols, col)
		colMap[colDef.Name.Name.L] = col
	}
	// Traverse table Constraints and set col.flag.
	for _, v := range constraints {
		setColumnFlagWithConstraint(colMap, v)
	}
	return cols, constraints, nil
}

// ResolveCharsetCollation will resolve the charset and collate by the order of parameters:
// * If any given ast.CharsetOpt is not empty, the resolved charset and collate will be returned.
// * If all ast.CharsetOpts are empty, the default charset and collate will be returned.
func ResolveCharsetCollation(charsetOpts ...ast.CharsetOpt) (string, string, error) {
	for _, v := range charsetOpts {
		if v.Col != "" {
			collation, err := collate.GetCollationByName(v.Col)
			if err != nil {
				return "", "", errors.Trace(err)
			}
			if v.Chs != "" && collation.CharsetName != v.Chs {
				return "", "", charset.ErrCollationCharsetMismatch.GenWithStackByArgs(v.Col, v.Chs)
			}
			return collation.CharsetName, v.Col, nil
		}
		if v.Chs != "" {
			coll, err := charset.GetDefaultCollation(v.Chs)
			if err != nil {
				return "", "", errors.Trace(err)
			}
			return v.Chs, coll, err
		}
	}
	chs, coll := charset.GetDefaultCharsetAndCollate()
	return chs, coll, nil
}

// OverwriteCollationWithBinaryFlag is used to handle the case like
//   CREATE TABLE t (a VARCHAR(255) BINARY) CHARSET utf8 COLLATE utf8_general_ci;
// The 'BINARY' sets the column collation to *_bin according to the table charset.
func OverwriteCollationWithBinaryFlag(colDef *ast.ColumnDef, chs, coll string) (newChs string, newColl string) {
	ignoreBinFlag := colDef.Tp.Charset != "" && (colDef.Tp.Collate != "" || containsColumnOption(colDef, ast.ColumnOptionCollate))
	if ignoreBinFlag {
		return chs, coll
	}
	needOverwriteBinColl := types.IsString(colDef.Tp.Tp) && mysql.HasBinaryFlag(colDef.Tp.Flag)
	if needOverwriteBinColl {
		newColl, err := charset.GetDefaultCollation(chs)
		if err != nil {
			return chs, coll
		}
		return chs, newColl
	}
	return chs, coll
}

func typesNeedCharset(tp byte) bool {
	switch tp {
	case mysql.TypeString, mysql.TypeVarchar, mysql.TypeVarString,
		mysql.TypeBlob, mysql.TypeTinyBlob, mysql.TypeMediumBlob, mysql.TypeLongBlob,
		mysql.TypeEnum, mysql.TypeSet:
		return true
	}
	return false
}

func setCharsetCollationFlenDecimal(tp *types.FieldType, colCharset, colCollate string) error {
	if typesNeedCharset(tp.Tp) {
		tp.Charset = colCharset
		tp.Collate = colCollate
	} else {
		tp.Charset = charset.CharsetBin
		tp.Collate = charset.CharsetBin
	}

	// Use default value for flen or decimal when they are unspecified.
	defaultFlen, defaultDecimal := mysql.GetDefaultFieldLengthAndDecimal(tp.Tp)
	if tp.Flen == types.UnspecifiedLength {
		tp.Flen = defaultFlen
		if mysql.HasUnsignedFlag(tp.Flag) && tp.Tp != mysql.TypeLonglong && mysql.IsIntegerType(tp.Tp) {
			// Issue #4684: the flen of unsigned integer(except bigint) is 1 digit shorter than signed integer
			// because it has no prefix "+" or "-" character.
			tp.Flen--
		}
	}
	if tp.Decimal == types.UnspecifiedLength {
		tp.Decimal = defaultDecimal
	}
	return nil
}

// buildColumnAndConstraint builds table.Column and ast.Constraint from the parameters.
// outPriKeyConstraint is the primary key constraint out of column definition. For example:
// `create table t1 (id int , age int, primary key(id));`
func buildColumnAndConstraint(
	ctx sessionctx.Context,
	offset int,
	colDef *ast.ColumnDef,
	outPriKeyConstraint *ast.Constraint,
	tblCharset string,
	tblCollate string,
) (*table.Column, []*ast.Constraint, error) {
	if colName := colDef.Name.Name.L; colName == model.ExtraHandleName.L {
		return nil, nil, ErrWrongColumnName.GenWithStackByArgs(colName)
	}

	// specifiedCollate refers to the last collate specified in colDef.Options.
	chs, coll, err := getCharsetAndCollateInColumnDef(colDef)
	if err != nil {
		return nil, nil, errors.Trace(err)
	}
	chs, coll, err = ResolveCharsetCollation(
		ast.CharsetOpt{Chs: chs, Col: coll},
		ast.CharsetOpt{Chs: tblCharset, Col: tblCollate},
	)
	chs, coll = OverwriteCollationWithBinaryFlag(colDef, chs, coll)
	if err != nil {
		return nil, nil, errors.Trace(err)
	}

	if err := setCharsetCollationFlenDecimal(colDef.Tp, chs, coll); err != nil {
		return nil, nil, errors.Trace(err)
	}
	col, cts, err := columnDefToCol(ctx, offset, colDef, outPriKeyConstraint)
	if err != nil {
		return nil, nil, errors.Trace(err)
	}
	return col, cts, nil
}

// checkColumnDefaultValue checks the default value of the column.
// In non-strict SQL mode, if the default value of the column is an empty string, the default value can be ignored.
// In strict SQL mode, TEXT/BLOB/JSON can't have not null default values.
// In NO_ZERO_DATE SQL mode, TIMESTAMP/DATE/DATETIME type can't have zero date like '0000-00-00' or '0000-00-00 00:00:00'.
func checkColumnDefaultValue(ctx sessionctx.Context, col *table.Column, value interface{}) (bool, interface{}, error) {
	hasDefaultValue := true
	if value != nil && (col.Tp == mysql.TypeJSON ||
		col.Tp == mysql.TypeTinyBlob || col.Tp == mysql.TypeMediumBlob ||
		col.Tp == mysql.TypeLongBlob || col.Tp == mysql.TypeBlob) {
		// In non-strict SQL mode.
		if !ctx.GetSessionVars().SQLMode.HasStrictMode() && value == "" {
			if col.Tp == mysql.TypeBlob || col.Tp == mysql.TypeLongBlob {
				// The TEXT/BLOB default value can be ignored.
				hasDefaultValue = false
			}
			// In non-strict SQL mode, if the column type is json and the default value is null, it is initialized to an empty array.
			if col.Tp == mysql.TypeJSON {
				value = `null`
			}
			sc := ctx.GetSessionVars().StmtCtx
			sc.AppendWarning(errBlobCantHaveDefault.GenWithStackByArgs(col.Name.O))
			return hasDefaultValue, value, nil
		}
		// In strict SQL mode or default value is not an empty string.
		return hasDefaultValue, value, errBlobCantHaveDefault.GenWithStackByArgs(col.Name.O)
	}
	if value != nil && ctx.GetSessionVars().SQLMode.HasNoZeroDateMode() &&
		ctx.GetSessionVars().SQLMode.HasStrictMode() && types.IsTypeTime(col.Tp) {
		if vv, ok := value.(string); ok {
			timeValue, err := expression.GetTimeValue(ctx, vv, col.Tp, int8(col.Decimal))
			if err != nil {
				return hasDefaultValue, value, errors.Trace(err)
			}
			if timeValue.GetMysqlTime().CoreTime() == types.ZeroCoreTime {
				return hasDefaultValue, value, types.ErrInvalidDefault.GenWithStackByArgs(col.Name.O)
			}
		}
	}
	return hasDefaultValue, value, nil
}

func checkSequenceDefaultValue(col *table.Column) error {
	if mysql.IsIntegerType(col.Tp) {
		return nil
	}
	return ErrColumnTypeUnsupportedNextValue.GenWithStackByArgs(col.ColumnInfo.Name.O)
}

func convertTimestampDefaultValToUTC(ctx sessionctx.Context, defaultVal interface{}, col *table.Column) (interface{}, error) {
	if defaultVal == nil || col.Tp != mysql.TypeTimestamp {
		return defaultVal, nil
	}
	if vv, ok := defaultVal.(string); ok {
		if vv != types.ZeroDatetimeStr && !strings.EqualFold(vv, ast.CurrentTimestamp) {
			t, err := types.ParseTime(ctx.GetSessionVars().StmtCtx, vv, col.Tp, int8(col.Decimal))
			if err != nil {
				return defaultVal, errors.Trace(err)
			}
			err = t.ConvertTimeZone(ctx.GetSessionVars().Location(), time.UTC)
			if err != nil {
				return defaultVal, errors.Trace(err)
			}
			defaultVal = t.String()
		}
	}
	return defaultVal, nil
}

// isExplicitTimeStamp is used to check if explicit_defaults_for_timestamp is on or off.
// Check out this link for more details.
// https://dev.mysql.com/doc/refman/5.7/en/server-system-variables.html#sysvar_explicit_defaults_for_timestamp
func isExplicitTimeStamp() bool {
	// TODO: implement the behavior as MySQL when explicit_defaults_for_timestamp = off, then this function could return false.
	return true
}

// processColumnFlags is used by columnDefToCol and processColumnOptions. It is intended to unify behaviors on `create/add` and `modify/change` statements. Check tidb#issue#19342.
func processColumnFlags(col *table.Column) {
	if col.FieldType.EvalType().IsStringKind() {
		if col.Charset == charset.CharsetBin {
			col.Flag |= mysql.BinaryFlag
		} else {
			col.Flag &= ^mysql.BinaryFlag
		}
	}
	if col.Tp == mysql.TypeBit {
		// For BIT field, it's charset is binary but does not have binary flag.
		col.Flag &= ^mysql.BinaryFlag
		col.Flag |= mysql.UnsignedFlag
	}
	if col.Tp == mysql.TypeYear {
		// For Year field, it's charset is binary but does not have binary flag.
		col.Flag &= ^mysql.BinaryFlag
		col.Flag |= mysql.ZerofillFlag
	}

	// If you specify ZEROFILL for a numeric column, MySQL automatically adds the UNSIGNED attribute to the column.
	// See https://dev.mysql.com/doc/refman/5.7/en/numeric-type-overview.html for more details.
	// But some types like bit and year, won't show its unsigned flag in `show create table`.
	if mysql.HasZerofillFlag(col.Flag) {
		col.Flag |= mysql.UnsignedFlag
	}
}

// columnDefToCol converts ColumnDef to Col and TableConstraints.
// outPriKeyConstraint is the primary key constraint out of column definition. such as: create table t1 (id int , age int, primary key(id));
func columnDefToCol(ctx sessionctx.Context, offset int, colDef *ast.ColumnDef, outPriKeyConstraint *ast.Constraint) (*table.Column, []*ast.Constraint, error) {
	var constraints = make([]*ast.Constraint, 0)
	col := table.ToColumn(&model.ColumnInfo{
		Offset:    offset,
		Name:      colDef.Name.Name,
		FieldType: *colDef.Tp,
		// TODO: remove this version field after there is no old version.
		Version: model.CurrLatestColumnInfoVersion,
	})

	if col.FieldType.Tp == mysql.TypeBlob {
		if col.FieldType.Flen <= tinyBlobMaxLength {
			logutil.BgLogger().Info(fmt.Sprintf("Automatically convert BLOB(%d) to TINYBLOB", col.FieldType.Flen))
			col.FieldType.Flen = tinyBlobMaxLength
			col.FieldType.Tp = mysql.TypeTinyBlob
		} else if col.FieldType.Flen <= blobMaxLength {
			col.FieldType.Flen = blobMaxLength
		} else if col.FieldType.Flen <= mediumBlobMaxLength {
			logutil.BgLogger().Info(fmt.Sprintf("Automatically convert BLOB(%d) to MEDIUMBLOB", col.FieldType.Flen))
			col.FieldType.Flen = mediumBlobMaxLength
			col.FieldType.Tp = mysql.TypeMediumBlob
		} else if col.FieldType.Flen <= longBlobMaxLength {
			logutil.BgLogger().Info(fmt.Sprintf("Automatically convert BLOB(%d) to LONGBLOB", col.FieldType.Flen))
			col.FieldType.Flen = longBlobMaxLength
			col.FieldType.Tp = mysql.TypeLongBlob
		}
	}

	if !isExplicitTimeStamp() {
		// Check and set TimestampFlag, OnUpdateNowFlag and NotNullFlag.
		if col.Tp == mysql.TypeTimestamp {
			col.Flag |= mysql.TimestampFlag
			col.Flag |= mysql.OnUpdateNowFlag
			col.Flag |= mysql.NotNullFlag
		}
	}
	var err error
	setOnUpdateNow := false
	hasDefaultValue := false
	hasNullFlag := false
	if colDef.Options != nil {
		length := types.UnspecifiedLength

		keys := []*ast.IndexPartSpecification{
			{
				Column: colDef.Name,
				Length: length,
			},
		}

		var sb strings.Builder
		restoreFlags := format.RestoreStringSingleQuotes | format.RestoreKeyWordLowercase | format.RestoreNameBackQuotes |
			format.RestoreSpacesAroundBinaryOperation
		restoreCtx := format.NewRestoreCtx(restoreFlags, &sb)

		for _, v := range colDef.Options {
			switch v.Tp {
			case ast.ColumnOptionNotNull:
				col.Flag |= mysql.NotNullFlag
			case ast.ColumnOptionNull:
				col.Flag &= ^mysql.NotNullFlag
				removeOnUpdateNowFlag(col)
				hasNullFlag = true
			case ast.ColumnOptionAutoIncrement:
				col.Flag |= mysql.AutoIncrementFlag
			case ast.ColumnOptionPrimaryKey:
				// Check PriKeyFlag first to avoid extra duplicate constraints.
				if col.Flag&mysql.PriKeyFlag == 0 {
					constraint := &ast.Constraint{Tp: ast.ConstraintPrimaryKey, Keys: keys}
					constraints = append(constraints, constraint)
					col.Flag |= mysql.PriKeyFlag
				}
			case ast.ColumnOptionUniqKey:
				// Check UniqueFlag first to avoid extra duplicate constraints.
				if col.Flag&mysql.UniqueFlag == 0 {
					constraint := &ast.Constraint{Tp: ast.ConstraintUniqKey, Keys: keys}
					constraints = append(constraints, constraint)
					col.Flag |= mysql.UniqueKeyFlag
				}
			case ast.ColumnOptionDefaultValue:
				hasDefaultValue, err = setDefaultValue(ctx, col, v)
				if err != nil {
					return nil, nil, errors.Trace(err)
				}
				removeOnUpdateNowFlag(col)
			case ast.ColumnOptionOnUpdate:
				// TODO: Support other time functions.
				if col.Tp == mysql.TypeTimestamp || col.Tp == mysql.TypeDatetime {
					if !expression.IsValidCurrentTimestampExpr(v.Expr, colDef.Tp) {
						return nil, nil, ErrInvalidOnUpdate.GenWithStackByArgs(col.Name)
					}
				} else {
					return nil, nil, ErrInvalidOnUpdate.GenWithStackByArgs(col.Name)
				}
				col.Flag |= mysql.OnUpdateNowFlag
				setOnUpdateNow = true
			case ast.ColumnOptionComment:
				err := setColumnComment(ctx, col, v)
				if err != nil {
					return nil, nil, errors.Trace(err)
				}
			case ast.ColumnOptionGenerated:
				sb.Reset()
				err = v.Expr.Restore(restoreCtx)
				if err != nil {
					return nil, nil, errors.Trace(err)
				}
				col.GeneratedExprString = sb.String()
				col.GeneratedStored = v.Stored
				_, dependColNames := findDependedColumnNames(colDef)
				col.Dependences = dependColNames
			case ast.ColumnOptionCollate:
				if field_types.HasCharset(colDef.Tp) {
					col.FieldType.Collate = v.StrValue
				}
			case ast.ColumnOptionFulltext:
				ctx.GetSessionVars().StmtCtx.AppendWarning(ErrTableCantHandleFt.GenWithStackByArgs())
			case ast.ColumnOptionCheck:
				ctx.GetSessionVars().StmtCtx.AppendWarning(ErrUnsupportedConstraintCheck.GenWithStackByArgs("CONSTRAINT CHECK"))
			}
		}
	}

	processDefaultValue(col, hasDefaultValue, setOnUpdateNow)

	processColumnFlags(col)

	err = checkPriKeyConstraint(col, hasDefaultValue, hasNullFlag, outPriKeyConstraint)
	if err != nil {
		return nil, nil, errors.Trace(err)
	}
	err = checkColumnValueConstraint(col, col.Collate)
	if err != nil {
		return nil, nil, errors.Trace(err)
	}
	err = checkDefaultValue(ctx, col, hasDefaultValue)
	if err != nil {
		return nil, nil, errors.Trace(err)
	}
	err = checkColumnFieldLength(col)
	if err != nil {
		return nil, nil, errors.Trace(err)
	}
	return col, constraints, nil
}

// getDefaultValue will get the default value for column.
// 1: get the expr restored string for the column which uses sequence next value as default value.
// 2: get specific default value for the other column.
func getDefaultValue(ctx sessionctx.Context, col *table.Column, c *ast.ColumnOption) (interface{}, bool, error) {
	tp, fsp := col.FieldType.Tp, col.FieldType.Decimal
	if tp == mysql.TypeTimestamp || tp == mysql.TypeDatetime {
		switch x := c.Expr.(type) {
		case *ast.FuncCallExpr:
			if x.FnName.L == ast.CurrentTimestamp {
				defaultFsp := 0
				if len(x.Args) == 1 {
					if val := x.Args[0].(*driver.ValueExpr); val != nil {
						defaultFsp = int(val.GetInt64())
					}
				}
				if defaultFsp != fsp {
					return nil, false, ErrInvalidDefaultValue.GenWithStackByArgs(col.Name.O)
				}
			}
		}
		vd, err := expression.GetTimeValue(ctx, c.Expr, tp, int8(fsp))
		value := vd.GetValue()
		if err != nil {
			return nil, false, ErrInvalidDefaultValue.GenWithStackByArgs(col.Name.O)
		}

		// Value is nil means `default null`.
		if value == nil {
			return nil, false, nil
		}

		// If value is types.Time, convert it to string.
		if vv, ok := value.(types.Time); ok {
			return vv.String(), false, nil
		}

		return value, false, nil
	}
	// handle default next value of sequence. (keep the expr string)
	str, isSeqExpr, err := tryToGetSequenceDefaultValue(c)
	if err != nil {
		return nil, false, errors.Trace(err)
	}
	if isSeqExpr {
		return str, true, nil
	}

	// evaluate the non-sequence expr to a certain value.
	v, err := expression.EvalAstExpr(ctx, c.Expr)
	if err != nil {
		return nil, false, errors.Trace(err)
	}

	if v.IsNull() {
		return nil, false, nil
	}

	if v.Kind() == types.KindBinaryLiteral || v.Kind() == types.KindMysqlBit {
		if tp == mysql.TypeBit ||
			tp == mysql.TypeString || tp == mysql.TypeVarchar || tp == mysql.TypeVarString ||
			tp == mysql.TypeBlob || tp == mysql.TypeLongBlob || tp == mysql.TypeMediumBlob || tp == mysql.TypeTinyBlob ||
			tp == mysql.TypeJSON || tp == mysql.TypeEnum || tp == mysql.TypeSet {
			// For BinaryLiteral / string fields, when getting default value we cast the value into BinaryLiteral{}, thus we return
			// its raw string content here.
			return v.GetBinaryLiteral().ToString(), false, nil
		}
		// For other kind of fields (e.g. INT), we supply its integer as string value.
		value, err := v.GetBinaryLiteral().ToInt(ctx.GetSessionVars().StmtCtx)
		if err != nil {
			return nil, false, err
		}
		return strconv.FormatUint(value, 10), false, nil
	}

	switch tp {
	case mysql.TypeSet:
		val, err := getSetDefaultValue(v, col)
		return val, false, err
	case mysql.TypeEnum:
		val, err := getEnumDefaultValue(v, col)
		return val, false, err
	case mysql.TypeDuration:
		if v, err = v.ConvertTo(ctx.GetSessionVars().StmtCtx, &col.FieldType); err != nil {
			return "", false, errors.Trace(err)
		}
	case mysql.TypeBit:
		if v.Kind() == types.KindInt64 || v.Kind() == types.KindUint64 {
			// For BIT fields, convert int into BinaryLiteral.
			return types.NewBinaryLiteralFromUint(v.GetUint64(), -1).ToString(), false, nil
		}
	}

	val, err := v.ToString()
	return val, false, err
}

func tryToGetSequenceDefaultValue(c *ast.ColumnOption) (expr string, isExpr bool, err error) {
	if f, ok := c.Expr.(*ast.FuncCallExpr); ok && f.FnName.L == ast.NextVal {
		var sb strings.Builder
		restoreFlags := format.RestoreStringSingleQuotes | format.RestoreKeyWordLowercase | format.RestoreNameBackQuotes |
			format.RestoreSpacesAroundBinaryOperation
		restoreCtx := format.NewRestoreCtx(restoreFlags, &sb)
		if err := c.Expr.Restore(restoreCtx); err != nil {
			return "", true, err
		}
		return sb.String(), true, nil
	}
	return "", false, nil
}

// getSetDefaultValue gets the default value for the set type. See https://dev.mysql.com/doc/refman/5.7/en/set.html.
func getSetDefaultValue(v types.Datum, col *table.Column) (string, error) {
	if v.Kind() == types.KindInt64 {
		setCnt := len(col.Elems)
		maxLimit := int64(1<<uint(setCnt) - 1)
		val := v.GetInt64()
		if val < 1 || val > maxLimit {
			return "", ErrInvalidDefaultValue.GenWithStackByArgs(col.Name.O)
		}
		setVal, err := types.ParseSetValue(col.Elems, uint64(val))
		if err != nil {
			return "", errors.Trace(err)
		}
		v.SetMysqlSet(setVal, col.Collate)
		return v.ToString()
	}

	str, err := v.ToString()
	if err != nil {
		return "", errors.Trace(err)
	}
	if str == "" {
		return str, nil
	}
	setVal, err := types.ParseSetName(col.Elems, str, col.Collate)
	if err != nil {
		return "", ErrInvalidDefaultValue.GenWithStackByArgs(col.Name.O)
	}
	v.SetMysqlSet(setVal, col.Collate)

	return v.ToString()
}

// getEnumDefaultValue gets the default value for the enum type. See https://dev.mysql.com/doc/refman/5.7/en/enum.html.
func getEnumDefaultValue(v types.Datum, col *table.Column) (string, error) {
	if v.Kind() == types.KindInt64 {
		val := v.GetInt64()
		if val < 1 || val > int64(len(col.Elems)) {
			return "", ErrInvalidDefaultValue.GenWithStackByArgs(col.Name.O)
		}
		enumVal, err := types.ParseEnumValue(col.Elems, uint64(val))
		if err != nil {
			return "", errors.Trace(err)
		}
		v.SetMysqlEnum(enumVal, col.Collate)
		return v.ToString()
	}

	str, err := v.ToString()
	if err != nil {
		return "", errors.Trace(err)
	}
	enumVal, err := types.ParseEnumName(col.Elems, str, col.Collate)
	if err != nil {
		return "", ErrInvalidDefaultValue.GenWithStackByArgs(col.Name.O)
	}
	v.SetMysqlEnum(enumVal, col.Collate)

	return v.ToString()
}

func removeOnUpdateNowFlag(c *table.Column) {
	// For timestamp Col, if it is set null or default value,
	// OnUpdateNowFlag should be removed.
	if mysql.HasTimestampFlag(c.Flag) {
		c.Flag &= ^mysql.OnUpdateNowFlag
	}
}

func processDefaultValue(c *table.Column, hasDefaultValue bool, setOnUpdateNow bool) {
	setTimestampDefaultValue(c, hasDefaultValue, setOnUpdateNow)

	setYearDefaultValue(c, hasDefaultValue)

	// Set `NoDefaultValueFlag` if this field doesn't have a default value and
	// it is `not null` and not an `AUTO_INCREMENT` field or `TIMESTAMP` field.
	setNoDefaultValueFlag(c, hasDefaultValue)
}

func setYearDefaultValue(c *table.Column, hasDefaultValue bool) {
	if hasDefaultValue {
		return
	}

	if c.Tp == mysql.TypeYear && mysql.HasNotNullFlag(c.Flag) {
		if err := c.SetDefaultValue("0000"); err != nil {
			logutil.BgLogger().Error("set default value failed", zap.Error(err))
		}
	}
}

func setTimestampDefaultValue(c *table.Column, hasDefaultValue bool, setOnUpdateNow bool) {
	if hasDefaultValue {
		return
	}

	// For timestamp Col, if is not set default value or not set null, use current timestamp.
	if mysql.HasTimestampFlag(c.Flag) && mysql.HasNotNullFlag(c.Flag) {
		if setOnUpdateNow {
			if err := c.SetDefaultValue(types.ZeroDatetimeStr); err != nil {
				logutil.BgLogger().Error("set default value failed", zap.Error(err))
			}
		} else {
			if err := c.SetDefaultValue(strings.ToUpper(ast.CurrentTimestamp)); err != nil {
				logutil.BgLogger().Error("set default value failed", zap.Error(err))
			}
		}
	}
}

func setNoDefaultValueFlag(c *table.Column, hasDefaultValue bool) {
	if hasDefaultValue {
		return
	}

	if !mysql.HasNotNullFlag(c.Flag) {
		return
	}

	// Check if it is an `AUTO_INCREMENT` field or `TIMESTAMP` field.
	if !mysql.HasAutoIncrementFlag(c.Flag) && !mysql.HasTimestampFlag(c.Flag) {
		c.Flag |= mysql.NoDefaultValueFlag
	}
}

func checkDefaultValue(ctx sessionctx.Context, c *table.Column, hasDefaultValue bool) error {
	if !hasDefaultValue {
		return nil
	}

	if c.GetDefaultValue() != nil {
		if c.DefaultIsExpr {
			return nil
		}
		if _, err := table.GetColDefaultValue(ctx, c.ToInfo()); err != nil {
			return types.ErrInvalidDefault.GenWithStackByArgs(c.Name)
		}
		return nil
	}
	// Primary key default null is invalid.
	if mysql.HasPriKeyFlag(c.Flag) {
		return ErrPrimaryCantHaveNull
	}

	// Set not null but default null is invalid.
	if mysql.HasNotNullFlag(c.Flag) {
		return types.ErrInvalidDefault.GenWithStackByArgs(c.Name)
	}

	return nil
}

// checkPriKeyConstraint check all parts of a PRIMARY KEY must be NOT NULL
func checkPriKeyConstraint(col *table.Column, hasDefaultValue, hasNullFlag bool, outPriKeyConstraint *ast.Constraint) error {
	// Primary key should not be null.
	if mysql.HasPriKeyFlag(col.Flag) && hasDefaultValue && col.GetDefaultValue() == nil {
		return types.ErrInvalidDefault.GenWithStackByArgs(col.Name)
	}
	// Set primary key flag for outer primary key constraint.
	// Such as: create table t1 (id int , age int, primary key(id))
	if !mysql.HasPriKeyFlag(col.Flag) && outPriKeyConstraint != nil {
		for _, key := range outPriKeyConstraint.Keys {
			if key.Expr == nil && key.Column.Name.L != col.Name.L {
				continue
			}
			col.Flag |= mysql.PriKeyFlag
			break
		}
	}
	// Primary key should not be null.
	if mysql.HasPriKeyFlag(col.Flag) && hasNullFlag {
		return ErrPrimaryCantHaveNull
	}
	return nil
}

func checkColumnValueConstraint(col *table.Column, collation string) error {
	if col.Tp != mysql.TypeEnum && col.Tp != mysql.TypeSet {
		return nil
	}
	valueMap := make(map[string]bool, len(col.Elems))
	ctor := collate.GetCollator(collation)
	enumLengthLimit := config.GetGlobalConfig().EnableEnumLengthLimit
	desc, err := charset.GetCharsetDesc(col.Charset)
	if err != nil {
		return errors.Trace(err)
	}
	for i := range col.Elems {
		val := string(ctor.Key(col.Elems[i]))
		// According to MySQL 8.0 Refman:
		// The maximum supported length of an individual ENUM element is M <= 255 and (M x w) <= 1020,
		// where M is the element literal length and w is the number of bytes required for the maximum-length character in the character set.
		// See https://dev.mysql.com/doc/refman/8.0/en/string-type-syntax.html for more details.
		if enumLengthLimit && (len(val) > 255 || len(val)*desc.Maxlen > 1020) {
			return ErrTooLongValueForType.GenWithStackByArgs(col.Name)
		}
		if _, ok := valueMap[val]; ok {
			tpStr := "ENUM"
			if col.Tp == mysql.TypeSet {
				tpStr = "SET"
			}
			return types.ErrDuplicatedValueInType.GenWithStackByArgs(col.Name, col.Elems[i], tpStr)
		}
		valueMap[val] = true
	}
	return nil
}

func checkDuplicateColumn(cols []*model.ColumnInfo) error {
	colNames := set.StringSet{}
	for _, col := range cols {
		colName := col.Name
		if colNames.Exist(colName.L) {
			return infoschema.ErrColumnExists.GenWithStackByArgs(colName.O)
		}
		colNames.Insert(colName.L)
	}
	return nil
}

func containsColumnOption(colDef *ast.ColumnDef, opTp ast.ColumnOptionType) bool {
	for _, option := range colDef.Options {
		if option.Tp == opTp {
			return true
		}
	}
	return false
}

// IsAutoRandomColumnID returns true if the given column ID belongs to an auto_random column.
func IsAutoRandomColumnID(tblInfo *model.TableInfo, colID int64) bool {
	return tblInfo.PKIsHandle && tblInfo.ContainsAutoRandomBits() && tblInfo.GetPkColInfo().ID == colID
}

func checkGeneratedColumn(colDefs []*ast.ColumnDef) error {
	var colName2Generation = make(map[string]columnGenerationInDDL, len(colDefs))
	var exists bool
	var autoIncrementColumn string
	for i, colDef := range colDefs {
		for _, option := range colDef.Options {
			if option.Tp == ast.ColumnOptionGenerated {
				if err := checkIllegalFn4Generated(colDef.Name.Name.L, typeColumn, option.Expr); err != nil {
					return errors.Trace(err)
				}
			}
		}
		if containsColumnOption(colDef, ast.ColumnOptionAutoIncrement) {
			exists, autoIncrementColumn = true, colDef.Name.Name.L
		}
		generated, depCols := findDependedColumnNames(colDef)
		if !generated {
			colName2Generation[colDef.Name.Name.L] = columnGenerationInDDL{
				position:  i,
				generated: false,
			}
		} else {
			colName2Generation[colDef.Name.Name.L] = columnGenerationInDDL{
				position:    i,
				generated:   true,
				dependences: depCols,
			}
		}
	}

	// Check whether the generated column refers to any auto-increment columns
	if exists {
		for colName, generated := range colName2Generation {
			if _, found := generated.dependences[autoIncrementColumn]; found {
				return ErrGeneratedColumnRefAutoInc.GenWithStackByArgs(colName)
			}
		}
	}

	for _, colDef := range colDefs {
		colName := colDef.Name.Name.L
		if err := verifyColumnGeneration(colName2Generation, colName); err != nil {
			return errors.Trace(err)
		}
	}
	return nil
}

func checkTooLongColumn(cols []*model.ColumnInfo) error {
	for _, col := range cols {
		colName := col.Name.O
		if len(colName) > mysql.MaxColumnNameLength {
			return ErrTooLongIdent.GenWithStackByArgs(colName)
		}
	}
	return nil
}

func checkTooManyColumns(colDefs []*model.ColumnInfo) error {
	if uint32(len(colDefs)) > atomic.LoadUint32(&TableColumnCountLimit) {
		return errTooManyFields
	}
	return nil
}

func checkTooManyIndexes(idxDefs []*model.IndexInfo) error {
	if uint32(len(idxDefs)) > atomic.LoadUint32(&TableIndexCountLimit) {
		return errTooManyKeys.GenWithStackByArgs(TableIndexCountLimit)
	}
	return nil
}

// checkColumnsAttributes checks attributes for multiple columns.
func checkColumnsAttributes(colDefs []*model.ColumnInfo) error {
	for _, colDef := range colDefs {
		if err := checkColumnAttributes(colDef.Name.O, &colDef.FieldType); err != nil {
			return errors.Trace(err)
		}
	}
	return nil
}

func checkColumnFieldLength(col *table.Column) error {
	if col.Tp == mysql.TypeVarchar {
		if err := IsTooBigFieldLength(col.Flen, col.Name.O, col.Charset); err != nil {
			return errors.Trace(err)
		}
	}

	return nil
}

// IsTooBigFieldLength check if the varchar type column exceeds the maximum length limit.
func IsTooBigFieldLength(colDefTpFlen int, colDefName, setCharset string) error {
	desc, err := charset.GetCharsetDesc(setCharset)
	if err != nil {
		return errors.Trace(err)
	}
	maxFlen := mysql.MaxFieldVarCharLength
	maxFlen /= desc.Maxlen
	if colDefTpFlen != types.UnspecifiedLength && colDefTpFlen > maxFlen {
		return types.ErrTooBigFieldLength.GenWithStack("Column length too big for column '%s' (max = %d); use BLOB or TEXT instead", colDefName, maxFlen)
	}
	return nil
}

// checkColumnAttributes check attributes for single column.
func checkColumnAttributes(colName string, tp *types.FieldType) error {
	switch tp.Tp {
	case mysql.TypeNewDecimal, mysql.TypeDouble, mysql.TypeFloat:
		if tp.Flen < tp.Decimal {
			return types.ErrMBiggerThanD.GenWithStackByArgs(colName)
		}
	case mysql.TypeDatetime, mysql.TypeDuration, mysql.TypeTimestamp:
		if tp.Decimal != int(types.UnspecifiedFsp) && (tp.Decimal < int(types.MinFsp) || tp.Decimal > int(types.MaxFsp)) {
			return types.ErrTooBigPrecision.GenWithStackByArgs(tp.Decimal, colName, types.MaxFsp)
		}
	}
	return nil
}

func checkDuplicateConstraint(namesMap map[string]bool, name string, foreign bool) error {
	if name == "" {
		return nil
	}
	nameLower := strings.ToLower(name)
	if namesMap[nameLower] {
		if foreign {
			return infoschema.ErrCannotAddForeign
		}
		return ErrDupKeyName.GenWithStack("duplicate key name %s", name)
	}
	namesMap[nameLower] = true
	return nil
}

func setEmptyConstraintName(namesMap map[string]bool, constr *ast.Constraint, foreign bool) {
	if constr.Name == "" && len(constr.Keys) > 0 {
		var colName string
		for _, keyPart := range constr.Keys {
			if keyPart.Expr != nil {
				colName = "expression_index"
			}
		}
		if colName == "" {
			colName = constr.Keys[0].Column.Name.L
		}
		constrName := colName
		i := 2
		if strings.EqualFold(constrName, mysql.PrimaryKeyName) {
			constrName = fmt.Sprintf("%s_%d", constrName, 2)
			i = 3
		}
		for namesMap[constrName] {
			// We loop forever until we find constrName that haven't been used.
			if foreign {
				constrName = fmt.Sprintf("fk_%s_%d", colName, i)
			} else {
				constrName = fmt.Sprintf("%s_%d", colName, i)
			}
			i++
		}
		constr.Name = constrName
		namesMap[constrName] = true
	}
}

func checkConstraintNames(constraints []*ast.Constraint) error {
	constrNames := map[string]bool{}
	fkNames := map[string]bool{}

	// Check not empty constraint name whether is duplicated.
	for _, constr := range constraints {
		if constr.Tp == ast.ConstraintForeignKey {
			err := checkDuplicateConstraint(fkNames, constr.Name, true)
			if err != nil {
				return errors.Trace(err)
			}
		} else {
			err := checkDuplicateConstraint(constrNames, constr.Name, false)
			if err != nil {
				return errors.Trace(err)
			}
		}
	}

	// Set empty constraint names.
	for _, constr := range constraints {
		if constr.Tp == ast.ConstraintForeignKey {
			setEmptyConstraintName(fkNames, constr, true)
		} else {
			setEmptyConstraintName(constrNames, constr, false)
		}
	}

	return nil
}

// checkInvisibleIndexOnPK check if primary key is invisible index.
// Note: PKIsHandle == true means the table already has a visible primary key,
// we do not need do a check for this case and return directly,
// because whether primary key is invisible has been check when creating table.
func checkInvisibleIndexOnPK(tblInfo *model.TableInfo) error {
	if tblInfo.PKIsHandle {
		return nil
	}
	pk := getPrimaryKey(tblInfo)
	if pk != nil && pk.Invisible {
		return ErrPKIndexCantBeInvisible
	}
	return nil
}

// getPrimaryKey extract the primary key in a table and return `IndexInfo`
// The returned primary key could be explicit or implicit.
// If there is no explicit primary key in table,
// the first UNIQUE INDEX on NOT NULL columns will be the implicit primary key.
// For more information about implicit primary key, see
// https://dev.mysql.com/doc/refman/8.0/en/invisible-indexes.html
func getPrimaryKey(tblInfo *model.TableInfo) *model.IndexInfo {
	var implicitPK *model.IndexInfo

	for _, key := range tblInfo.Indices {
		if key.Primary {
			// table has explicit primary key
			return key
		}
		// The case index without any columns should never happen, but still do a check here
		if len(key.Columns) == 0 {
			continue
		}
		// find the first unique key with NOT NULL columns
		if implicitPK == nil && key.Unique {
			// ensure all columns in unique key have NOT NULL flag
			allColNotNull := true
			skip := false
			for _, idxCol := range key.Columns {
				col := model.FindColumnInfo(tblInfo.Cols(), idxCol.Name.L)
				// This index has a column in DeleteOnly state,
				// or it is expression index (it defined on a hidden column),
				// it can not be implicit PK, go to next index iterator
				if col == nil || col.Hidden {
					skip = true
					break
				}
				if !mysql.HasNotNullFlag(col.Flag) {
					allColNotNull = false
					break
				}
			}
			if skip {
				continue
			}
			if allColNotNull {
				implicitPK = key
			}
		}
	}
	return implicitPK
}

func setTableAutoRandomBits(ctx sessionctx.Context, tbInfo *model.TableInfo, colDefs []*ast.ColumnDef) error {
	pkColName := tbInfo.GetPkName()
	for _, col := range colDefs {
		if containsColumnOption(col, ast.ColumnOptionAutoRandom) {
			if col.Tp.Tp != mysql.TypeLonglong {
				return ErrInvalidAutoRandom.GenWithStackByArgs(
					fmt.Sprintf(autoid.AutoRandomOnNonBigIntColumn, types.TypeStr(col.Tp.Tp)))
			}
			if !tbInfo.PKIsHandle || col.Name.Name.L != pkColName.L {
				errMsg := fmt.Sprintf(autoid.AutoRandomPKisNotHandleErrMsg, col.Name.Name.O)
				return ErrInvalidAutoRandom.GenWithStackByArgs(errMsg)
			}
			if containsColumnOption(col, ast.ColumnOptionAutoIncrement) {
				return ErrInvalidAutoRandom.GenWithStackByArgs(autoid.AutoRandomIncompatibleWithAutoIncErrMsg)
			}
			if containsColumnOption(col, ast.ColumnOptionDefaultValue) {
				return ErrInvalidAutoRandom.GenWithStackByArgs(autoid.AutoRandomIncompatibleWithDefaultValueErrMsg)
			}

			autoRandBits, err := extractAutoRandomBitsFromColDef(col)
			if err != nil {
				return errors.Trace(err)
			}

			layout := autoid.NewAutoRandomIDLayout(col.Tp, autoRandBits)
			if autoRandBits == 0 {
				return ErrInvalidAutoRandom.GenWithStackByArgs(autoid.AutoRandomNonPositive)
			} else if autoRandBits > autoid.MaxAutoRandomBits {
				errMsg := fmt.Sprintf(autoid.AutoRandomOverflowErrMsg,
					autoid.MaxAutoRandomBits, autoRandBits, col.Name.Name.O)
				return ErrInvalidAutoRandom.GenWithStackByArgs(errMsg)
			}
			tbInfo.AutoRandomBits = autoRandBits

			msg := fmt.Sprintf(autoid.AutoRandomAvailableAllocTimesNote, layout.IncrementalBitsCapacity())
			ctx.GetSessionVars().StmtCtx.AppendNote(errors.Errorf(msg))
		}
	}
	return nil
}

func extractAutoRandomBitsFromColDef(colDef *ast.ColumnDef) (uint64, error) {
	for _, op := range colDef.Options {
		if op.Tp == ast.ColumnOptionAutoRandom {
			return convertAutoRandomBitsToUnsigned(op.AutoRandomBitLength)
		}
	}
	return 0, nil
}

func convertAutoRandomBitsToUnsigned(autoRandomBits int) (uint64, error) {
	if autoRandomBits == types.UnspecifiedLength {
		return autoid.DefaultAutoRandomBits, nil
	} else if autoRandomBits < 0 {
		return 0, ErrInvalidAutoRandom.GenWithStackByArgs(autoid.AutoRandomNonPositive)
	}
	return uint64(autoRandomBits), nil
}

func buildTableInfo(
	ctx sessionctx.Context,
	tableName model.CIStr,
	cols []*table.Column,
	constraints []*ast.Constraint,
	charset string,
	collate string) (tbInfo *model.TableInfo, err error) {
	tbInfo = &model.TableInfo{
		Name:    tableName,
		Version: model.CurrLatestTableInfoVersion,
		Charset: charset,
		Collate: collate,
	}
	tblColumns := make([]*table.Column, 0, len(cols))
	for _, v := range cols {
		v.ID = allocateColumnID(tbInfo)
		tbInfo.Columns = append(tbInfo.Columns, v.ToInfo())
		tblColumns = append(tblColumns, table.ToColumn(v.ToInfo()))
	}
	for _, constr := range constraints {
		// Build hidden columns if necessary.
		hiddenCols, err := buildHiddenColumnInfo(ctx, constr.Keys, model.NewCIStr(constr.Name), tbInfo, tblColumns)
		if err != nil {
			return nil, err
		}
		for _, hiddenCol := range hiddenCols {
			hiddenCol.State = model.StatePublic
			hiddenCol.ID = allocateColumnID(tbInfo)
			hiddenCol.Offset = len(tbInfo.Columns)
			tbInfo.Columns = append(tbInfo.Columns, hiddenCol)
			tblColumns = append(tblColumns, table.ToColumn(hiddenCol))
		}
		if constr.Tp == ast.ConstraintForeignKey {
			for _, fk := range tbInfo.ForeignKeys {
				if fk.Name.L == strings.ToLower(constr.Name) {
					return nil, infoschema.ErrCannotAddForeign
				}
			}
			fk, err := buildFKInfo(model.NewCIStr(constr.Name), constr.Keys, constr.Refer, cols, tbInfo)
			if err != nil {
				return nil, err
			}
			fk.State = model.StatePublic

			tbInfo.ForeignKeys = append(tbInfo.ForeignKeys, fk)
			continue
		}
		if constr.Tp == ast.ConstraintPrimaryKey {
			lastCol, err := checkPKOnGeneratedColumn(tbInfo, constr.Keys)
			if err != nil {
				return nil, err
			}
			if !config.GetGlobalConfig().AlterPrimaryKey {
				singleIntPK := isSingleIntPK(constr, lastCol)
				clusteredIdx := ctx.GetSessionVars().EnableClusteredIndex
				if singleIntPK || clusteredIdx {
					// Primary key cannot be invisible.
					if constr.Option != nil && constr.Option.Visibility == ast.IndexVisibilityInvisible {
						return nil, ErrPKIndexCantBeInvisible
					}
				}
				if singleIntPK {
					tbInfo.PKIsHandle = true
					// Avoid creating index for PK handle column.
					continue
				}
				if clusteredIdx {
					tbInfo.IsCommonHandle = true
				}
			}
		}

		if constr.Tp == ast.ConstraintFulltext {
			ctx.GetSessionVars().StmtCtx.AppendWarning(ErrTableCantHandleFt.GenWithStackByArgs())
			continue
		}
		if constr.Tp == ast.ConstraintCheck {
			ctx.GetSessionVars().StmtCtx.AppendWarning(ErrUnsupportedConstraintCheck.GenWithStackByArgs("CONSTRAINT CHECK"))
			continue
		}
		// build index info.
		idxInfo, err := buildIndexInfo(tbInfo, model.NewCIStr(constr.Name), constr.Keys, model.StatePublic)
		if err != nil {
			return nil, errors.Trace(err)
		}
		if len(hiddenCols) > 0 {
			addIndexColumnFlag(tbInfo, idxInfo)
		}
		// check if the index is primary or unique.
		switch constr.Tp {
		case ast.ConstraintPrimaryKey:
			idxInfo.Primary = true
			idxInfo.Unique = true
			idxInfo.Name = model.NewCIStr(mysql.PrimaryKeyName)
		case ast.ConstraintUniq, ast.ConstraintUniqKey, ast.ConstraintUniqIndex:
			idxInfo.Unique = true
		}
		// set index type.
		if constr.Option != nil {
			idxInfo.Comment, err = validateCommentLength(ctx.GetSessionVars(), idxInfo.Name.String(), constr.Option)
			if err != nil {
				return nil, errors.Trace(err)
			}
			if constr.Option.Visibility == ast.IndexVisibilityInvisible {
				idxInfo.Invisible = true
			}
			if constr.Option.Tp == model.IndexTypeInvalid {
				// Use btree as default index type.
				idxInfo.Tp = model.IndexTypeBtree
			} else {
				idxInfo.Tp = constr.Option.Tp
			}
		} else {
			// Use btree as default index type.
			idxInfo.Tp = model.IndexTypeBtree
		}
		idxInfo.ID = allocateIndexID(tbInfo)
		tbInfo.Indices = append(tbInfo.Indices, idxInfo)
	}
	return
}

func isSingleIntPK(constr *ast.Constraint, lastCol *model.ColumnInfo) bool {
	if len(constr.Keys) != 1 {
		return false
	}
	switch lastCol.Tp {
	case mysql.TypeLong, mysql.TypeLonglong,
		mysql.TypeTiny, mysql.TypeShort, mysql.TypeInt24:
		return true
	}
	return false
}

// checkTableInfoValidExtra is like checkTableInfoValid, but also assumes the
// table info comes from untrusted source and performs further checks such as
// name length and column count.
// (checkTableInfoValid is also used in repairing objects which don't perform
// these checks. Perhaps the two functions should be merged together regardless?)
func checkTableInfoValidExtra(tbInfo *model.TableInfo) error {
	if err := checkTooLongTable(tbInfo.Name); err != nil {
		return err
	}

	if err := checkDuplicateColumn(tbInfo.Columns); err != nil {
		return err
	}
	if err := checkTooLongColumn(tbInfo.Columns); err != nil {
		return err
	}
	if err := checkTooManyColumns(tbInfo.Columns); err != nil {
		return errors.Trace(err)
	}
	if err := checkTooManyIndexes(tbInfo.Indices); err != nil {
		return errors.Trace(err)
	}
	if err := checkColumnsAttributes(tbInfo.Columns); err != nil {
		return errors.Trace(err)
	}

	// FIXME: perform checkConstraintNames
	if err := checkCharsetAndCollation(tbInfo.Charset, tbInfo.Collate); err != nil {
		return errors.Trace(err)
	}

	oldState := tbInfo.State
	tbInfo.State = model.StatePublic
	err := checkTableInfoValid(tbInfo)
	tbInfo.State = oldState
	return err
}

func checkTableInfoValidWithStmt(ctx sessionctx.Context, tbInfo *model.TableInfo, s *ast.CreateTableStmt) error {
	// All of these rely on the AST structure of expressions, which were
	// lost in the model (got serialized into strings).
	if err := checkGeneratedColumn(s.Cols); err != nil {
		return errors.Trace(err)
	}
	if s.Partition != nil {
		err := checkPartitionExprValid(ctx, tbInfo, s.Partition.Expr)
		if err != nil {
			return errors.Trace(err)
		}

		pi := tbInfo.Partition
		if pi != nil {
			switch pi.Type {
			case model.PartitionTypeRange:
				err = checkPartitionByRange(ctx, tbInfo, s)
			case model.PartitionTypeHash:
				err = checkPartitionByHash(ctx, tbInfo, s)
			case model.PartitionTypeList:
				err = checkPartitionByList(ctx, tbInfo, s)
			}
			if err != nil {
				return errors.Trace(err)
			}
		}

		if err = checkPartitioningKeysConstraints(ctx, s, tbInfo); err != nil {
			return errors.Trace(err)
		}
	}
	return nil
}

// checkTableInfoValid uses to check table info valid. This is used to validate table info.
func checkTableInfoValid(tblInfo *model.TableInfo) error {
	_, err := tables.TableFromMeta(nil, tblInfo)
	if err != nil {
		return err
	}
	return checkInvisibleIndexOnPK(tblInfo)
}

func buildTableInfoWithLike(ident ast.Ident, referTblInfo *model.TableInfo) (*model.TableInfo, error) {
	// Check the referred table is a real table object.
	if referTblInfo.IsSequence() || referTblInfo.IsView() {
		return nil, ErrWrongObject.GenWithStackByArgs(ident.Schema, referTblInfo.Name, "BASE TABLE")
	}
	tblInfo := *referTblInfo
	// Check non-public column and adjust column offset.
	newColumns := referTblInfo.Cols()
	newIndices := make([]*model.IndexInfo, 0, len(tblInfo.Indices))
	for _, idx := range tblInfo.Indices {
		if idx.State == model.StatePublic {
			newIndices = append(newIndices, idx)
		}
	}
	tblInfo.Columns = newColumns
	tblInfo.Indices = newIndices
	tblInfo.Name = ident.Name
	tblInfo.AutoIncID = 0
	tblInfo.ForeignKeys = nil
	if tblInfo.TiFlashReplica != nil {
		replica := *tblInfo.TiFlashReplica
		// Keep the tiflash replica setting, remove the replica available status.
		replica.AvailablePartitionIDs = nil
		replica.Available = false
		tblInfo.TiFlashReplica = &replica
	}
	if referTblInfo.Partition != nil {
		pi := *referTblInfo.Partition
		pi.Definitions = make([]model.PartitionDefinition, len(referTblInfo.Partition.Definitions))
		copy(pi.Definitions, referTblInfo.Partition.Definitions)
		tblInfo.Partition = &pi
	}
	return &tblInfo, nil
}

// BuildTableInfoFromAST builds model.TableInfo from a SQL statement.
// Note: TableID and PartitionID are left as uninitialized value.
func BuildTableInfoFromAST(s *ast.CreateTableStmt) (*model.TableInfo, error) {
	return buildTableInfoWithCheck(mock.NewContext(), s, mysql.DefaultCharset, "")
}

// buildTableInfoWithCheck builds model.TableInfo from a SQL statement.
// Note: TableID and PartitionIDs are left as uninitialized value.
func buildTableInfoWithCheck(ctx sessionctx.Context, s *ast.CreateTableStmt, dbCharset, dbCollate string) (*model.TableInfo, error) {
	tbInfo, err := buildTableInfoWithStmt(ctx, s, dbCharset, dbCollate)
	if err != nil {
		return nil, err
	}
	// Fix issue 17952 which will cause partition range expr can't be parsed as Int.
	// checkTableInfoValidWithStmt will do the constant fold the partition expression first,
	// then checkTableInfoValidExtra will pass the tableInfo check successfully.
	if err = checkTableInfoValidWithStmt(ctx, tbInfo, s); err != nil {
		return nil, err
	}
	if err = checkTableInfoValidExtra(tbInfo); err != nil {
		return nil, err
	}
	return tbInfo, nil
}

// buildTableInfoWithStmt builds model.TableInfo from a SQL statement without validity check
func buildTableInfoWithStmt(ctx sessionctx.Context, s *ast.CreateTableStmt, dbCharset, dbCollate string) (*model.TableInfo, error) {
	colDefs := s.Cols
	tableCharset, tableCollate, err := getCharsetAndCollateInTableOption(0, s.Options)
	if err != nil {
		return nil, errors.Trace(err)
	}
	tableCharset, tableCollate, err = ResolveCharsetCollation(
		ast.CharsetOpt{Chs: tableCharset, Col: tableCollate},
		ast.CharsetOpt{Chs: dbCharset, Col: dbCollate},
	)
	if err != nil {
		return nil, errors.Trace(err)
	}

	// The column charset haven't been resolved here.
	cols, newConstraints, err := buildColumnsAndConstraints(ctx, colDefs, s.Constraints, tableCharset, tableCollate)
	if err != nil {
		return nil, errors.Trace(err)
	}
	err = checkConstraintNames(newConstraints)
	if err != nil {
		return nil, errors.Trace(err)
	}

	var tbInfo *model.TableInfo
	tbInfo, err = buildTableInfo(ctx, s.Table.Name, cols, newConstraints, tableCharset, tableCollate)
	if err != nil {
		return nil, errors.Trace(err)
	}

	if err = setTableAutoRandomBits(ctx, tbInfo, colDefs); err != nil {
		return nil, errors.Trace(err)
	}

	tbInfo.Partition, err = buildTablePartitionInfo(ctx, s)
	if err != nil {
		return nil, errors.Trace(err)
	}

	if err = handleTableOptions(s.Options, tbInfo); err != nil {
		return nil, errors.Trace(err)
	}
	return tbInfo, nil
}

func (d *ddl) assignTableID(tbInfo *model.TableInfo) error {
	genIDs, err := d.genGlobalIDs(1)
	if err != nil {
		return errors.Trace(err)
	}
	tbInfo.ID = genIDs[0]
	return nil
}

func (d *ddl) assignPartitionIDs(tbInfo *model.TableInfo) error {
	if tbInfo.Partition == nil {
		return nil
	}
	partitionDefs := tbInfo.Partition.Definitions
	genIDs, err := d.genGlobalIDs(len(partitionDefs))
	if err != nil {
		return errors.Trace(err)
	}
	for i := range partitionDefs {
		partitionDefs[i].ID = genIDs[i]
	}
	return nil
}

func (d *ddl) CreateTable(ctx sessionctx.Context, s *ast.CreateTableStmt) (err error) {
	ident := ast.Ident{Schema: s.Table.Schema, Name: s.Table.Name}
	is := d.GetInfoSchemaWithInterceptor(ctx)
	schema, ok := is.SchemaByName(ident.Schema)
	if !ok {
		return infoschema.ErrDatabaseNotExists.GenWithStackByArgs(ident.Schema)
	}

	var referTbl table.Table
	if s.ReferTable != nil {
		referIdent := ast.Ident{Schema: s.ReferTable.Schema, Name: s.ReferTable.Name}
		_, ok := is.SchemaByName(referIdent.Schema)
		if !ok {
			return infoschema.ErrTableNotExists.GenWithStackByArgs(referIdent.Schema, referIdent.Name)
		}
		referTbl, err = is.TableByName(referIdent.Schema, referIdent.Name)
		if err != nil {
			return infoschema.ErrTableNotExists.GenWithStackByArgs(referIdent.Schema, referIdent.Name)
		}
	}

	// build tableInfo
	var tbInfo *model.TableInfo
	if s.ReferTable != nil {
		tbInfo, err = buildTableInfoWithLike(ident, referTbl.Meta())
	} else {
		tbInfo, err = buildTableInfoWithStmt(ctx, s, schema.Charset, schema.Collate)
	}
	if err != nil {
		return errors.Trace(err)
	}

	if err = checkTableInfoValidWithStmt(ctx, tbInfo, s); err != nil {
		return err
	}

	onExist := OnExistError
	if s.IfNotExists {
		onExist = OnExistIgnore
	}

	return d.CreateTableWithInfo(ctx, schema.Name, tbInfo, onExist, false /*tryRetainID*/)
}

func (d *ddl) CreateTableWithInfo(
	ctx sessionctx.Context,
	dbName model.CIStr,
	tbInfo *model.TableInfo,
	onExist OnExist,
	tryRetainID bool,
) (err error) {
	is := d.GetInfoSchemaWithInterceptor(ctx)
	schema, ok := is.SchemaByName(dbName)
	if !ok {
		return infoschema.ErrDatabaseNotExists.GenWithStackByArgs(dbName)
	}

	var oldViewTblID int64
	if oldTable, err := is.TableByName(schema.Name, tbInfo.Name); err == nil {
		err = infoschema.ErrTableExists.GenWithStackByArgs(ast.Ident{Schema: schema.Name, Name: tbInfo.Name})
		switch onExist {
		case OnExistIgnore:
			ctx.GetSessionVars().StmtCtx.AppendNote(err)
			return nil
		case OnExistReplace:
			// only CREATE OR REPLACE VIEW is supported at the moment.
			if tbInfo.View != nil {
				if oldTable.Meta().IsView() {
					oldViewTblID = oldTable.Meta().ID
					break
				}
				// The object to replace isn't a view.
				return ErrWrongObject.GenWithStackByArgs(dbName, tbInfo.Name, "VIEW")
			}
			return err
		default:
			return err
		}
	}

	// FIXME: Implement `tryRetainID`
	if err := d.assignTableID(tbInfo); err != nil {
		return errors.Trace(err)
	}
	if err := d.assignPartitionIDs(tbInfo); err != nil {
		return errors.Trace(err)
	}

	if err := checkTableInfoValidExtra(tbInfo); err != nil {
		return err
	}

	var actionType model.ActionType
	args := []interface{}{tbInfo}
	switch {
	case tbInfo.View != nil:
		actionType = model.ActionCreateView
		args = append(args, onExist == OnExistReplace, oldViewTblID)
	case tbInfo.Sequence != nil:
		actionType = model.ActionCreateSequence
	default:
		actionType = model.ActionCreateTable
	}

	job := &model.Job{
		SchemaID:   schema.ID,
		TableID:    tbInfo.ID,
		SchemaName: schema.Name.L,
		Type:       actionType,
		BinlogInfo: &model.HistoryInfo{},
		Args:       args,
	}

	err = d.doDDLJob(ctx, job)
	if err != nil {
		// table exists, but if_not_exists flags is true, so we ignore this error.
		if onExist == OnExistIgnore && infoschema.ErrTableExists.Equal(err) {
			ctx.GetSessionVars().StmtCtx.AppendNote(err)
			err = nil
		}
	} else if actionType == model.ActionCreateTable {
		d.preSplitAndScatter(ctx, tbInfo, tbInfo.GetPartitionInfo())
		if tbInfo.AutoIncID > 1 {
			// Default tableAutoIncID base is 0.
			// If the first ID is expected to greater than 1, we need to do rebase.
			newEnd := tbInfo.AutoIncID - 1
			if err = d.handleAutoIncID(tbInfo, schema.ID, newEnd, autoid.RowIDAllocType); err != nil {
				return errors.Trace(err)
			}
		}
		if tbInfo.AutoRandID > 1 {
			// Default tableAutoRandID base is 0.
			// If the first ID is expected to greater than 1, we need to do rebase.
			newEnd := tbInfo.AutoRandID - 1
			err = d.handleAutoIncID(tbInfo, schema.ID, newEnd, autoid.AutoRandomType)
		}
	}

	err = d.callHookOnChanged(err)
	return errors.Trace(err)
}

// preSplitAndScatter performs pre-split and scatter of the table's regions.
// If `pi` is not nil, will only split region for `pi`, this is used when add partition.
func (d *ddl) preSplitAndScatter(ctx sessionctx.Context, tbInfo *model.TableInfo, pi *model.PartitionInfo) {
	sp, ok := d.store.(kv.SplittableStore)
	if !ok || atomic.LoadUint32(&EnableSplitTableRegion) == 0 {
		return
	}
	var (
		preSplit      func()
		scatterRegion bool
	)
	val, err := variable.GetGlobalSystemVar(ctx.GetSessionVars(), variable.TiDBScatterRegion)
	if err != nil {
		logutil.BgLogger().Warn("[ddl] won't scatter region", zap.Error(err))
	} else {
		scatterRegion = variable.TiDBOptOn(val)
	}
	if pi != nil {
		preSplit = func() { splitPartitionTableRegion(ctx, sp, tbInfo, pi, scatterRegion) }
	} else {
		preSplit = func() { splitTableRegion(ctx, sp, tbInfo, scatterRegion) }
	}
	if scatterRegion {
		preSplit()
	} else {
		go preSplit()
	}
}

func (d *ddl) RecoverTable(ctx sessionctx.Context, recoverInfo *RecoverInfo) (err error) {
	is := d.GetInfoSchemaWithInterceptor(ctx)
	schemaID, tbInfo := recoverInfo.SchemaID, recoverInfo.TableInfo
	// Check schema exist.
	schema, ok := is.SchemaByID(schemaID)
	if !ok {
		return errors.Trace(infoschema.ErrDatabaseNotExists.GenWithStackByArgs(
			fmt.Sprintf("(Schema ID %d)", schemaID),
		))
	}
	// Check not exist table with same name.
	if ok := is.TableExists(schema.Name, tbInfo.Name); ok {
		return infoschema.ErrTableExists.GenWithStackByArgs(tbInfo.Name)
	}

	tbInfo.State = model.StateNone
	job := &model.Job{
		SchemaID:   schemaID,
		TableID:    tbInfo.ID,
		SchemaName: schema.Name.L,
		Type:       model.ActionRecoverTable,
		BinlogInfo: &model.HistoryInfo{},
		Args: []interface{}{tbInfo, recoverInfo.CurAutoIncID, recoverInfo.DropJobID,
			recoverInfo.SnapshotTS, recoverTableCheckFlagNone, recoverInfo.CurAutoRandID},
	}
	err = d.doDDLJob(ctx, job)
	err = d.callHookOnChanged(err)
	return errors.Trace(err)
}

func (d *ddl) CreateView(ctx sessionctx.Context, s *ast.CreateViewStmt) (err error) {
	viewInfo, err := buildViewInfo(ctx, s)
	if err != nil {
		return err
	}

	cols := make([]*table.Column, len(s.Cols))
	for i, v := range s.Cols {
		cols[i] = table.ToColumn(&model.ColumnInfo{
			Name:   v,
			ID:     int64(i),
			Offset: i,
			State:  model.StatePublic,
		})
	}

	tblCharset := ""
	tblCollate := ""
	if v, ok := ctx.GetSessionVars().GetSystemVar("character_set_client"); ok {
		tblCharset = v
	}
	if v, ok := ctx.GetSessionVars().GetSystemVar("collation_connection"); ok {
		tblCollate = v
	}

	tbInfo, err := buildTableInfo(ctx, s.ViewName.Name, cols, nil, tblCharset, tblCollate)
	if err != nil {
		return err
	}
	tbInfo.View = viewInfo

	onExist := OnExistError
	if s.OrReplace {
		onExist = OnExistReplace
	}

	return d.CreateTableWithInfo(ctx, s.ViewName.Schema, tbInfo, onExist, false /*tryRetainID*/)
}

func buildViewInfo(ctx sessionctx.Context, s *ast.CreateViewStmt) (*model.ViewInfo, error) {
	// Always Use `format.RestoreNameBackQuotes` to restore `SELECT` statement despite the `ANSI_QUOTES` SQL Mode is enabled or not.
	restoreFlag := format.RestoreStringSingleQuotes | format.RestoreKeyWordUppercase | format.RestoreNameBackQuotes
	var sb strings.Builder
	if err := s.Select.Restore(format.NewRestoreCtx(restoreFlag, &sb)); err != nil {
		return nil, err
	}

	return &model.ViewInfo{Definer: s.Definer, Algorithm: s.Algorithm,
		Security: s.Security, SelectStmt: sb.String(), CheckOption: s.CheckOption, Cols: nil}, nil
}

func checkPartitionByHash(ctx sessionctx.Context, tbInfo *model.TableInfo, s *ast.CreateTableStmt) error {
	pi := tbInfo.Partition
	if err := checkAddPartitionTooManyPartitions(pi.Num); err != nil {
		return err
	}
	if err := checkNoHashPartitions(ctx, pi.Num); err != nil {
		return err
	}
	if err := checkPartitionFuncValid(ctx, tbInfo, s.Partition.Expr); err != nil {
		return err
	}
	return checkPartitionFuncType(ctx, s, tbInfo)
}

// checkPartitionByRange checks validity of a "BY RANGE" partition.
func checkPartitionByRange(ctx sessionctx.Context, tbInfo *model.TableInfo, s *ast.CreateTableStmt) error {
	failpoint.Inject("CheckPartitionByRangeErr", func() {
		panic("Out Of Memory Quota!")
	})
	pi := tbInfo.Partition
	if err := checkPartitionNameUnique(pi); err != nil {
		return err
	}

	if err := checkAddPartitionTooManyPartitions(uint64(len(pi.Definitions))); err != nil {
		return err
	}

	if err := checkNoRangePartitions(len(pi.Definitions)); err != nil {
		return err
	}

	if len(pi.Columns) == 0 {
		if err := checkCreatePartitionValue(ctx, tbInfo); err != nil {
			return err
		}

		// s maybe nil when add partition.
		if s == nil {
			return nil
		}

		if err := checkPartitionFuncValid(ctx, tbInfo, s.Partition.Expr); err != nil {
			return err
		}
		return checkPartitionFuncType(ctx, s, tbInfo)
	}

	// Check for range columns partition.
	if err := checkColumnsPartitionType(tbInfo); err != nil {
		return err
	}

	if s != nil {
		for _, def := range s.Partition.Definitions {
			exprs := def.Clause.(*ast.PartitionDefinitionClauseLessThan).Exprs
			if err := checkColumnsTypeAndValuesMatch(ctx, tbInfo, exprs); err != nil {
				return err
			}
		}
	}

	return checkRangeColumnsPartitionValue(ctx, tbInfo)
}

// checkPartitionByList checks validity of a "BY LIST" partition.
func checkPartitionByList(ctx sessionctx.Context, tbInfo *model.TableInfo, s *ast.CreateTableStmt) error {
	pi := tbInfo.Partition
	if err := checkPartitionNameUnique(pi); err != nil {
		return err
	}

	if err := checkAddPartitionTooManyPartitions(uint64(len(pi.Definitions))); err != nil {
		return err
	}

	if err := checkListPartitionValue(ctx, tbInfo); err != nil {
		return err
	}

	// s maybe nil when add partition.
	if s == nil {
		return nil
	}
	if len(pi.Columns) == 0 {
		if err := checkPartitionFuncValid(ctx, tbInfo, s.Partition.Expr); err != nil {
			return err
		}
		return checkPartitionFuncType(ctx, s, tbInfo)
	}
	if err := checkColumnsPartitionType(tbInfo); err != nil {
		return err
	}

	if len(pi.Columns) > 0 {
		for _, def := range s.Partition.Definitions {
			inValues := def.Clause.(*ast.PartitionDefinitionClauseIn).Values
			for _, vs := range inValues {
				if err := checkColumnsTypeAndValuesMatch(ctx, tbInfo, vs); err != nil {
					return err
				}
			}
		}
	}
	return nil
}

func checkColumnsPartitionType(tbInfo *model.TableInfo) error {
	for _, col := range tbInfo.Partition.Columns {
		colInfo := getColumnInfoByName(tbInfo, col.L)
		if colInfo == nil {
			return errors.Trace(ErrFieldNotFoundPart)
		}
		// The permitted data types are shown in the following list:
		// All integer types
		// DATE and DATETIME
		// CHAR, VARCHAR, BINARY, and VARBINARY
		// See https://dev.mysql.com/doc/mysql-partitioning-excerpt/5.7/en/partitioning-columns.html
		switch colInfo.FieldType.Tp {
		case mysql.TypeTiny, mysql.TypeShort, mysql.TypeInt24, mysql.TypeLong, mysql.TypeLonglong:
		case mysql.TypeDate, mysql.TypeDatetime:
		case mysql.TypeVarchar, mysql.TypeString:
		default:
			return ErrNotAllowedTypeInPartition.GenWithStackByArgs(col.O)
		}
	}
	return nil
}

func checkRangeColumnsPartitionValue(ctx sessionctx.Context, tbInfo *model.TableInfo) error {
	// Range columns partition key supports multiple data types with integer、datetime、string.
	pi := tbInfo.Partition
	defs := pi.Definitions
	if len(defs) < 1 {
		return ast.ErrPartitionsMustBeDefined.GenWithStackByArgs("RANGE")
	}

	curr := &defs[0]
	if len(curr.LessThan) != len(pi.Columns) {
		return errors.Trace(ast.ErrPartitionColumnList)
	}
	var prev *model.PartitionDefinition
	for i := 1; i < len(defs); i++ {
		prev, curr = curr, &defs[i]
		succ, err := checkTwoRangeColumns(ctx, curr, prev, pi, tbInfo)
		if err != nil {
			return err
		}
		if !succ {
			return errors.Trace(ErrRangeNotIncreasing)
		}
	}
	return nil
}

func checkTwoRangeColumns(ctx sessionctx.Context, curr, prev *model.PartitionDefinition, pi *model.PartitionInfo, tbInfo *model.TableInfo) (bool, error) {
	if len(curr.LessThan) != len(pi.Columns) {
		return false, errors.Trace(ast.ErrPartitionColumnList)
	}
	for i := 0; i < len(pi.Columns); i++ {
		// Special handling for MAXVALUE.
		if strings.EqualFold(curr.LessThan[i], partitionMaxValue) {
			// If current is maxvalue, it certainly >= previous.
			return true, nil
		}
		if strings.EqualFold(prev.LessThan[i], partitionMaxValue) {
			// Current is not maxvalue, and previous is maxvalue.
			return false, nil
		}

		// Current and previous is the same.
		if strings.EqualFold(curr.LessThan[i], prev.LessThan[i]) {
			continue
		}

		// The tuples of column values used to define the partitions are strictly increasing:
		// PARTITION p0 VALUES LESS THAN (5,10,'ggg')
		// PARTITION p1 VALUES LESS THAN (10,20,'mmm')
		// PARTITION p2 VALUES LESS THAN (15,30,'sss')
		succ, err := parseAndEvalBoolExpr(ctx, fmt.Sprintf("(%s) > (%s)", curr.LessThan[i], prev.LessThan[i]), tbInfo)
		if err != nil {
			return false, err
		}

		if succ {
			return true, nil
		}
	}
	return false, nil
}

func parseAndEvalBoolExpr(ctx sessionctx.Context, expr string, tbInfo *model.TableInfo) (bool, error) {
	e, err := expression.ParseSimpleExprWithTableInfo(ctx, expr, tbInfo)
	if err != nil {
		return false, err
	}
	res, _, err1 := e.EvalInt(ctx, chunk.Row{})
	if err1 != nil {
		return false, err1
	}
	return res > 0, nil
}

func checkCharsetAndCollation(cs string, co string) error {
	if !charset.ValidCharsetAndCollation(cs, co) {
		return ErrUnknownCharacterSet.GenWithStackByArgs(cs)
	}
	if co != "" {
		if _, err := collate.GetCollationByName(co); err != nil {
			return errors.Trace(err)
		}
	}
	return nil
}

// handleAutoIncID handles auto_increment option in DDL. It creates a ID counter for the table and initiates the counter to a proper value.
// For example if the option sets auto_increment to 10. The counter will be set to 9. So the next allocated ID will be 10.
func (d *ddl) handleAutoIncID(tbInfo *model.TableInfo, schemaID int64, newEnd int64, tp autoid.AllocatorType) error {
	allocs := autoid.NewAllocatorsFromTblInfo(d.store, schemaID, tbInfo)
	if alloc := allocs.Get(tp); alloc != nil {
		err := alloc.Rebase(tbInfo.ID, newEnd, false)
		if err != nil {
			return errors.Trace(err)
		}
	}
	return nil
}

// handleTableOptions updates tableInfo according to table options.
func handleTableOptions(options []*ast.TableOption, tbInfo *model.TableInfo) error {
	for _, op := range options {
		switch op.Tp {
		case ast.TableOptionAutoIncrement:
			tbInfo.AutoIncID = int64(op.UintValue)
		case ast.TableOptionAutoIdCache:
			if op.UintValue > uint64(math.MaxInt64) {
				// TODO: Refine this error.
				return errors.New("table option auto_id_cache overflows int64")
			}
			tbInfo.AutoIdCache = int64(op.UintValue)
		case ast.TableOptionAutoRandomBase:
			tbInfo.AutoRandID = int64(op.UintValue)
		case ast.TableOptionComment:
			tbInfo.Comment = op.StrValue
		case ast.TableOptionCompression:
			tbInfo.Compression = op.StrValue
		case ast.TableOptionShardRowID:
			if op.UintValue > 0 && tbInfo.PKIsHandle {
				return errUnsupportedShardRowIDBits
			}
			tbInfo.ShardRowIDBits = op.UintValue
			if tbInfo.ShardRowIDBits > shardRowIDBitsMax {
				tbInfo.ShardRowIDBits = shardRowIDBitsMax
			}
			tbInfo.MaxShardRowIDBits = tbInfo.ShardRowIDBits
		case ast.TableOptionPreSplitRegion:
			tbInfo.PreSplitRegions = op.UintValue
		case ast.TableOptionCharset, ast.TableOptionCollate:
			// We don't handle charset and collate here since they're handled in `getCharsetAndCollateInTableOption`.
		}
	}
	shardingBits := shardingBits(tbInfo)
	if tbInfo.PreSplitRegions > shardingBits {
		tbInfo.PreSplitRegions = shardingBits
	}
	return nil
}

func shardingBits(tblInfo *model.TableInfo) uint64 {
	if tblInfo.ShardRowIDBits > 0 {
		return tblInfo.ShardRowIDBits
	}
	return tblInfo.AutoRandomBits
}

// isIgnorableSpec checks if the spec type is ignorable.
// Some specs are parsed by ignored. This is for compatibility.
func isIgnorableSpec(tp ast.AlterTableType) bool {
	// AlterTableLock/AlterTableAlgorithm are ignored.
	return tp == ast.AlterTableLock || tp == ast.AlterTableAlgorithm
}

// getCharsetAndCollateInColumnDef will iterate collate in the options, validate it by checking the charset
// of column definition. If there's no collate in the option, the default collate of column's charset will be used.
func getCharsetAndCollateInColumnDef(def *ast.ColumnDef) (chs, coll string, err error) {
	chs = def.Tp.Charset
	coll = def.Tp.Collate
	if chs != "" && coll == "" {
		if coll, err = charset.GetDefaultCollation(chs); err != nil {
			return "", "", errors.Trace(err)
		}
	}
	for _, opt := range def.Options {
		if opt.Tp == ast.ColumnOptionCollate {
			info, err := collate.GetCollationByName(opt.StrValue)
			if err != nil {
				return "", "", errors.Trace(err)
			}
			if chs == "" {
				chs = info.CharsetName
			} else if chs != info.CharsetName {
				return "", "", ErrCollationCharsetMismatch.GenWithStackByArgs(info.Name, chs)
			}
			coll = info.Name
		}
	}
	return
}

// getCharsetAndCollateInTableOption will iterate the charset and collate in the options,
// and returns the last charset and collate in options. If there is no charset in the options,
// the returns charset will be "", the same as collate.
func getCharsetAndCollateInTableOption(startIdx int, options []*ast.TableOption) (chs, coll string, err error) {
	for i := startIdx; i < len(options); i++ {
		opt := options[i]
		// we set the charset to the last option. example: alter table t charset latin1 charset utf8 collate utf8_bin;
		// the charset will be utf8, collate will be utf8_bin
		switch opt.Tp {
		case ast.TableOptionCharset:
			info, err := charset.GetCharsetDesc(opt.StrValue)
			if err != nil {
				return "", "", err
			}
			if len(chs) == 0 {
				chs = info.Name
			} else if chs != info.Name {
				return "", "", ErrConflictingDeclarations.GenWithStackByArgs(chs, info.Name)
			}
			if len(coll) == 0 {
				coll = info.DefaultCollation
			}
		case ast.TableOptionCollate:
			info, err := collate.GetCollationByName(opt.StrValue)
			if err != nil {
				return "", "", err
			}
			if len(chs) == 0 {
				chs = info.CharsetName
			} else if chs != info.CharsetName {
				return "", "", ErrCollationCharsetMismatch.GenWithStackByArgs(info.Name, chs)
			}
			coll = info.Name
		}
	}
	return
}

func needToOverwriteColCharset(options []*ast.TableOption) bool {
	for i := len(options) - 1; i >= 0; i-- {
		opt := options[i]
		switch opt.Tp {
		case ast.TableOptionCharset:
			// Only overwrite columns charset if the option contains `CONVERT TO`.
			return opt.UintValue == ast.TableOptionCharsetWithConvertTo
		}
	}
	return false
}

// resolveAlterTableSpec resolves alter table algorithm and removes ignore table spec in specs.
// returns valied specs, and the occurred error.
func resolveAlterTableSpec(ctx sessionctx.Context, specs []*ast.AlterTableSpec) ([]*ast.AlterTableSpec, error) {
	validSpecs := make([]*ast.AlterTableSpec, 0, len(specs))
	algorithm := ast.AlgorithmTypeDefault
	for _, spec := range specs {
		if spec.Tp == ast.AlterTableAlgorithm {
			// Find the last AlterTableAlgorithm.
			algorithm = spec.Algorithm
		}
		if isIgnorableSpec(spec.Tp) {
			continue
		}
		validSpecs = append(validSpecs, spec)
	}

	// Verify whether the algorithm is supported.
	for _, spec := range validSpecs {
		resolvedAlgorithm, err := ResolveAlterAlgorithm(spec, algorithm)
		if err != nil {
			// If TiDB failed to choose a better algorithm, report the error
			if resolvedAlgorithm == ast.AlgorithmTypeDefault {
				return nil, errors.Trace(err)
			}
			// For the compatibility, we return warning instead of error when a better algorithm is chosed by TiDB
			ctx.GetSessionVars().StmtCtx.AppendError(err)
		}

		spec.Algorithm = resolvedAlgorithm
	}

	// Only handle valid specs.
	return validSpecs, nil
}

func isSameTypeMultiSpecs(specs []*ast.AlterTableSpec) bool {
	specType := specs[0].Tp
	for _, spec := range specs {
		if spec.Tp != specType {
			return false
		}
	}
	return true
}

func (d *ddl) AlterTable(ctx sessionctx.Context, ident ast.Ident, specs []*ast.AlterTableSpec) (err error) {
	validSpecs, err := resolveAlterTableSpec(ctx, specs)
	if err != nil {
		return errors.Trace(err)
	}

	is := d.infoHandle.Get()
	if is.TableIsView(ident.Schema, ident.Name) || is.TableIsSequence(ident.Schema, ident.Name) {
		return ErrWrongObject.GenWithStackByArgs(ident.Schema, ident.Name, "BASE TABLE")
	}

	if len(validSpecs) > 1 {
		if isSameTypeMultiSpecs(validSpecs) {
			switch validSpecs[0].Tp {
			case ast.AlterTableAddColumns:
				err = d.AddColumns(ctx, ident, validSpecs)
			case ast.AlterTableDropColumn:
				err = d.DropColumns(ctx, ident, validSpecs)
			default:
				return errRunMultiSchemaChanges
			}
			if err != nil {
				return errors.Trace(err)
			}
			return nil
		}
		return errRunMultiSchemaChanges
	}

	for _, spec := range validSpecs {
		var handledCharsetOrCollate bool
		switch spec.Tp {
		case ast.AlterTableAddColumns:
			if len(spec.NewColumns) != 1 {
				err = d.AddColumns(ctx, ident, []*ast.AlterTableSpec{spec})
			} else {
				err = d.AddColumn(ctx, ident, spec)
			}
		case ast.AlterTableAddPartitions:
			err = d.AddTablePartitions(ctx, ident, spec)
		case ast.AlterTableCoalescePartitions:
			err = d.CoalescePartitions(ctx, ident, spec)
		case ast.AlterTableReorganizePartition:
			err = errors.Trace(errUnsupportedReorganizePartition)
		case ast.AlterTableCheckPartitions:
			err = errors.Trace(errUnsupportedCheckPartition)
		case ast.AlterTableRebuildPartition:
			err = errors.Trace(errUnsupportedRebuildPartition)
		case ast.AlterTableOptimizePartition:
			err = errors.Trace(errUnsupportedOptimizePartition)
		case ast.AlterTableRemovePartitioning:
			err = errors.Trace(errUnsupportedRemovePartition)
		case ast.AlterTableRepairPartition:
			err = errors.Trace(errUnsupportedRepairPartition)
		case ast.AlterTableDropColumn:
			err = d.DropColumn(ctx, ident, spec)
		case ast.AlterTableDropIndex:
			err = d.DropIndex(ctx, ident, model.NewCIStr(spec.Name), spec.IfExists)
		case ast.AlterTableDropPrimaryKey:
			err = d.DropIndex(ctx, ident, model.NewCIStr(mysql.PrimaryKeyName), spec.IfExists)
		case ast.AlterTableRenameIndex:
			err = d.RenameIndex(ctx, ident, spec)
		case ast.AlterTableDropPartition:
			err = d.DropTablePartition(ctx, ident, spec)
		case ast.AlterTableTruncatePartition:
			err = d.TruncateTablePartition(ctx, ident, spec)
		case ast.AlterTableExchangePartition:
			err = d.ExchangeTablePartition(ctx, ident, spec)
		case ast.AlterTableAddConstraint:
			constr := spec.Constraint
			switch spec.Constraint.Tp {
			case ast.ConstraintKey, ast.ConstraintIndex:
				err = d.CreateIndex(ctx, ident, ast.IndexKeyTypeNone, model.NewCIStr(constr.Name),
					spec.Constraint.Keys, constr.Option, constr.IfNotExists)
			case ast.ConstraintUniq, ast.ConstraintUniqIndex, ast.ConstraintUniqKey:
				err = d.CreateIndex(ctx, ident, ast.IndexKeyTypeUnique, model.NewCIStr(constr.Name),
					spec.Constraint.Keys, constr.Option, false) // IfNotExists should be not applied
			case ast.ConstraintForeignKey:
				// NOTE: we do not handle `symbol` and `index_name` well in the parser and we do not check ForeignKey already exists,
				// so we just also ignore the `if not exists` check.
				err = d.CreateForeignKey(ctx, ident, model.NewCIStr(constr.Name), spec.Constraint.Keys, spec.Constraint.Refer)
			case ast.ConstraintPrimaryKey:
				err = d.CreatePrimaryKey(ctx, ident, model.NewCIStr(constr.Name), spec.Constraint.Keys, constr.Option)
			case ast.ConstraintFulltext:
				ctx.GetSessionVars().StmtCtx.AppendWarning(ErrTableCantHandleFt)
			case ast.ConstraintCheck:
				ctx.GetSessionVars().StmtCtx.AppendWarning(ErrUnsupportedConstraintCheck.GenWithStackByArgs("ADD CONSTRAINT CHECK"))
			default:
				// Nothing to do now.
			}
		case ast.AlterTableDropForeignKey:
			// NOTE: we do not check `if not exists` and `if exists` for ForeignKey now.
			err = d.DropForeignKey(ctx, ident, model.NewCIStr(spec.Name))
		case ast.AlterTableModifyColumn:
			err = d.ModifyColumn(ctx, ident, spec)
		case ast.AlterTableChangeColumn:
			err = d.ChangeColumn(ctx, ident, spec)
		case ast.AlterTableRenameColumn:
			err = d.RenameColumn(ctx, ident, spec)
		case ast.AlterTableAlterColumn:
			err = d.AlterColumn(ctx, ident, spec)
		case ast.AlterTableRenameTable:
			newIdent := ast.Ident{Schema: spec.NewTable.Schema, Name: spec.NewTable.Name}
			isAlterTable := true
			err = d.RenameTable(ctx, ident, newIdent, isAlterTable)
		case ast.AlterTableAlterPartition:
			err = d.AlterTablePartition(ctx, ident, spec)
		case ast.AlterTablePartition:
			// Prevent silent succeed if user executes ALTER TABLE x PARTITION BY ...
			err = errors.New("alter table partition is unsupported")
		case ast.AlterTableOption:
			for i, opt := range spec.Options {
				switch opt.Tp {
				case ast.TableOptionShardRowID:
					if opt.UintValue > shardRowIDBitsMax {
						opt.UintValue = shardRowIDBitsMax
					}
					err = d.ShardRowID(ctx, ident, opt.UintValue)
				case ast.TableOptionAutoIncrement:
					err = d.RebaseAutoID(ctx, ident, int64(opt.UintValue), autoid.RowIDAllocType)
				case ast.TableOptionAutoIdCache:
					if opt.UintValue > uint64(math.MaxInt64) {
						// TODO: Refine this error.
						return errors.New("table option auto_id_cache overflows int64")
					}
					err = d.AlterTableAutoIDCache(ctx, ident, int64(opt.UintValue))
				case ast.TableOptionAutoRandomBase:
					err = d.RebaseAutoID(ctx, ident, int64(opt.UintValue), autoid.AutoRandomType)
				case ast.TableOptionComment:
					spec.Comment = opt.StrValue
					err = d.AlterTableComment(ctx, ident, spec)
				case ast.TableOptionCharset, ast.TableOptionCollate:
					// getCharsetAndCollateInTableOption will get the last charset and collate in the options,
					// so it should be handled only once.
					if handledCharsetOrCollate {
						continue
					}
					var toCharset, toCollate string
					toCharset, toCollate, err = getCharsetAndCollateInTableOption(i, spec.Options)
					if err != nil {
						return err
					}
					needsOverwriteCols := needToOverwriteColCharset(spec.Options)
					err = d.AlterTableCharsetAndCollate(ctx, ident, toCharset, toCollate, needsOverwriteCols)
					handledCharsetOrCollate = true
				}

				if err != nil {
					return errors.Trace(err)
				}
			}
		case ast.AlterTableSetTiFlashReplica:
			err = d.AlterTableSetTiFlashReplica(ctx, ident, spec.TiFlashReplica)
		case ast.AlterTableOrderByColumns:
			err = d.OrderByColumns(ctx, ident)
		case ast.AlterTableIndexInvisible:
			err = d.AlterIndexVisibility(ctx, ident, spec.IndexName, spec.Visibility)
		case ast.AlterTableAlterCheck:
			ctx.GetSessionVars().StmtCtx.AppendWarning(ErrUnsupportedConstraintCheck.GenWithStackByArgs("ALTER CHECK"))
		case ast.AlterTableDropCheck:
			ctx.GetSessionVars().StmtCtx.AppendWarning(ErrUnsupportedConstraintCheck.GenWithStackByArgs("DROP CHECK"))
		case ast.AlterTableWithValidation:
			ctx.GetSessionVars().StmtCtx.AppendWarning(errUnsupportedAlterTableWithValidation)
		case ast.AlterTableWithoutValidation:
			ctx.GetSessionVars().StmtCtx.AppendWarning(errUnsupportedAlterTableWithoutValidation)
		default:
			// Nothing to do now.
		}

		if err != nil {
			return errors.Trace(err)
		}
	}

	return nil
}

func (d *ddl) RebaseAutoID(ctx sessionctx.Context, ident ast.Ident, newBase int64, tp autoid.AllocatorType) error {
	schema, t, err := d.getSchemaAndTableByIdent(ctx, ident)
	if err != nil {
		return errors.Trace(err)
	}
	var actionType model.ActionType
	switch tp {
	case autoid.AutoRandomType:
		tbInfo := t.Meta()
		if tbInfo.AutoRandomBits == 0 {
			return errors.Trace(ErrInvalidAutoRandom.GenWithStackByArgs(autoid.AutoRandomRebaseNotApplicable))
		}
		var autoRandColTp types.FieldType
		for _, c := range tbInfo.Columns {
			if mysql.HasPriKeyFlag(c.Flag) {
				autoRandColTp = c.FieldType
				break
			}
		}
		layout := autoid.NewAutoRandomIDLayout(&autoRandColTp, tbInfo.AutoRandomBits)
		if layout.IncrementalMask()&newBase != newBase {
			errMsg := fmt.Sprintf(autoid.AutoRandomRebaseOverflow, newBase, layout.IncrementalBitsCapacity())
			return errors.Trace(ErrInvalidAutoRandom.GenWithStackByArgs(errMsg))
		}
		actionType = model.ActionRebaseAutoRandomBase
	case autoid.RowIDAllocType:
		actionType = model.ActionRebaseAutoID
	}

	if alloc := t.Allocators(ctx).Get(tp); alloc != nil {
		autoID, err := alloc.NextGlobalAutoID(t.Meta().ID)
		if err != nil {
			return errors.Trace(err)
		}
		// If newBase < autoID, we need to do a rebase before returning.
		// Assume there are 2 TiDB servers: TiDB-A with allocator range of 0 ~ 30000; TiDB-B with allocator range of 30001 ~ 60000.
		// If the user sends SQL `alter table t1 auto_increment = 100` to TiDB-B,
		// and TiDB-B finds 100 < 30001 but returns without any handling,
		// then TiDB-A may still allocate 99 for auto_increment column. This doesn't make sense for the user.
		newBase = int64(mathutil.MaxUint64(uint64(newBase), uint64(autoID)))
	}
	job := &model.Job{
		SchemaID:   schema.ID,
		TableID:    t.Meta().ID,
		SchemaName: schema.Name.L,
		Type:       actionType,
		BinlogInfo: &model.HistoryInfo{},
		Args:       []interface{}{newBase},
	}
	err = d.doDDLJob(ctx, job)
	err = d.callHookOnChanged(err)
	return errors.Trace(err)
}

// ShardRowID shards the implicit row ID by adding shard value to the row ID's first few bits.
func (d *ddl) ShardRowID(ctx sessionctx.Context, tableIdent ast.Ident, uVal uint64) error {
	schema, t, err := d.getSchemaAndTableByIdent(ctx, tableIdent)
	if err != nil {
		return errors.Trace(err)
	}
	if uVal == t.Meta().ShardRowIDBits {
		// Nothing need to do.
		return nil
	}
	if uVal > 0 && t.Meta().PKIsHandle {
		return errUnsupportedShardRowIDBits
	}
	err = verifyNoOverflowShardBits(d.sessPool, t, uVal)
	if err != nil {
		return err
	}
	job := &model.Job{
		Type:       model.ActionShardRowID,
		SchemaID:   schema.ID,
		TableID:    t.Meta().ID,
		SchemaName: schema.Name.L,
		BinlogInfo: &model.HistoryInfo{},
		Args:       []interface{}{uVal},
	}
	err = d.doDDLJob(ctx, job)
	err = d.callHookOnChanged(err)
	return errors.Trace(err)
}

func (d *ddl) getSchemaAndTableByIdent(ctx sessionctx.Context, tableIdent ast.Ident) (dbInfo *model.DBInfo, t table.Table, err error) {
	is := d.GetInfoSchemaWithInterceptor(ctx)
	schema, ok := is.SchemaByName(tableIdent.Schema)
	if !ok {
		return nil, nil, infoschema.ErrDatabaseNotExists.GenWithStackByArgs(tableIdent.Schema)
	}
	t, err = is.TableByName(tableIdent.Schema, tableIdent.Name)
	if err != nil {
		return nil, nil, infoschema.ErrTableNotExists.GenWithStackByArgs(tableIdent.Schema, tableIdent.Name)
	}
	return schema, t, nil
}

func checkUnsupportedColumnConstraint(col *ast.ColumnDef, ti ast.Ident) error {
	for _, constraint := range col.Options {
		switch constraint.Tp {
		case ast.ColumnOptionAutoIncrement:
			return errUnsupportedAddColumn.GenWithStack("unsupported add column '%s' constraint AUTO_INCREMENT when altering '%s.%s'", col.Name, ti.Schema, ti.Name)
		case ast.ColumnOptionPrimaryKey:
			return errUnsupportedAddColumn.GenWithStack("unsupported add column '%s' constraint PRIMARY KEY when altering '%s.%s'", col.Name, ti.Schema, ti.Name)
		case ast.ColumnOptionUniqKey:
			return errUnsupportedAddColumn.GenWithStack("unsupported add column '%s' constraint UNIQUE KEY when altering '%s.%s'", col.Name, ti.Schema, ti.Name)
		case ast.ColumnOptionAutoRandom:
			errMsg := fmt.Sprintf(autoid.AutoRandomAlterAddColumn, col.Name, ti.Schema, ti.Name)
			return ErrInvalidAutoRandom.GenWithStackByArgs(errMsg)
		}
	}

	return nil
}

func checkAndCreateNewColumn(ctx sessionctx.Context, ti ast.Ident, schema *model.DBInfo, spec *ast.AlterTableSpec, t table.Table, specNewColumn *ast.ColumnDef) (*table.Column, error) {
	err := checkUnsupportedColumnConstraint(specNewColumn, ti)
	if err != nil {
		return nil, errors.Trace(err)
	}

	colName := specNewColumn.Name.Name.O
	// Check whether added column has existed.
	col := table.FindCol(t.Cols(), colName)
	if col != nil {
		err = infoschema.ErrColumnExists.GenWithStackByArgs(colName)
		if spec.IfNotExists {
			ctx.GetSessionVars().StmtCtx.AppendNote(err)
			return nil, nil
		}
		return nil, err
	}
	if err = checkColumnAttributes(colName, specNewColumn.Tp); err != nil {
		return nil, errors.Trace(err)
	}
	if len(colName) > mysql.MaxColumnNameLength {
		return nil, ErrTooLongIdent.GenWithStackByArgs(colName)
	}

	// If new column is a generated column, do validation.
	// NOTE: we do check whether the column refers other generated
	// columns occurring later in a table, but we don't handle the col offset.
	for _, option := range specNewColumn.Options {
		if option.Tp == ast.ColumnOptionGenerated {
			if err := checkIllegalFn4Generated(specNewColumn.Name.Name.L, typeColumn, option.Expr); err != nil {
				return nil, errors.Trace(err)
			}

			if option.Stored {
				return nil, ErrUnsupportedOnGeneratedColumn.GenWithStackByArgs("Adding generated stored column through ALTER TABLE")
			}

			_, dependColNames := findDependedColumnNames(specNewColumn)
			if err = checkAutoIncrementRef(specNewColumn.Name.Name.L, dependColNames, t.Meta()); err != nil {
				return nil, errors.Trace(err)
			}
			duplicateColNames := make(map[string]struct{}, len(dependColNames))
			for k := range dependColNames {
				duplicateColNames[k] = struct{}{}
			}
			cols := t.Cols()

			if err = checkDependedColExist(dependColNames, cols); err != nil {
				return nil, errors.Trace(err)
			}

			if err = verifyColumnGenerationSingle(duplicateColNames, cols, spec.Position); err != nil {
				return nil, errors.Trace(err)
			}
		}
		// Specially, since sequence has been supported, if a newly added column has a
		// sequence nextval function as it's default value option, it won't fill the
		// known rows with specific sequence next value under current add column logic.
		// More explanation can refer: TestSequenceDefaultLogic's comment in sequence_test.go
		if option.Tp == ast.ColumnOptionDefaultValue {
			_, isSeqExpr, err := tryToGetSequenceDefaultValue(option)
			if err != nil {
				return nil, errors.Trace(err)
			}
			if isSeqExpr {
				return nil, errors.Trace(ErrAddColumnWithSequenceAsDefault.GenWithStackByArgs(specNewColumn.Name.Name.O))
			}
		}
	}

	tableCharset, tableCollate, err := ResolveCharsetCollation(
		ast.CharsetOpt{Chs: t.Meta().Charset, Col: t.Meta().Collate},
		ast.CharsetOpt{Chs: schema.Charset, Col: schema.Collate},
	)
	if err != nil {
		return nil, errors.Trace(err)
	}
	// Ignore table constraints now, they will be checked later.
	// We use length(t.Cols()) as the default offset firstly, we will change the column's offset later.
	col, _, err = buildColumnAndConstraint(
		ctx,
		len(t.Cols()),
		specNewColumn,
		nil,
		tableCharset,
		tableCollate,
	)
	if err != nil {
		return nil, errors.Trace(err)
	}

	originDefVal, err := generateOriginDefaultValue(col.ToInfo())
	if err != nil {
		return nil, errors.Trace(err)
	}

	err = col.SetOriginDefaultValue(originDefVal)
	return col, err
}

// AddColumn will add a new column to the table.
func (d *ddl) AddColumn(ctx sessionctx.Context, ti ast.Ident, spec *ast.AlterTableSpec) error {
	specNewColumn := spec.NewColumns[0]
	schema, t, err := d.getSchemaAndTableByIdent(ctx, ti)
	if err != nil {
		return errors.Trace(err)
	}
	if err = checkAddColumnTooManyColumns(len(t.Cols()) + 1); err != nil {
		return errors.Trace(err)
	}
	col, err := checkAndCreateNewColumn(ctx, ti, schema, spec, t, specNewColumn)
	if err != nil {
		return errors.Trace(err)
	}
	// Added column has existed and if_not_exists flag is true.
	if col == nil {
		return nil
	}

	job := &model.Job{
		SchemaID:   schema.ID,
		TableID:    t.Meta().ID,
		SchemaName: schema.Name.L,
		Type:       model.ActionAddColumn,
		BinlogInfo: &model.HistoryInfo{},
		Args:       []interface{}{col, spec.Position, 0},
	}

	err = d.doDDLJob(ctx, job)
	// column exists, but if_not_exists flags is true, so we ignore this error.
	if infoschema.ErrColumnExists.Equal(err) && spec.IfNotExists {
		ctx.GetSessionVars().StmtCtx.AppendNote(err)
		return nil
	}
	err = d.callHookOnChanged(err)
	return errors.Trace(err)
}

// AddColumns will add multi new columns to the table.
func (d *ddl) AddColumns(ctx sessionctx.Context, ti ast.Ident, specs []*ast.AlterTableSpec) error {
	schema, t, err := d.getSchemaAndTableByIdent(ctx, ti)
	if err != nil {
		return errors.Trace(err)
	}

	// Check all the columns at once.
	addingColumnNames := make(map[string]bool)
	dupColumnNames := make(map[string]bool)
	for _, spec := range specs {
		for _, specNewColumn := range spec.NewColumns {
			if !addingColumnNames[specNewColumn.Name.Name.L] {
				addingColumnNames[specNewColumn.Name.Name.L] = true
				continue
			}
			if !spec.IfNotExists {
				return errors.Trace(infoschema.ErrColumnExists.GenWithStackByArgs(specNewColumn.Name.Name.O))
			}
			dupColumnNames[specNewColumn.Name.Name.L] = true
		}
	}
	columns := make([]*table.Column, 0, len(addingColumnNames))
	positions := make([]*ast.ColumnPosition, 0, len(addingColumnNames))
	offsets := make([]int, 0, len(addingColumnNames))
	ifNotExists := make([]bool, 0, len(addingColumnNames))
	newColumnsCount := 0
	// Check the columns one by one.
	for _, spec := range specs {
		for _, specNewColumn := range spec.NewColumns {
			if spec.IfNotExists && dupColumnNames[specNewColumn.Name.Name.L] {
				err = infoschema.ErrColumnExists.GenWithStackByArgs(specNewColumn.Name.Name.O)
				ctx.GetSessionVars().StmtCtx.AppendNote(err)
				continue
			}
			col, err := checkAndCreateNewColumn(ctx, ti, schema, spec, t, specNewColumn)
			if err != nil {
				return errors.Trace(err)
			}
			// Added column has existed and if_not_exists flag is true.
			if col == nil && spec.IfNotExists {
				continue
			}
			columns = append(columns, col)
			positions = append(positions, spec.Position)
			offsets = append(offsets, 0)
			ifNotExists = append(ifNotExists, spec.IfNotExists)
			newColumnsCount++
		}
	}
	if newColumnsCount == 0 {
		return nil
	}
	if err = checkAddColumnTooManyColumns(len(t.Cols()) + newColumnsCount); err != nil {
		return errors.Trace(err)
	}

	job := &model.Job{
		SchemaID:   schema.ID,
		TableID:    t.Meta().ID,
		SchemaName: schema.Name.L,
		Type:       model.ActionAddColumns,
		BinlogInfo: &model.HistoryInfo{},
		Args:       []interface{}{columns, positions, offsets, ifNotExists},
	}

	err = d.doDDLJob(ctx, job)
	if err != nil {
		return errors.Trace(err)
	}
	err = d.callHookOnChanged(err)
	return errors.Trace(err)
}

// AddTablePartitions will add a new partition to the table.
func (d *ddl) AddTablePartitions(ctx sessionctx.Context, ident ast.Ident, spec *ast.AlterTableSpec) error {
	is := d.infoHandle.Get()
	schema, ok := is.SchemaByName(ident.Schema)
	if !ok {
		return errors.Trace(infoschema.ErrDatabaseNotExists.GenWithStackByArgs(schema))
	}
	t, err := is.TableByName(ident.Schema, ident.Name)
	if err != nil {
		return errors.Trace(infoschema.ErrTableNotExists.GenWithStackByArgs(ident.Schema, ident.Name))
	}

	meta := t.Meta()
	pi := meta.GetPartitionInfo()
	if pi == nil {
		return errors.Trace(ErrPartitionMgmtOnNonpartitioned)
	}

	partInfo, err := buildPartitionInfo(ctx, meta, d, spec)
	if err != nil {
		return errors.Trace(err)
	}

	// partInfo contains only the new added partition, we have to combine it with the
	// old partitions to check all partitions is strictly increasing.
	clonedMeta := meta.Clone()
	tmp := *partInfo
	tmp.Definitions = append(pi.Definitions, tmp.Definitions...)
	clonedMeta.Partition = &tmp
	switch pi.Type {
	case model.PartitionTypeRange:
		err = checkPartitionByRange(ctx, clonedMeta, nil)
	case model.PartitionTypeList:
		err = checkPartitionByList(ctx, clonedMeta, nil)
	}
	if err != nil {
		if ErrSameNamePartition.Equal(err) && spec.IfNotExists {
			ctx.GetSessionVars().StmtCtx.AppendNote(err)
			return nil
		}
		return errors.Trace(err)
	}

	job := &model.Job{
		SchemaID:   schema.ID,
		TableID:    meta.ID,
		SchemaName: schema.Name.L,
		Type:       model.ActionAddTablePartition,
		BinlogInfo: &model.HistoryInfo{},
		Args:       []interface{}{partInfo},
	}

	err = d.doDDLJob(ctx, job)
	if ErrSameNamePartition.Equal(err) && spec.IfNotExists {
		ctx.GetSessionVars().StmtCtx.AppendNote(err)
		return nil
	}
	if err == nil {
		d.preSplitAndScatter(ctx, meta, partInfo)
	}
	err = d.callHookOnChanged(err)
	return errors.Trace(err)
}

// CoalescePartitions coalesce partitions can be used with a table that is partitioned by hash or key to reduce the number of partitions by number.
func (d *ddl) CoalescePartitions(ctx sessionctx.Context, ident ast.Ident, spec *ast.AlterTableSpec) error {
	is := d.infoHandle.Get()
	schema, ok := is.SchemaByName(ident.Schema)
	if !ok {
		return errors.Trace(infoschema.ErrDatabaseNotExists.GenWithStackByArgs(schema))
	}
	t, err := is.TableByName(ident.Schema, ident.Name)
	if err != nil {
		return errors.Trace(infoschema.ErrTableNotExists.GenWithStackByArgs(ident.Schema, ident.Name))
	}

	meta := t.Meta()
	if meta.GetPartitionInfo() == nil {
		return errors.Trace(ErrPartitionMgmtOnNonpartitioned)
	}

	switch meta.Partition.Type {
	// We don't support coalesce partitions hash type partition now.
	case model.PartitionTypeHash:
		return errors.Trace(ErrUnsupportedCoalescePartition)

	// Key type partition cannot be constructed currently, ignoring it for now.
	case model.PartitionTypeKey:

	// Coalesce partition can only be used on hash/key partitions.
	default:
		return errors.Trace(ErrCoalesceOnlyOnHashPartition)
	}

	return errors.Trace(err)
}

func (d *ddl) TruncateTablePartition(ctx sessionctx.Context, ident ast.Ident, spec *ast.AlterTableSpec) error {
	is := d.infoHandle.Get()
	schema, ok := is.SchemaByName(ident.Schema)
	if !ok {
		return errors.Trace(infoschema.ErrDatabaseNotExists.GenWithStackByArgs(schema))
	}
	t, err := is.TableByName(ident.Schema, ident.Name)
	if err != nil {
		return errors.Trace(infoschema.ErrTableNotExists.GenWithStackByArgs(ident.Schema, ident.Name))
	}
	meta := t.Meta()
	if meta.GetPartitionInfo() == nil {
		return errors.Trace(ErrPartitionMgmtOnNonpartitioned)
	}

	pids := make([]int64, len(spec.PartitionNames))
	for i, name := range spec.PartitionNames {
		pid, err := tables.FindPartitionByName(meta, name.L)
		if err != nil {
			return errors.Trace(err)
		}
		pids[i] = pid
	}

	job := &model.Job{
		SchemaID:   schema.ID,
		TableID:    meta.ID,
		SchemaName: schema.Name.L,
		Type:       model.ActionTruncateTablePartition,
		BinlogInfo: &model.HistoryInfo{},
		Args:       []interface{}{pids},
	}

	err = d.doDDLJob(ctx, job)
	if err != nil {
		return errors.Trace(err)
	}
	err = d.callHookOnChanged(err)
	return errors.Trace(err)
}

func (d *ddl) DropTablePartition(ctx sessionctx.Context, ident ast.Ident, spec *ast.AlterTableSpec) error {
	is := d.infoHandle.Get()
	schema, ok := is.SchemaByName(ident.Schema)
	if !ok {
		return errors.Trace(infoschema.ErrDatabaseNotExists.GenWithStackByArgs(schema))
	}
	t, err := is.TableByName(ident.Schema, ident.Name)
	if err != nil {
		return errors.Trace(infoschema.ErrTableNotExists.GenWithStackByArgs(ident.Schema, ident.Name))
	}
	meta := t.Meta()
	if meta.GetPartitionInfo() == nil {
		return errors.Trace(ErrPartitionMgmtOnNonpartitioned)
	}

	partNames := make([]string, len(spec.PartitionNames))
	for i, partCIName := range spec.PartitionNames {
		partNames[i] = partCIName.L
	}
	err = checkDropTablePartition(meta, partNames)
	if err != nil {
		if ErrDropPartitionNonExistent.Equal(err) && spec.IfExists {
			ctx.GetSessionVars().StmtCtx.AppendNote(err)
			return nil
		}
		return errors.Trace(err)
	}

	job := &model.Job{
		SchemaID:   schema.ID,
		TableID:    meta.ID,
		SchemaName: schema.Name.L,
		Type:       model.ActionDropTablePartition,
		BinlogInfo: &model.HistoryInfo{},
		Args:       []interface{}{partNames},
	}

	err = d.doDDLJob(ctx, job)
	if err != nil {
		if ErrDropPartitionNonExistent.Equal(err) && spec.IfExists {
			ctx.GetSessionVars().StmtCtx.AppendNote(err)
			return nil
		}
		return errors.Trace(err)
	}
	err = d.callHookOnChanged(err)
	return errors.Trace(err)
}

func checkFieldTypeCompatible(ft *types.FieldType, other *types.FieldType) bool {
	// int(1) could match the type with int(8)
	partialEqual := ft.Tp == other.Tp &&
		ft.Decimal == other.Decimal &&
		ft.Charset == other.Charset &&
		ft.Collate == other.Collate &&
		(ft.Flen == other.Flen || ft.StorageLength() != types.VarStorageLen) &&
		mysql.HasUnsignedFlag(ft.Flag) == mysql.HasUnsignedFlag(other.Flag) &&
		mysql.HasAutoIncrementFlag(ft.Flag) == mysql.HasAutoIncrementFlag(other.Flag) &&
		mysql.HasNotNullFlag(ft.Flag) == mysql.HasNotNullFlag(other.Flag) &&
		mysql.HasZerofillFlag(ft.Flag) == mysql.HasZerofillFlag(other.Flag) &&
		mysql.HasBinaryFlag(ft.Flag) == mysql.HasBinaryFlag(other.Flag) &&
		mysql.HasPriKeyFlag(ft.Flag) == mysql.HasPriKeyFlag(other.Flag)
	if !partialEqual || len(ft.Elems) != len(other.Elems) {
		return false
	}
	for i := range ft.Elems {
		if ft.Elems[i] != other.Elems[i] {
			return false
		}
	}
	return true
}

func checkTiFlashReplicaCompatible(source *model.TiFlashReplicaInfo, target *model.TiFlashReplicaInfo) bool {
	if source == target {
		return true
	}
	if source == nil || target == nil {
		return false
	}
	if source.Count != target.Count ||
		source.Available != target.Available || len(source.LocationLabels) != len(target.LocationLabels) {
		return false
	}
	for i, lable := range source.LocationLabels {
		if target.LocationLabels[i] != lable {
			return false
		}
	}
	return true
}

func checkTableDefCompatible(source *model.TableInfo, target *model.TableInfo) error {
	// check auto_random
	if source.AutoRandomBits != target.AutoRandomBits ||
		source.Charset != target.Charset ||
		source.Collate != target.Collate ||
		source.ShardRowIDBits != target.ShardRowIDBits ||
		source.MaxShardRowIDBits != target.MaxShardRowIDBits ||
		!checkTiFlashReplicaCompatible(source.TiFlashReplica, target.TiFlashReplica) {
		return errors.Trace(ErrTablesDifferentMetadata)
	}
	if len(source.Cols()) != len(target.Cols()) {
		return errors.Trace(ErrTablesDifferentMetadata)
	}
	// Col compatible check
	for i, sourceCol := range source.Cols() {
		targetCol := target.Cols()[i]
		if isVirtualGeneratedColumn(sourceCol) != isVirtualGeneratedColumn(targetCol) {
			return ErrUnsupportedOnGeneratedColumn.GenWithStackByArgs("Exchanging partitions for non-generated columns")
		}
		// It should strictyle compare expressions for generated columns
		if sourceCol.Name.L != targetCol.Name.L ||
			sourceCol.Hidden != targetCol.Hidden ||
			!checkFieldTypeCompatible(&sourceCol.FieldType, &targetCol.FieldType) ||
			sourceCol.GeneratedExprString != targetCol.GeneratedExprString {
			return errors.Trace(ErrTablesDifferentMetadata)
		}
		if sourceCol.State != model.StatePublic ||
			targetCol.State != model.StatePublic {
			return errors.Trace(ErrTablesDifferentMetadata)
		}
		if sourceCol.ID != targetCol.ID {
			return ErrPartitionExchangeDifferentOption.GenWithStackByArgs(fmt.Sprintf("column: %s", sourceCol.Name))
		}
	}
	if len(source.Indices) != len(target.Indices) {
		return errors.Trace(ErrTablesDifferentMetadata)
	}
	for _, sourceIdx := range source.Indices {
		var compatIdx *model.IndexInfo
		for _, targetIdx := range target.Indices {
			if strings.EqualFold(sourceIdx.Name.L, targetIdx.Name.L) {
				compatIdx = targetIdx
			}
		}
		// No match index
		if compatIdx == nil {
			return errors.Trace(ErrTablesDifferentMetadata)
		}
		// Index type is not compatible
		if sourceIdx.Tp != compatIdx.Tp ||
			sourceIdx.Unique != compatIdx.Unique ||
			sourceIdx.Primary != compatIdx.Primary {
			return errors.Trace(ErrTablesDifferentMetadata)
		}
		// The index column
		if len(sourceIdx.Columns) != len(compatIdx.Columns) {
			return errors.Trace(ErrTablesDifferentMetadata)
		}
		for i, sourceIdxCol := range sourceIdx.Columns {
			compatIdxCol := compatIdx.Columns[i]
			if sourceIdxCol.Length != compatIdxCol.Length ||
				sourceIdxCol.Name.L != compatIdxCol.Name.L {
				return errors.Trace(ErrTablesDifferentMetadata)
			}
		}
		if sourceIdx.ID != compatIdx.ID {
			return ErrPartitionExchangeDifferentOption.GenWithStackByArgs(fmt.Sprintf("index: %s", sourceIdx.Name))
		}
	}

	return nil
}

func checkExchangePartition(pt *model.TableInfo, nt *model.TableInfo) error {
	if nt.IsView() || nt.IsSequence() {
		return errors.Trace(ErrCheckNoSuchTable)
	}
	if pt.GetPartitionInfo() == nil {
		return errors.Trace(ErrPartitionMgmtOnNonpartitioned)
	}
	if nt.GetPartitionInfo() != nil {
		return errors.Trace(ErrPartitionExchangePartTable.GenWithStackByArgs(nt.Name))
	}

	if nt.ForeignKeys != nil {
		return errors.Trace(ErrPartitionExchangeForeignKey.GenWithStackByArgs(nt.Name))
	}

	// NOTE: if nt is temporary table, it should be checked
	return nil
}

func (d *ddl) ExchangeTablePartition(ctx sessionctx.Context, ident ast.Ident, spec *ast.AlterTableSpec) error {
	ptSchema, pt, err := d.getSchemaAndTableByIdent(ctx, ident)
	if err != nil {
		return errors.Trace(err)
	}

	ptMeta := pt.Meta()

	ntIdent := ast.Ident{Schema: spec.NewTable.Schema, Name: spec.NewTable.Name}
	ntSchema, nt, err := d.getSchemaAndTableByIdent(ctx, ntIdent)
	if err != nil {
		return errors.Trace(err)
	}

	ntMeta := nt.Meta()

	err = checkExchangePartition(ptMeta, ntMeta)
	if err != nil {
		return errors.Trace(err)
	}

	partName := spec.PartitionNames[0].L

	// NOTE: if pt is subPartitioned, it should be checked

	defID, err := tables.FindPartitionByName(ptMeta, partName)
	if err != nil {
		return errors.Trace(err)
	}

	err = checkTableDefCompatible(ptMeta, ntMeta)
	if err != nil {
		return errors.Trace(err)
	}

	job := &model.Job{
		SchemaID:   ntSchema.ID,
		TableID:    ntMeta.ID,
		SchemaName: ntSchema.Name.L,
		Type:       model.ActionExchangeTablePartition,
		BinlogInfo: &model.HistoryInfo{},
		Args:       []interface{}{defID, ptSchema.ID, ptMeta.ID, partName, spec.WithValidation},
	}

	err = d.doDDLJob(ctx, job)
	if err != nil {
		return errors.Trace(err)
	}
	err = d.callHookOnChanged(err)
	return errors.Trace(err)
}

// DropColumn will drop a column from the table, now we don't support drop the column with index covered.
func (d *ddl) DropColumn(ctx sessionctx.Context, ti ast.Ident, spec *ast.AlterTableSpec) error {
	schema, t, err := d.getSchemaAndTableByIdent(ctx, ti)
	if err != nil {
		return errors.Trace(err)
	}

	isDropable, err := checkIsDroppableColumn(ctx, t, spec)
	if err != nil {
		return err
	}
	if !isDropable {
		return nil
	}
	colName := spec.OldColumnName.Name
	err = checkDropVisibleColumnCnt(t, 1)
	if err != nil {
		return err
	}

	job := &model.Job{
		SchemaID:   schema.ID,
		TableID:    t.Meta().ID,
		SchemaName: schema.Name.L,
		Type:       model.ActionDropColumn,
		BinlogInfo: &model.HistoryInfo{},
		Args:       []interface{}{colName},
	}

	err = d.doDDLJob(ctx, job)
	// column not exists, but if_exists flags is true, so we ignore this error.
	if ErrCantDropFieldOrKey.Equal(err) && spec.IfExists {
		ctx.GetSessionVars().StmtCtx.AppendNote(err)
		return nil
	}
	err = d.callHookOnChanged(err)
	return errors.Trace(err)
}

// DropColumns will drop multi-columns from the table, now we don't support drop the column with index covered.
func (d *ddl) DropColumns(ctx sessionctx.Context, ti ast.Ident, specs []*ast.AlterTableSpec) error {
	schema, t, err := d.getSchemaAndTableByIdent(ctx, ti)
	if err != nil {
		return errors.Trace(err)
	}
	tblInfo := t.Meta()

	dropingColumnNames := make(map[string]bool)
	dupColumnNames := make(map[string]bool)
	for _, spec := range specs {
		if !dropingColumnNames[spec.OldColumnName.Name.L] {
			dropingColumnNames[spec.OldColumnName.Name.L] = true
		} else {
			if spec.IfExists {
				dupColumnNames[spec.OldColumnName.Name.L] = true
				continue
			}
			return errors.Trace(ErrCantDropFieldOrKey.GenWithStack("column %s doesn't exist", spec.OldColumnName.Name.O))
		}
	}

	ifExists := make([]bool, 0, len(specs))
	colNames := make([]model.CIStr, 0, len(specs))
	for _, spec := range specs {
		if spec.IfExists && dupColumnNames[spec.OldColumnName.Name.L] {
			err = ErrCantDropFieldOrKey.GenWithStack("column %s doesn't exist", spec.OldColumnName.Name.L)
			ctx.GetSessionVars().StmtCtx.AppendNote(err)
			continue
		}
		isDropable, err := checkIsDroppableColumn(ctx, t, spec)
		if err != nil {
			return err
		}
		// Column can't drop and if_exists flag is true.
		if !isDropable && spec.IfExists {
			continue
		}
		colNames = append(colNames, spec.OldColumnName.Name)
		ifExists = append(ifExists, spec.IfExists)
	}
	if len(colNames) == 0 {
		return nil
	}
	if len(tblInfo.Columns) == len(colNames) {
		return ErrCantRemoveAllFields.GenWithStack("can't drop all columns in table %s",
			tblInfo.Name)
	}
	err = checkDropVisibleColumnCnt(t, len(colNames))
	if err != nil {
		return err
	}

	job := &model.Job{
		SchemaID:   schema.ID,
		TableID:    t.Meta().ID,
		SchemaName: schema.Name.L,
		Type:       model.ActionDropColumns,
		BinlogInfo: &model.HistoryInfo{},
		Args:       []interface{}{colNames, ifExists},
	}

	err = d.doDDLJob(ctx, job)
	if err != nil {
		return errors.Trace(err)
	}
	err = d.callHookOnChanged(err)
	return errors.Trace(err)
}

func checkIsDroppableColumn(ctx sessionctx.Context, t table.Table, spec *ast.AlterTableSpec) (isDrapable bool, err error) {
	tblInfo := t.Meta()
	// Check whether dropped column has existed.
	colName := spec.OldColumnName.Name
	col := table.FindCol(t.VisibleCols(), colName.L)
	if col == nil {
		err = ErrCantDropFieldOrKey.GenWithStack("column %s doesn't exist", colName)
		if spec.IfExists {
			ctx.GetSessionVars().StmtCtx.AppendNote(err)
			return false, nil
		}
		return false, err
	}

	if err = isDroppableColumn(tblInfo, colName); err != nil {
		return false, errors.Trace(err)
	}
	// We don't support dropping column with PK handle covered now.
	if col.IsPKHandleColumn(tblInfo) {
		return false, errUnsupportedPKHandle
	}
	return true, nil
}

func checkDropVisibleColumnCnt(t table.Table, columnCnt int) error {
	tblInfo := t.Meta()
	visibleColumCnt := 0
	for _, column := range tblInfo.Columns {
		if !column.Hidden {
			visibleColumCnt++
		}
		if visibleColumCnt > columnCnt {
			return nil
		}
	}
	return ErrTableMustHaveColumns
}

// checkModifyCharsetAndCollation returns error when the charset or collation is not modifiable.
// needRewriteCollationData is used when trying to modify the collation of a column, it is true when the column is with
// index because index of a string column is collation-aware.
func checkModifyCharsetAndCollation(toCharset, toCollate, origCharset, origCollate string, needRewriteCollationData bool) error {
	if !charset.ValidCharsetAndCollation(toCharset, toCollate) {
		return ErrUnknownCharacterSet.GenWithStack("Unknown character set: '%s', collation: '%s'", toCharset, toCollate)
	}

	if needRewriteCollationData && collate.NewCollationEnabled() && !collate.CompatibleCollate(origCollate, toCollate) {
		return errUnsupportedModifyCollation.GenWithStackByArgs(origCollate, toCollate)
	}

	if (origCharset == charset.CharsetUTF8 && toCharset == charset.CharsetUTF8MB4) ||
		(origCharset == charset.CharsetUTF8 && toCharset == charset.CharsetUTF8) ||
		(origCharset == charset.CharsetUTF8MB4 && toCharset == charset.CharsetUTF8MB4) {
		// TiDB only allow utf8 to be changed to utf8mb4, or changing the collation when the charset is utf8/utf8mb4.
		return nil
	}

	if toCharset != origCharset {
		msg := fmt.Sprintf("charset from %s to %s", origCharset, toCharset)
		return errUnsupportedModifyCharset.GenWithStackByArgs(msg)
	}
	if toCollate != origCollate {
		msg := fmt.Sprintf("change collate from %s to %s", origCollate, toCollate)
		return errUnsupportedModifyCharset.GenWithStackByArgs(msg)
	}
	return nil
}

<<<<<<< HEAD
// checkConvertedBlobFlenSame is used for situation where the new Flen is less than the old one
// but will be same after db automatically converts the Flen
func checkConvertedBlobFlenSame(originFlen int, toFlen int) bool {
	if (toFlen <= tinyBlobMaxLength && originFlen > tinyBlobMaxLength) ||
		(toFlen <= blobMaxLength && originFlen > blobMaxLength) ||
		(toFlen <= mediumBlobMaxLength && originFlen > mediumBlobMaxLength) {
		return false
	}
	return true
}

// CheckModifyTypeCompatible checks whether changes column type to another is compatible considering
// field length and precision.
func CheckModifyTypeCompatible(origin *types.FieldType, to *types.FieldType) (allowedChangeColumnValueMsg string, err error) {
	var (
		toFlen     = to.Flen
		originFlen = origin.Flen
	)
	unsupportedMsg := fmt.Sprintf("type %v not match origin %v", to.CompactStr(), origin.CompactStr())
	var skipSignCheck bool
	var skipLenCheck bool
	switch origin.Tp {
	case mysql.TypeVarchar, mysql.TypeString, mysql.TypeVarString, mysql.TypeBlob,
		mysql.TypeTinyBlob, mysql.TypeMediumBlob, mysql.TypeLongBlob:
		switch to.Tp {
		case mysql.TypeVarchar, mysql.TypeString, mysql.TypeVarString,
			mysql.TypeBlob, mysql.TypeTinyBlob, mysql.TypeMediumBlob, mysql.TypeLongBlob:
			skipSignCheck = true
			skipLenCheck = true
		case mysql.TypeBit:
			// TODO: Currently string data type cast to bit are not compatible with mysql, should fix here after compatible.
			return "", errUnsupportedModifyColumn.GenWithStackByArgs(unsupportedMsg)
		default:
			return unsupportedMsg, errUnsupportedModifyColumn.GenWithStackByArgs(unsupportedMsg)
		}
	case mysql.TypeTiny, mysql.TypeShort, mysql.TypeInt24, mysql.TypeLong, mysql.TypeLonglong:
		switch to.Tp {
		case mysql.TypeTiny, mysql.TypeShort, mysql.TypeInt24, mysql.TypeLong, mysql.TypeLonglong:
			// For integers, we should ignore the potential display length represented by flen, using
			// the default flen of the type.
			originFlen, _ = mysql.GetDefaultFieldLengthAndDecimal(origin.Tp)
			toFlen, _ = mysql.GetDefaultFieldLengthAndDecimal(to.Tp)
			// Changing integer to integer, whether reorg is necessary is depend on the flen/decimal/signed.
			skipSignCheck = true
			skipLenCheck = true
		default:
			// Changing integer to other types, reorg is absolutely necessary.
			return unsupportedMsg, errUnsupportedModifyColumn.GenWithStackByArgs(unsupportedMsg)
		}
	case mysql.TypeFloat, mysql.TypeDouble:
		switch to.Tp {
		case mysql.TypeFloat, mysql.TypeDouble:
			skipSignCheck = true
			skipLenCheck = true
		case mysql.TypeDate, mysql.TypeDatetime, mysql.TypeTimestamp, mysql.TypeEnum, mysql.TypeSet:
			// TODO: Currently float/double cast to date/datetime/timestamp/enum/set are all not support yet, should fix here after supported.
			return "", errUnsupportedModifyColumn.GenWithStackByArgs(unsupportedMsg)
		default:
			return unsupportedMsg, errUnsupportedModifyColumn.GenWithStackByArgs(unsupportedMsg)
		}
	case mysql.TypeBit:
		switch to.Tp {
		case mysql.TypeDate, mysql.TypeDatetime, mysql.TypeTimestamp, mysql.TypeDuration, mysql.TypeEnum, mysql.TypeSet:
			// TODO: Currently bit cast to date/datetime/timestamp/time/enum/set are all not support yet, should fix here after supported.
			return "", errUnsupportedModifyColumn.GenWithStackByArgs(unsupportedMsg)
		case mysql.TypeBit:
		default:
			return unsupportedMsg, errUnsupportedModifyColumn.GenWithStackByArgs(unsupportedMsg)
		}
	case mysql.TypeEnum, mysql.TypeSet:
		var typeVar string
		if origin.Tp == mysql.TypeEnum {
			typeVar = "enum"
		} else {
			typeVar = "set"
		}
		switch to.Tp {
		case mysql.TypeEnum, mysql.TypeSet:
=======
// CheckModifyTypeCompatible checks whether changes column type to another is compatible and can be changed.
// If types are compatible and can be directly changed, nil err will be returned; otherwise the types are incompatible.
// There are two cases when types incompatible:
// 1. returned canReorg == true: types can be changed by reorg
// 2. returned canReorg == false: type change not supported yet
func CheckModifyTypeCompatible(origin *types.FieldType, to *types.FieldType) (canReorg bool, errMsg string, err error) {
	// Deal with the same type.
	if origin.Tp == to.Tp {
		if origin.Tp == mysql.TypeEnum || origin.Tp == mysql.TypeSet {
			typeVar := "set"
			if origin.Tp == mysql.TypeEnum {
				typeVar = "enum"
			}
>>>>>>> a81c89f8
			if len(to.Elems) < len(origin.Elems) {
				msg := fmt.Sprintf("the number of %s column's elements is less than the original: %d", typeVar, len(origin.Elems))
				return true, msg, errUnsupportedModifyColumn.GenWithStackByArgs(msg)
			}
			for index, originElem := range origin.Elems {
				toElem := to.Elems[index]
				if originElem != toElem {
					msg := fmt.Sprintf("cannot modify %s column value %s to %s", typeVar, originElem, toElem)
					return true, msg, errUnsupportedModifyColumn.GenWithStackByArgs(msg)
				}
			}
		}

		if origin.Tp == mysql.TypeNewDecimal {
			// Floating-point and fixed-point types also can be UNSIGNED. As with integer types, this attribute prevents
			// negative values from being stored in the column. Unlike the integer types, the upper range of column values
			// remains the same.
			if to.Flen != origin.Flen || to.Decimal != origin.Decimal || mysql.HasUnsignedFlag(to.Flag) != mysql.HasUnsignedFlag(origin.Flag) {
				msg := fmt.Sprintf("decimal change from decimal(%d, %d) to decimal(%d, %d)", origin.Flen, origin.Decimal, to.Flen, to.Decimal)
				return true, msg, errUnsupportedModifyColumn.GenWithStackByArgs(msg)
			}
		}

		needReorg, reason := needReorgToChange(origin, to)
		if !needReorg {
			return false, "", nil
		}
		return true, reason, errUnsupportedModifyColumn.GenWithStackByArgs(reason)
	}

	// Deal with the different type.
	if !checkTypeChangeSupported(origin, to) {
		unsupportedMsg := fmt.Sprintf("change from original type %v to %v is currently unsupported yet", to.CompactStr(), origin.CompactStr())
		return false, unsupportedMsg, errUnsupportedModifyColumn.GenWithStackByArgs(unsupportedMsg)
	}

	// Check if different type can directly convert and no need to reorg.
	stringToString := types.IsString(origin.Tp) && types.IsString(to.Tp)
	integerToInteger := mysql.IsIntegerType(origin.Tp) && mysql.IsIntegerType(to.Tp)
	if stringToString || integerToInteger {
		needReorg, reason := needReorgToChange(origin, to)
		if !needReorg {
			return false, "", nil
		}
		return true, reason, errUnsupportedModifyColumn.GenWithStackByArgs(reason)
	}

	notCompatibleMsg := fmt.Sprintf("type %v not match origin %v", to.CompactStr(), origin.CompactStr())
	return true, notCompatibleMsg, errUnsupportedModifyColumn.GenWithStackByArgs(notCompatibleMsg)
}

func needReorgToChange(origin *types.FieldType, to *types.FieldType) (needOreg bool, reasonMsg string) {
	toFlen := to.Flen
	originFlen := origin.Flen
	if mysql.IsIntegerType(to.Tp) && mysql.IsIntegerType(origin.Tp) {
		// For integers, we should ignore the potential display length represented by flen, using
		// the default flen of the type.
		originFlen, _ = mysql.GetDefaultFieldLengthAndDecimal(origin.Tp)
		toFlen, _ = mysql.GetDefaultFieldLengthAndDecimal(to.Tp)
	}

<<<<<<< HEAD
	if toFlen > 0 && toFlen < originFlen &&
		!(to.Tp == mysql.TypeBlob &&
			checkConvertedBlobFlenSame(originFlen, toFlen)) {
		msg := fmt.Sprintf("length %d is less than origin %d", toFlen, originFlen)
		if skipLenCheck {
			return msg, errUnsupportedModifyColumn.GenWithStackByArgs(msg)
		}
		return "", errUnsupportedModifyColumn.GenWithStackByArgs(msg)
=======
	if toFlen > 0 && toFlen < originFlen {
		return true, fmt.Sprintf("length %d is less than origin %d", to.Flen, origin.Flen)
>>>>>>> a81c89f8
	}
	if to.Decimal > 0 && to.Decimal < origin.Decimal {
		return true, fmt.Sprintf("decimal %d is less than origin %d", to.Decimal, origin.Decimal)
	}
	if mysql.HasUnsignedFlag(origin.Flag) != mysql.HasUnsignedFlag(to.Flag) {
		return true, fmt.Sprintf("can't change unsigned integer to signed or vice versa")
	}
	return false, ""
}

func checkTypeChangeSupported(origin *types.FieldType, to *types.FieldType) bool {
	if types.IsString(origin.Tp) && to.Tp == mysql.TypeBit {
		// TODO: Currently string data type cast to bit are not compatible with mysql, should fix here after compatible.
		return false
	}

	if (origin.Tp == mysql.TypeEnum || origin.Tp == mysql.TypeSet) &&
		(types.IsTypeTime(to.Tp) || to.Tp == mysql.TypeDuration) {
		// TODO: Currently enum/set cast to date/datetime/timestamp/time/bit are not support yet, should fix here after supported.
		return false
	}

	if (types.IsTypeTime(origin.Tp) || origin.Tp == mysql.TypeDuration || origin.Tp == mysql.TypeYear) &&
		(to.Tp == mysql.TypeEnum || to.Tp == mysql.TypeSet || to.Tp == mysql.TypeBit) {
		// TODO: Currently date and time cast to enum/set/bit are not support yet, should fix here after supported.
		return false
	}

	if (origin.Tp == mysql.TypeFloat || origin.Tp == mysql.TypeDouble) &&
		(types.IsTypeTime(to.Tp) || to.Tp == mysql.TypeEnum || to.Tp == mysql.TypeSet) {
		// TODO: Currently float/double cast to date/datetime/timestamp/enum/set type are not support yet, should fix here after supported.
		return false
	}

	if origin.Tp == mysql.TypeBit &&
		(types.IsTypeTime(to.Tp) || to.Tp == mysql.TypeDuration || to.Tp == mysql.TypeEnum || to.Tp == mysql.TypeSet) {
		// TODO: Currently bit cast to date/datetime/timestamp/time/enum/set are not support yet, should fix here after supported.
		return false
	}

	if origin.Tp == mysql.TypeNewDecimal && (to.Tp == mysql.TypeEnum || to.Tp == mysql.TypeSet) {
		// TODO: Currently decimal cast to enum/set are not support yet, should fix here after supported.
		return false
	}

	return true
}

// checkModifyTypes checks if the 'origin' type can be modified to 'to' type no matter directly change
// or change by reorg. It returns error if the two types are incompatible and correlated change are not
// supported. However, even the two types can be change, if the flag "tidb_enable_change_column_type" not
// set, or the "origin" type contains primary key, error will be returned.
func checkModifyTypes(ctx sessionctx.Context, origin *types.FieldType, to *types.FieldType, needRewriteCollationData bool) error {
	canReorg, changeColumnErrMsg, err := CheckModifyTypeCompatible(origin, to)
	if err != nil {
		enableChangeColumnType := ctx.GetSessionVars().EnableChangeColumnType
		if !canReorg {
			return errors.Trace(err)
		}

		if !enableChangeColumnType {
			msg := fmt.Sprintf("%s, and tidb_enable_change_column_type is false", changeColumnErrMsg)
			return errUnsupportedModifyColumn.GenWithStackByArgs(msg)
		} else if mysql.HasPriKeyFlag(origin.Flag) {
			msg := "tidb_enable_change_column_type is true and this column has primary key flag"
			return errUnsupportedModifyColumn.GenWithStackByArgs(msg)
		}
	}

	err = checkModifyCharsetAndCollation(to.Charset, to.Collate, origin.Charset, origin.Collate, needRewriteCollationData)
	// column type change can handle the charset change between these two types in the process of the reorg.
	if err != nil && errUnsupportedModifyCharset.Equal(err) && canReorg {
		return nil
	}
	return errors.Trace(err)
}

func setDefaultValue(ctx sessionctx.Context, col *table.Column, option *ast.ColumnOption) (bool, error) {
	hasDefaultValue := false
	value, isSeqExpr, err := getDefaultValue(ctx, col, option)
	if err != nil {
		return hasDefaultValue, errors.Trace(err)
	}
	if isSeqExpr {
		if err := checkSequenceDefaultValue(col); err != nil {
			return false, errors.Trace(err)
		}
		col.DefaultIsExpr = isSeqExpr
	}

	if hasDefaultValue, value, err = checkColumnDefaultValue(ctx, col, value); err != nil {
		return hasDefaultValue, errors.Trace(err)
	}
	value, err = convertTimestampDefaultValToUTC(ctx, value, col)
	if err != nil {
		return hasDefaultValue, errors.Trace(err)
	}
	err = col.SetDefaultValue(value)
	if err != nil {
		return hasDefaultValue, errors.Trace(err)
	}
	return hasDefaultValue, nil
}

func setColumnComment(ctx sessionctx.Context, col *table.Column, option *ast.ColumnOption) error {
	value, err := expression.EvalAstExpr(ctx, option.Expr)
	if err != nil {
		return errors.Trace(err)
	}
	col.Comment, err = value.ToString()
	return errors.Trace(err)
}

// processColumnOptions is only used in getModifiableColumnJob.
func processColumnOptions(ctx sessionctx.Context, col *table.Column, options []*ast.ColumnOption) error {
	var sb strings.Builder
	restoreFlags := format.RestoreStringSingleQuotes | format.RestoreKeyWordLowercase | format.RestoreNameBackQuotes |
		format.RestoreSpacesAroundBinaryOperation
	restoreCtx := format.NewRestoreCtx(restoreFlags, &sb)

	var hasDefaultValue, setOnUpdateNow bool
	var err error
	for _, opt := range options {
		switch opt.Tp {
		case ast.ColumnOptionDefaultValue:
			hasDefaultValue, err = setDefaultValue(ctx, col, opt)
			if err != nil {
				return errors.Trace(err)
			}
		case ast.ColumnOptionComment:
			err := setColumnComment(ctx, col, opt)
			if err != nil {
				return errors.Trace(err)
			}
		case ast.ColumnOptionNotNull:
			col.Flag |= mysql.NotNullFlag
		case ast.ColumnOptionNull:
			col.Flag &= ^mysql.NotNullFlag
		case ast.ColumnOptionAutoIncrement:
			col.Flag |= mysql.AutoIncrementFlag
		case ast.ColumnOptionPrimaryKey, ast.ColumnOptionUniqKey:
			return errUnsupportedModifyColumn.GenWithStack("can't change column constraint - %v", opt.Tp)
		case ast.ColumnOptionOnUpdate:
			// TODO: Support other time functions.
			if col.Tp == mysql.TypeTimestamp || col.Tp == mysql.TypeDatetime {
				if !expression.IsValidCurrentTimestampExpr(opt.Expr, &col.FieldType) {
					return ErrInvalidOnUpdate.GenWithStackByArgs(col.Name)
				}
			} else {
				return ErrInvalidOnUpdate.GenWithStackByArgs(col.Name)
			}
			col.Flag |= mysql.OnUpdateNowFlag
			setOnUpdateNow = true
		case ast.ColumnOptionGenerated:
			sb.Reset()
			err = opt.Expr.Restore(restoreCtx)
			if err != nil {
				return errors.Trace(err)
			}
			col.GeneratedExprString = sb.String()
			col.GeneratedStored = opt.Stored
			col.Dependences = make(map[string]struct{})
			col.GeneratedExpr = opt.Expr
			for _, colName := range findColumnNamesInExpr(opt.Expr) {
				col.Dependences[colName.Name.L] = struct{}{}
			}
		case ast.ColumnOptionCollate:
			col.Collate = opt.StrValue
		case ast.ColumnOptionReference:
			return errors.Trace(errUnsupportedModifyColumn.GenWithStackByArgs("can't modify with references"))
		case ast.ColumnOptionFulltext:
			return errors.Trace(errUnsupportedModifyColumn.GenWithStackByArgs("can't modify with full text"))
		case ast.ColumnOptionCheck:
			return errors.Trace(errUnsupportedModifyColumn.GenWithStackByArgs("can't modify with check"))
		// Ignore ColumnOptionAutoRandom. It will be handled later.
		case ast.ColumnOptionAutoRandom:
		default:
			return errors.Trace(errUnsupportedModifyColumn.GenWithStackByArgs(fmt.Sprintf("unknown column option type: %d", opt.Tp)))
		}
	}

	processDefaultValue(col, hasDefaultValue, setOnUpdateNow)

	processColumnFlags(col)

	if hasDefaultValue {
		return errors.Trace(checkDefaultValue(ctx, col, true))
	}

	return nil
}

func (d *ddl) getModifiableColumnJob(ctx sessionctx.Context, ident ast.Ident, originalColName model.CIStr,
	spec *ast.AlterTableSpec) (*model.Job, error) {
	specNewColumn := spec.NewColumns[0]
	is := d.infoHandle.Get()
	schema, ok := is.SchemaByName(ident.Schema)
	if !ok {
		return nil, errors.Trace(infoschema.ErrDatabaseNotExists)
	}
	t, err := is.TableByName(ident.Schema, ident.Name)
	if err != nil {
		return nil, errors.Trace(infoschema.ErrTableNotExists.GenWithStackByArgs(ident.Schema, ident.Name))
	}

	col := table.FindCol(t.Cols(), originalColName.L)
	if col == nil {
		return nil, infoschema.ErrColumnNotExists.GenWithStackByArgs(originalColName, ident.Name)
	}
	newColName := specNewColumn.Name.Name
	if newColName.L == model.ExtraHandleName.L {
		return nil, ErrWrongColumnName.GenWithStackByArgs(newColName.L)
	}
	// If we want to rename the column name, we need to check whether it already exists.
	if newColName.L != originalColName.L {
		c := table.FindCol(t.Cols(), newColName.L)
		if c != nil {
			return nil, infoschema.ErrColumnExists.GenWithStackByArgs(newColName)
		}
	}
	// Check the column with foreign key.
	if fkInfo := getColumnForeignKeyInfo(originalColName.L, t.Meta().ForeignKeys); fkInfo != nil {
		return nil, errFKIncompatibleColumns.GenWithStackByArgs(originalColName, fkInfo.Name)
	}

	// Constraints in the new column means adding new constraints. Errors should thrown,
	// which will be done by `processColumnOptions` later.
	if specNewColumn.Tp == nil {
		// Make sure the column definition is simple field type.
		return nil, errors.Trace(errUnsupportedModifyColumn)
	}

	if err = checkColumnAttributes(specNewColumn.Name.OrigColName(), specNewColumn.Tp); err != nil {
		return nil, errors.Trace(err)
	}

	newCol := table.ToColumn(&model.ColumnInfo{
		ID: col.ID,
		// We use this PR(https://github.com/pingcap/tidb/pull/6274) as the dividing line to define whether it is a new version or an old version TiDB.
		// The old version TiDB initializes the column's offset and state here.
		// The new version TiDB doesn't initialize the column's offset and state, and it will do the initialization in run DDL function.
		// When we do the rolling upgrade the following may happen:
		// a new version TiDB builds the DDL job that doesn't be set the column's offset and state,
		// and the old version TiDB is the DDL owner, it doesn't get offset and state from the store. Then it will encounter errors.
		// So here we set offset and state to support the rolling upgrade.
		Offset:                col.Offset,
		State:                 col.State,
		OriginDefaultValue:    col.OriginDefaultValue,
		OriginDefaultValueBit: col.OriginDefaultValueBit,
		FieldType:             *specNewColumn.Tp,
		Name:                  newColName,
		Version:               col.Version,
	})

	var chs, coll string
	// TODO: Remove it when all table versions are greater than or equal to TableInfoVersion1.
	// If newCol's charset is empty and the table's version less than TableInfoVersion1,
	// we will not modify the charset of the column. This behavior is not compatible with MySQL.
	if len(newCol.FieldType.Charset) == 0 && t.Meta().Version < model.TableInfoVersion1 {
		chs = col.FieldType.Charset
		coll = col.FieldType.Collate
	} else {
		chs, coll, err = getCharsetAndCollateInColumnDef(specNewColumn)
		if err != nil {
			return nil, errors.Trace(err)
		}
		chs, coll, err = ResolveCharsetCollation(
			ast.CharsetOpt{Chs: chs, Col: coll},
			ast.CharsetOpt{Chs: t.Meta().Charset, Col: t.Meta().Collate},
			ast.CharsetOpt{Chs: schema.Charset, Col: schema.Collate},
		)
		chs, coll = OverwriteCollationWithBinaryFlag(specNewColumn, chs, coll)
		if err != nil {
			return nil, errors.Trace(err)
		}
	}

	if err = setCharsetCollationFlenDecimal(&newCol.FieldType, chs, coll); err != nil {
		return nil, errors.Trace(err)
	}

	if err = processColumnOptions(ctx, newCol, specNewColumn.Options); err != nil {
		return nil, errors.Trace(err)
	}

	if err = checkColumnValueConstraint(newCol, newCol.Collate); err != nil {
		return nil, errors.Trace(err)
	}

	if err = checkModifyTypes(ctx, &col.FieldType, &newCol.FieldType, isColumnWithIndex(col.Name.L, t.Meta().Indices)); err != nil {
		if strings.Contains(err.Error(), "Unsupported modifying collation") {
			colErrMsg := "Unsupported modifying collation of column '%s' from '%s' to '%s' when index is defined on it."
			err = errUnsupportedModifyCollation.GenWithStack(colErrMsg, col.Name.L, col.Collate, newCol.Collate)
		}
		return nil, errors.Trace(err)
	}
	if ctx.GetSessionVars().EnableChangeColumnType && needChangeColumnData(col.ColumnInfo, newCol.ColumnInfo) {
		if newCol.IsGenerated() || col.IsGenerated() {
			// TODO: Make it compatible with MySQL error.
			msg := fmt.Sprintf("tidb_enable_change_column_type is true, newCol IsGenerated %v, oldCol IsGenerated %v", newCol.IsGenerated(), col.IsGenerated())
			return nil, errUnsupportedModifyColumn.GenWithStackByArgs(msg)
		} else if t.Meta().Partition != nil {
			return nil, errUnsupportedModifyColumn.GenWithStackByArgs("tidb_enable_change_column_type is true, table is partition table")
		}
	}

	// Copy index related options to the new spec.
	indexFlags := col.FieldType.Flag & (mysql.PriKeyFlag | mysql.UniqueKeyFlag | mysql.MultipleKeyFlag)
	newCol.FieldType.Flag |= indexFlags
	if mysql.HasPriKeyFlag(col.FieldType.Flag) {
		newCol.FieldType.Flag |= mysql.NotNullFlag
		// TODO: If user explicitly set NULL, we should throw error ErrPrimaryCantHaveNull.
	}

	// We don't support modifying column from not_auto_increment to auto_increment.
	if !mysql.HasAutoIncrementFlag(col.Flag) && mysql.HasAutoIncrementFlag(newCol.Flag) {
		return nil, errUnsupportedModifyColumn.GenWithStackByArgs("can't set auto_increment")
	}
	// Disallow modifying column from auto_increment to not auto_increment if the session variable `AllowRemoveAutoInc` is false.
	if !ctx.GetSessionVars().AllowRemoveAutoInc && mysql.HasAutoIncrementFlag(col.Flag) && !mysql.HasAutoIncrementFlag(newCol.Flag) {
		return nil, errUnsupportedModifyColumn.GenWithStackByArgs("can't remove auto_increment without @@tidb_allow_remove_auto_inc enabled")
	}

	// We support modifying the type definitions of 'null' to 'not null' now.
	var modifyColumnTp byte
	if !mysql.HasNotNullFlag(col.Flag) && mysql.HasNotNullFlag(newCol.Flag) {
		if err = checkForNullValue(ctx, col.Tp != newCol.Tp, ident.Schema, ident.Name, newCol.Name, col.ColumnInfo); err != nil {
			return nil, errors.Trace(err)
		}
		// `modifyColumnTp` indicates that there is a type modification.
		modifyColumnTp = mysql.TypeNull
	}

	if err = checkColumnFieldLength(newCol); err != nil {
		return nil, err
	}

	if err = checkColumnWithIndexConstraint(t.Meta(), col.ColumnInfo, newCol.ColumnInfo); err != nil {
		return nil, err
	}

	// As same with MySQL, we don't support modifying the stored status for generated columns.
	if err = checkModifyGeneratedColumn(t, col, newCol, specNewColumn); err != nil {
		return nil, errors.Trace(err)
	}

	var newAutoRandBits uint64
	if newAutoRandBits, err = checkAutoRandom(t.Meta(), col, specNewColumn); err != nil {
		return nil, errors.Trace(err)
	}

	job := &model.Job{
		SchemaID:   schema.ID,
		TableID:    t.Meta().ID,
		SchemaName: schema.Name.L,
		Type:       model.ActionModifyColumn,
		BinlogInfo: &model.HistoryInfo{},
		ReorgMeta: &model.DDLReorgMeta{
			SQLMode:       ctx.GetSessionVars().SQLMode,
			Warnings:      make(map[errors.ErrorID]*terror.Error),
			WarningsCount: make(map[errors.ErrorID]int64),
		},
		Args: []interface{}{&newCol, originalColName, spec.Position, modifyColumnTp, newAutoRandBits},
	}
	return job, nil
}

// checkColumnWithIndexConstraint is used to check the related index constraint of the modified column.
// Index has a max-prefix-length constraint. eg: a varchar(100), index idx(a), modifying column a to a varchar(4000)
// will cause index idx to break the max-prefix-length constraint.
func checkColumnWithIndexConstraint(tbInfo *model.TableInfo, originalCol, newCol *model.ColumnInfo) error {
	var columns []*model.ColumnInfo
	for _, indexInfo := range tbInfo.Indices {
		containColumn := false
		for _, col := range indexInfo.Columns {
			if col.Name.L == originalCol.Name.L {
				containColumn = true
				break
			}
		}
		if !containColumn {
			continue
		}
		if columns == nil {
			columns = make([]*model.ColumnInfo, 0, len(tbInfo.Columns))
			columns = append(columns, tbInfo.Columns...)
			// replace old column with new column.
			for i, col := range columns {
				if col.Name.L != originalCol.Name.L {
					continue
				}
				columns[i] = newCol.Clone()
				columns[i].Name = originalCol.Name
				break
			}
		}
		err := checkIndexPrefixLength(columns, indexInfo.Columns)
		if err != nil {
			return err
		}
	}
	return nil
}

func checkAutoRandom(tableInfo *model.TableInfo, originCol *table.Column, specNewColumn *ast.ColumnDef) (uint64, error) {
	// Disallow add/drop actions on auto_random.
	var oldRandBits uint64
	if tableInfo.PKIsHandle && (tableInfo.GetPkName().L == originCol.Name.L) {
		oldRandBits = tableInfo.AutoRandomBits
	}
	newRandBits, err := extractAutoRandomBitsFromColDef(specNewColumn)
	if err != nil {
		return 0, errors.Trace(err)
	}
	switch {
	case oldRandBits == newRandBits:
		break
	case oldRandBits == 0 || newRandBits == 0:
		return 0, ErrInvalidAutoRandom.GenWithStackByArgs(autoid.AutoRandomAlterErrMsg)
	case autoid.MaxAutoRandomBits < newRandBits:
		errMsg := fmt.Sprintf(autoid.AutoRandomOverflowErrMsg,
			autoid.MaxAutoRandomBits, newRandBits, specNewColumn.Name.Name.O)
		return 0, ErrInvalidAutoRandom.GenWithStackByArgs(errMsg)
	case oldRandBits < newRandBits:
		break // Increasing auto_random shard bits is allowed.
	case oldRandBits > newRandBits:
		return 0, ErrInvalidAutoRandom.GenWithStackByArgs(autoid.AutoRandomDecreaseBitErrMsg)
	}

	if oldRandBits != 0 {
		// Disallow changing the column field type.
		if originCol.Tp != specNewColumn.Tp.Tp {
			return 0, ErrInvalidAutoRandom.GenWithStackByArgs(autoid.AutoRandomModifyColTypeErrMsg)
		}
		// Disallow changing auto_increment on auto_random column.
		if containsColumnOption(specNewColumn, ast.ColumnOptionAutoIncrement) != mysql.HasAutoIncrementFlag(originCol.Flag) {
			return 0, ErrInvalidAutoRandom.GenWithStackByArgs(autoid.AutoRandomIncompatibleWithAutoIncErrMsg)
		}
		// Disallow specifying a default value on auto_random column.
		if containsColumnOption(specNewColumn, ast.ColumnOptionDefaultValue) {
			return 0, ErrInvalidAutoRandom.GenWithStackByArgs(autoid.AutoRandomIncompatibleWithDefaultValueErrMsg)
		}
	}
	return newRandBits, nil
}

// ChangeColumn renames an existing column and modifies the column's definition,
// currently we only support limited kind of changes
// that do not need to change or check data on the table.
func (d *ddl) ChangeColumn(ctx sessionctx.Context, ident ast.Ident, spec *ast.AlterTableSpec) error {
	specNewColumn := spec.NewColumns[0]
	if len(specNewColumn.Name.Schema.O) != 0 && ident.Schema.L != specNewColumn.Name.Schema.L {
		return ErrWrongDBName.GenWithStackByArgs(specNewColumn.Name.Schema.O)
	}
	if len(spec.OldColumnName.Schema.O) != 0 && ident.Schema.L != spec.OldColumnName.Schema.L {
		return ErrWrongDBName.GenWithStackByArgs(spec.OldColumnName.Schema.O)
	}
	if len(specNewColumn.Name.Table.O) != 0 && ident.Name.L != specNewColumn.Name.Table.L {
		return ErrWrongTableName.GenWithStackByArgs(specNewColumn.Name.Table.O)
	}
	if len(spec.OldColumnName.Table.O) != 0 && ident.Name.L != spec.OldColumnName.Table.L {
		return ErrWrongTableName.GenWithStackByArgs(spec.OldColumnName.Table.O)
	}

	job, err := d.getModifiableColumnJob(ctx, ident, spec.OldColumnName.Name, spec)
	if err != nil {
		if infoschema.ErrColumnNotExists.Equal(err) && spec.IfExists {
			ctx.GetSessionVars().StmtCtx.AppendNote(infoschema.ErrColumnNotExists.GenWithStackByArgs(spec.OldColumnName.Name, ident.Name))
			return nil
		}
		return errors.Trace(err)
	}

	err = d.doDDLJob(ctx, job)
	// column not exists, but if_exists flags is true, so we ignore this error.
	if infoschema.ErrColumnNotExists.Equal(err) && spec.IfExists {
		ctx.GetSessionVars().StmtCtx.AppendNote(err)
		return nil
	}
	err = d.callHookOnChanged(err)
	return errors.Trace(err)
}

// RenameColumn renames an existing column.
func (d *ddl) RenameColumn(ctx sessionctx.Context, ident ast.Ident, spec *ast.AlterTableSpec) error {
	oldColName := spec.OldColumnName.Name
	newColName := spec.NewColumnName.Name
	if oldColName.L == newColName.L {
		return nil
	}
	if newColName.L == model.ExtraHandleName.L {
		return ErrWrongColumnName.GenWithStackByArgs(newColName.L)
	}

	schema, tbl, err := d.getSchemaAndTableByIdent(ctx, ident)
	if err != nil {
		return errors.Trace(err)
	}

	oldCol := table.FindCol(tbl.VisibleCols(), oldColName.L)
	if oldCol == nil {
		return infoschema.ErrColumnNotExists.GenWithStackByArgs(oldColName, ident.Name)
	}

	allCols := tbl.Cols()
	colWithNewNameAlreadyExist := table.FindCol(allCols, newColName.L) != nil
	if colWithNewNameAlreadyExist {
		return infoschema.ErrColumnExists.GenWithStackByArgs(newColName)
	}

	if fkInfo := getColumnForeignKeyInfo(oldColName.L, tbl.Meta().ForeignKeys); fkInfo != nil {
		return errFKIncompatibleColumns.GenWithStackByArgs(oldColName, fkInfo.Name)
	}

	// Check generated expression.
	for _, col := range allCols {
		if col.GeneratedExpr == nil {
			continue
		}
		dependedColNames := findColumnNamesInExpr(col.GeneratedExpr)
		for _, name := range dependedColNames {
			if name.Name.L == oldColName.L {
				return ErrBadField.GenWithStackByArgs(oldColName.O, "generated column function")
			}
		}
	}

	newCol := oldCol.Clone()
	newCol.Name = newColName
	job := &model.Job{
		SchemaID:   schema.ID,
		TableID:    tbl.Meta().ID,
		SchemaName: schema.Name.L,
		Type:       model.ActionModifyColumn,
		BinlogInfo: &model.HistoryInfo{},
		ReorgMeta: &model.DDLReorgMeta{
			SQLMode:       ctx.GetSessionVars().SQLMode,
			Warnings:      make(map[errors.ErrorID]*terror.Error),
			WarningsCount: make(map[errors.ErrorID]int64),
		},
		Args: []interface{}{&newCol, oldColName, spec.Position, 0},
	}
	err = d.doDDLJob(ctx, job)
	err = d.callHookOnChanged(err)
	return errors.Trace(err)
}

// ModifyColumn does modification on an existing column, currently we only support limited kind of changes
// that do not need to change or check data on the table.
func (d *ddl) ModifyColumn(ctx sessionctx.Context, ident ast.Ident, spec *ast.AlterTableSpec) error {
	specNewColumn := spec.NewColumns[0]
	if len(specNewColumn.Name.Schema.O) != 0 && ident.Schema.L != specNewColumn.Name.Schema.L {
		return ErrWrongDBName.GenWithStackByArgs(specNewColumn.Name.Schema.O)
	}
	if len(specNewColumn.Name.Table.O) != 0 && ident.Name.L != specNewColumn.Name.Table.L {
		return ErrWrongTableName.GenWithStackByArgs(specNewColumn.Name.Table.O)
	}

	originalColName := specNewColumn.Name.Name
	job, err := d.getModifiableColumnJob(ctx, ident, originalColName, spec)
	if err != nil {
		if infoschema.ErrColumnNotExists.Equal(err) && spec.IfExists {
			ctx.GetSessionVars().StmtCtx.AppendNote(infoschema.ErrColumnNotExists.GenWithStackByArgs(originalColName, ident.Name))
			return nil
		}
		return errors.Trace(err)
	}

	err = d.doDDLJob(ctx, job)
	// column not exists, but if_exists flags is true, so we ignore this error.
	if infoschema.ErrColumnNotExists.Equal(err) && spec.IfExists {
		ctx.GetSessionVars().StmtCtx.AppendNote(err)
		return nil
	}
	err = d.callHookOnChanged(err)
	return errors.Trace(err)
}

func (d *ddl) AlterColumn(ctx sessionctx.Context, ident ast.Ident, spec *ast.AlterTableSpec) error {
	specNewColumn := spec.NewColumns[0]
	is := d.infoHandle.Get()
	schema, ok := is.SchemaByName(ident.Schema)
	if !ok {
		return infoschema.ErrTableNotExists.GenWithStackByArgs(ident.Schema, ident.Name)
	}
	t, err := is.TableByName(ident.Schema, ident.Name)
	if err != nil {
		return infoschema.ErrTableNotExists.GenWithStackByArgs(ident.Schema, ident.Name)
	}

	colName := specNewColumn.Name.Name
	// Check whether alter column has existed.
	col := table.FindCol(t.Cols(), colName.L)
	if col == nil {
		return ErrBadField.GenWithStackByArgs(colName, ident.Name)
	}

	// Clean the NoDefaultValueFlag value.
	col.Flag &= ^mysql.NoDefaultValueFlag
	if len(specNewColumn.Options) == 0 {
		err = col.SetDefaultValue(nil)
		if err != nil {
			return errors.Trace(err)
		}
		setNoDefaultValueFlag(col, false)
	} else {
		if IsAutoRandomColumnID(t.Meta(), col.ID) {
			return ErrInvalidAutoRandom.GenWithStackByArgs(autoid.AutoRandomIncompatibleWithDefaultValueErrMsg)
		}
		hasDefaultValue, err := setDefaultValue(ctx, col, specNewColumn.Options[0])
		if err != nil {
			return errors.Trace(err)
		}
		if err = checkDefaultValue(ctx, col, hasDefaultValue); err != nil {
			return errors.Trace(err)
		}
	}

	job := &model.Job{
		SchemaID:   schema.ID,
		TableID:    t.Meta().ID,
		SchemaName: schema.Name.L,
		Type:       model.ActionSetDefaultValue,
		BinlogInfo: &model.HistoryInfo{},
		Args:       []interface{}{col},
	}

	err = d.doDDLJob(ctx, job)
	err = d.callHookOnChanged(err)
	return errors.Trace(err)
}

// AlterTableComment updates the table comment information.
func (d *ddl) AlterTableComment(ctx sessionctx.Context, ident ast.Ident, spec *ast.AlterTableSpec) error {
	is := d.infoHandle.Get()
	schema, ok := is.SchemaByName(ident.Schema)
	if !ok {
		return infoschema.ErrDatabaseNotExists.GenWithStackByArgs(ident.Schema)
	}

	tb, err := is.TableByName(ident.Schema, ident.Name)
	if err != nil {
		return errors.Trace(infoschema.ErrTableNotExists.GenWithStackByArgs(ident.Schema, ident.Name))
	}

	job := &model.Job{
		SchemaID:   schema.ID,
		TableID:    tb.Meta().ID,
		SchemaName: schema.Name.L,
		Type:       model.ActionModifyTableComment,
		BinlogInfo: &model.HistoryInfo{},
		Args:       []interface{}{spec.Comment},
	}

	err = d.doDDLJob(ctx, job)
	err = d.callHookOnChanged(err)
	return errors.Trace(err)
}

// AlterTableAutoIDCache updates the table comment information.
func (d *ddl) AlterTableAutoIDCache(ctx sessionctx.Context, ident ast.Ident, newCache int64) error {
	schema, tb, err := d.getSchemaAndTableByIdent(ctx, ident)
	if err != nil {
		return errors.Trace(err)
	}

	job := &model.Job{
		SchemaID:   schema.ID,
		TableID:    tb.Meta().ID,
		SchemaName: schema.Name.L,
		Type:       model.ActionModifyTableAutoIdCache,
		BinlogInfo: &model.HistoryInfo{},
		Args:       []interface{}{newCache},
	}

	err = d.doDDLJob(ctx, job)
	err = d.callHookOnChanged(err)
	return errors.Trace(err)
}

// AlterTableCharsetAndCollate changes the table charset and collate.
func (d *ddl) AlterTableCharsetAndCollate(ctx sessionctx.Context, ident ast.Ident, toCharset, toCollate string, needsOverwriteCols bool) error {
	// use the last one.
	if toCharset == "" && toCollate == "" {
		return ErrUnknownCharacterSet.GenWithStackByArgs(toCharset)
	}

	is := d.infoHandle.Get()
	schema, ok := is.SchemaByName(ident.Schema)
	if !ok {
		return infoschema.ErrDatabaseNotExists.GenWithStackByArgs(ident.Schema)
	}

	tb, err := is.TableByName(ident.Schema, ident.Name)
	if err != nil {
		return errors.Trace(infoschema.ErrTableNotExists.GenWithStackByArgs(ident.Schema, ident.Name))
	}

	if toCharset == "" {
		// charset does not change.
		toCharset = tb.Meta().Charset
	}

	if toCollate == "" {
		// get the default collation of the charset.
		toCollate, err = charset.GetDefaultCollation(toCharset)
		if err != nil {
			return errors.Trace(err)
		}
	}
	doNothing, err := checkAlterTableCharset(tb.Meta(), schema, toCharset, toCollate, needsOverwriteCols)
	if err != nil {
		return err
	}
	if doNothing {
		return nil
	}

	job := &model.Job{
		SchemaID:   schema.ID,
		TableID:    tb.Meta().ID,
		SchemaName: schema.Name.L,
		Type:       model.ActionModifyTableCharsetAndCollate,
		BinlogInfo: &model.HistoryInfo{},
		Args:       []interface{}{toCharset, toCollate, needsOverwriteCols},
	}
	err = d.doDDLJob(ctx, job)
	err = d.callHookOnChanged(err)
	return errors.Trace(err)
}

// AlterTableSetTiFlashReplica sets the TiFlash replicas info.
func (d *ddl) AlterTableSetTiFlashReplica(ctx sessionctx.Context, ident ast.Ident, replicaInfo *ast.TiFlashReplicaSpec) error {
	schema, tb, err := d.getSchemaAndTableByIdent(ctx, ident)
	if err != nil {
		return errors.Trace(err)
	}

	tbReplicaInfo := tb.Meta().TiFlashReplica
	if tbReplicaInfo != nil && tbReplicaInfo.Count == replicaInfo.Count &&
		len(tbReplicaInfo.LocationLabels) == len(replicaInfo.Labels) {
		changed := false
		for i, lable := range tbReplicaInfo.LocationLabels {
			if replicaInfo.Labels[i] != lable {
				changed = true
				break
			}
		}
		if !changed {
			return nil
		}
	}

	err = checkTiFlashReplicaCount(ctx, replicaInfo.Count)
	if err != nil {
		return errors.Trace(err)
	}

	job := &model.Job{
		SchemaID:   schema.ID,
		TableID:    tb.Meta().ID,
		SchemaName: schema.Name.L,
		Type:       model.ActionSetTiFlashReplica,
		BinlogInfo: &model.HistoryInfo{},
		Args:       []interface{}{*replicaInfo},
	}
	err = d.doDDLJob(ctx, job)
	err = d.callHookOnChanged(err)
	return errors.Trace(err)
}

func checkTiFlashReplicaCount(ctx sessionctx.Context, replicaCount uint64) error {
	// Check the tiflash replica count should be less than the total tiflash stores.
	tiflashStoreCnt, err := infoschema.GetTiFlashStoreCount(ctx)
	if err != nil {
		return errors.Trace(err)
	}
	if replicaCount > tiflashStoreCnt {
		return errors.Errorf("the tiflash replica count: %d should be less than the total tiflash server count: %d", replicaCount, tiflashStoreCnt)
	}
	return nil
}

// UpdateTableReplicaInfo updates the table flash replica infos.
func (d *ddl) UpdateTableReplicaInfo(ctx sessionctx.Context, physicalID int64, available bool) error {
	is := d.infoHandle.Get()
	tb, ok := is.TableByID(physicalID)
	if !ok {
		tb, _, _ = is.FindTableByPartitionID(physicalID)
		if tb == nil {
			return infoschema.ErrTableNotExists.GenWithStack("Table which ID = %d does not exist.", physicalID)
		}
	}
	tbInfo := tb.Meta()
	if tbInfo.TiFlashReplica == nil || (tbInfo.ID == physicalID && tbInfo.TiFlashReplica.Available == available) ||
		(tbInfo.ID != physicalID && available == tbInfo.TiFlashReplica.IsPartitionAvailable(physicalID)) {
		return nil
	}

	db, ok := is.SchemaByTable(tbInfo)
	if !ok {
		return infoschema.ErrDatabaseNotExists.GenWithStack("Database of table `%s` does not exist.", tb.Meta().Name)
	}

	job := &model.Job{
		SchemaID:   db.ID,
		TableID:    tb.Meta().ID,
		SchemaName: db.Name.L,
		Type:       model.ActionUpdateTiFlashReplicaStatus,
		BinlogInfo: &model.HistoryInfo{},
		Args:       []interface{}{available, physicalID},
	}
	err := d.doDDLJob(ctx, job)
	err = d.callHookOnChanged(err)
	return errors.Trace(err)
}

// checkAlterTableCharset uses to check is it possible to change the charset of table.
// This function returns 2 variable:
// doNothing: if doNothing is true, means no need to change any more, because the target charset is same with the charset of table.
// err: if err is not nil, means it is not possible to change table charset to target charset.
func checkAlterTableCharset(tblInfo *model.TableInfo, dbInfo *model.DBInfo, toCharset, toCollate string, needsOverwriteCols bool) (doNothing bool, err error) {
	origCharset := tblInfo.Charset
	origCollate := tblInfo.Collate
	// Old version schema charset maybe modified when load schema if TreatOldVersionUTF8AsUTF8MB4 was enable.
	// So even if the origCharset equal toCharset, we still need to do the ddl for old version schema.
	if origCharset == toCharset && origCollate == toCollate && tblInfo.Version >= model.TableInfoVersion2 {
		// nothing to do.
		doNothing = true
		for _, col := range tblInfo.Columns {
			if col.Charset == charset.CharsetBin {
				continue
			}
			if col.Charset == toCharset && col.Collate == toCollate {
				continue
			}
			doNothing = false
		}
		if doNothing {
			return doNothing, nil
		}
	}

	// The table charset may be "", if the table is create in old TiDB version, such as v2.0.8.
	// This DDL will update the table charset to default charset.
	origCharset, origCollate, err = ResolveCharsetCollation(
		ast.CharsetOpt{Chs: origCharset, Col: origCollate},
		ast.CharsetOpt{Chs: dbInfo.Charset, Col: dbInfo.Collate},
	)
	if err != nil {
		return doNothing, err
	}

	if err = checkModifyCharsetAndCollation(toCharset, toCollate, origCharset, origCollate, false); err != nil {
		return doNothing, err
	}
	if !needsOverwriteCols {
		// If we don't change the charset and collation of columns, skip the next checks.
		return doNothing, nil
	}

	for _, col := range tblInfo.Columns {
		if col.Tp == mysql.TypeVarchar {
			if err = IsTooBigFieldLength(col.Flen, col.Name.O, toCharset); err != nil {
				return doNothing, err
			}
		}
		if col.Charset == charset.CharsetBin {
			continue
		}
		if len(col.Charset) == 0 {
			continue
		}
		if err = checkModifyCharsetAndCollation(toCharset, toCollate, col.Charset, col.Collate, isColumnWithIndex(col.Name.L, tblInfo.Indices)); err != nil {
			if strings.Contains(err.Error(), "Unsupported modifying collation") {
				colErrMsg := "Unsupported converting collation of column '%s' from '%s' to '%s' when index is defined on it."
				err = errUnsupportedModifyCollation.GenWithStack(colErrMsg, col.Name.L, col.Collate, toCollate)
			}
			return doNothing, err
		}
	}
	return doNothing, nil
}

// RenameIndex renames an index.
// In TiDB, indexes are case-insensitive (so index 'a' and 'A" are considered the same index),
// but index names are case-sensitive (we can rename index 'a' to 'A')
func (d *ddl) RenameIndex(ctx sessionctx.Context, ident ast.Ident, spec *ast.AlterTableSpec) error {
	is := d.infoHandle.Get()
	schema, ok := is.SchemaByName(ident.Schema)
	if !ok {
		return infoschema.ErrDatabaseNotExists.GenWithStackByArgs(ident.Schema)
	}

	tb, err := is.TableByName(ident.Schema, ident.Name)
	if err != nil {
		return errors.Trace(infoschema.ErrTableNotExists.GenWithStackByArgs(ident.Schema, ident.Name))
	}
	duplicate, err := validateRenameIndex(spec.FromKey, spec.ToKey, tb.Meta())
	if duplicate {
		return nil
	}
	if err != nil {
		return errors.Trace(err)
	}

	job := &model.Job{
		SchemaID:   schema.ID,
		TableID:    tb.Meta().ID,
		SchemaName: schema.Name.L,
		Type:       model.ActionRenameIndex,
		BinlogInfo: &model.HistoryInfo{},
		Args:       []interface{}{spec.FromKey, spec.ToKey},
	}

	err = d.doDDLJob(ctx, job)
	err = d.callHookOnChanged(err)
	return errors.Trace(err)
}

// DropTable will proceed even if some table in the list does not exists.
func (d *ddl) DropTable(ctx sessionctx.Context, ti ast.Ident) (err error) {
	schema, tb, err := d.getSchemaAndTableByIdent(ctx, ti)
	if err != nil {
		return errors.Trace(err)
	}

	if tb.Meta().IsView() {
		return infoschema.ErrTableNotExists.GenWithStackByArgs(ti.Schema, ti.Name)
	}
	if tb.Meta().IsSequence() {
		return infoschema.ErrTableNotExists.GenWithStackByArgs(ti.Schema, ti.Name)
	}

	job := &model.Job{
		SchemaID:   schema.ID,
		TableID:    tb.Meta().ID,
		SchemaName: schema.Name.L,
		Type:       model.ActionDropTable,
		BinlogInfo: &model.HistoryInfo{},
	}

	err = d.doDDLJob(ctx, job)
	err = d.callHookOnChanged(err)
	if err != nil {
		return errors.Trace(err)
	}
	if !config.TableLockEnabled() {
		return nil
	}
	if ok, _ := ctx.CheckTableLocked(tb.Meta().ID); ok {
		ctx.ReleaseTableLockByTableIDs([]int64{tb.Meta().ID})
	}
	return nil
}

// DropView will proceed even if some view in the list does not exists.
func (d *ddl) DropView(ctx sessionctx.Context, ti ast.Ident) (err error) {
	schema, tb, err := d.getSchemaAndTableByIdent(ctx, ti)
	if err != nil {
		return errors.Trace(err)
	}

	if !tb.Meta().IsView() {
		return ErrWrongObject.GenWithStackByArgs(ti.Schema, ti.Name, "VIEW")
	}

	job := &model.Job{
		SchemaID:   schema.ID,
		TableID:    tb.Meta().ID,
		SchemaName: schema.Name.L,
		Type:       model.ActionDropView,
		BinlogInfo: &model.HistoryInfo{},
	}

	err = d.doDDLJob(ctx, job)
	err = d.callHookOnChanged(err)
	return errors.Trace(err)
}

func (d *ddl) TruncateTable(ctx sessionctx.Context, ti ast.Ident) error {
	schema, tb, err := d.getSchemaAndTableByIdent(ctx, ti)
	if err != nil {
		return errors.Trace(err)
	}
	if tb.Meta().IsView() || tb.Meta().IsSequence() {
		return infoschema.ErrTableNotExists.GenWithStackByArgs(schema.Name.O, tb.Meta().Name.O)
	}
	genIDs, err := d.genGlobalIDs(1)
	if err != nil {
		return errors.Trace(err)
	}
	newTableID := genIDs[0]
	job := &model.Job{
		SchemaID:   schema.ID,
		TableID:    tb.Meta().ID,
		SchemaName: schema.Name.L,
		Type:       model.ActionTruncateTable,
		BinlogInfo: &model.HistoryInfo{},
		Args:       []interface{}{newTableID},
	}
	if ok, _ := ctx.CheckTableLocked(tb.Meta().ID); ok && config.TableLockEnabled() {
		// AddTableLock here to avoid this ddl job was executed successfully but the session was been kill before return.
		// The session will release all table locks it holds, if we don't add the new locking table id here,
		// the session may forget to release the new locked table id when this ddl job was executed successfully
		// but the session was killed before return.
		ctx.AddTableLock([]model.TableLockTpInfo{{SchemaID: schema.ID, TableID: newTableID, Tp: tb.Meta().Lock.Tp}})
	}
	err = d.doDDLJob(ctx, job)
	err = d.callHookOnChanged(err)
	if err != nil {
		if config.TableLockEnabled() {
			ctx.ReleaseTableLockByTableIDs([]int64{newTableID})
		}
		return errors.Trace(err)
	}
	oldTblInfo := tb.Meta()
	if oldTblInfo.PreSplitRegions > 0 {
		if _, tb, err := d.getSchemaAndTableByIdent(ctx, ti); err == nil {
			d.preSplitAndScatter(ctx, tb.Meta(), tb.Meta().GetPartitionInfo())
		}
	}

	if !config.TableLockEnabled() {
		return nil
	}
	if ok, _ := ctx.CheckTableLocked(tb.Meta().ID); ok {
		ctx.ReleaseTableLockByTableIDs([]int64{tb.Meta().ID})
	}
	return nil
}

func (d *ddl) RenameTable(ctx sessionctx.Context, oldIdent, newIdent ast.Ident, isAlterTable bool) error {
	is := d.GetInfoSchemaWithInterceptor(ctx)
	tables := make(map[string]int64)
	schemas, tableID, err := extractTblInfos(is, oldIdent, newIdent, isAlterTable, tables)
	if err != nil {
		return err
	}

	if schemas == nil {
		return nil
	}

	job := &model.Job{
		SchemaID:   schemas[1].ID,
		TableID:    tableID,
		SchemaName: schemas[1].Name.L,
		Type:       model.ActionRenameTable,
		BinlogInfo: &model.HistoryInfo{},
		Args:       []interface{}{schemas[0].ID, newIdent.Name},
	}

	err = d.doDDLJob(ctx, job)
	err = d.callHookOnChanged(err)
	return errors.Trace(err)
}

func (d *ddl) RenameTables(ctx sessionctx.Context, oldIdents, newIdents []ast.Ident, isAlterTable bool) error {
	is := d.GetInfoSchemaWithInterceptor(ctx)
	tableNames := make([]*model.CIStr, 0, len(oldIdents))
	oldSchemaIDs := make([]int64, 0, len(oldIdents))
	newSchemaIDs := make([]int64, 0, len(oldIdents))
	tableIDs := make([]int64, 0, len(oldIdents))

	var schemas []*model.DBInfo
	var tableID int64
	var err error

	tables := make(map[string]int64)
	for i := 0; i < len(oldIdents); i++ {
		schemas, tableID, err = extractTblInfos(is, oldIdents[i], newIdents[i], isAlterTable, tables)
		if err != nil {
			return err
		}
		tableIDs = append(tableIDs, tableID)
		tableNames = append(tableNames, &newIdents[i].Name)
		oldSchemaIDs = append(oldSchemaIDs, schemas[0].ID)
		newSchemaIDs = append(newSchemaIDs, schemas[1].ID)
	}

	job := &model.Job{
		SchemaID:   schemas[1].ID,
		TableID:    tableIDs[0],
		SchemaName: schemas[1].Name.L,
		Type:       model.ActionRenameTables,
		BinlogInfo: &model.HistoryInfo{},
		Args:       []interface{}{oldSchemaIDs, newSchemaIDs, tableNames, tableIDs},
	}

	err = d.doDDLJob(ctx, job)
	err = d.callHookOnChanged(err)
	return errors.Trace(err)
}

func extractTblInfos(is infoschema.InfoSchema, oldIdent, newIdent ast.Ident, isAlterTable bool, tables map[string]int64) ([]*model.DBInfo, int64, error) {
	oldSchema, ok := is.SchemaByName(oldIdent.Schema)
	if !ok {
		if isAlterTable {
			return nil, 0, infoschema.ErrTableNotExists.GenWithStackByArgs(oldIdent.Schema, oldIdent.Name)
		}
		if tableExists(is, newIdent, tables) {
			return nil, 0, infoschema.ErrTableExists.GenWithStackByArgs(newIdent)
		}
		return nil, 0, errFileNotFound.GenWithStackByArgs(oldIdent.Schema, oldIdent.Name)
	}
	if !tableExists(is, oldIdent, tables) {
		if isAlterTable {
			return nil, 0, infoschema.ErrTableNotExists.GenWithStackByArgs(oldIdent.Schema, oldIdent.Name)
		}
		if tableExists(is, newIdent, tables) {
			return nil, 0, infoschema.ErrTableExists.GenWithStackByArgs(newIdent)
		}
		return nil, 0, errFileNotFound.GenWithStackByArgs(oldIdent.Schema, oldIdent.Name)
	}
	if isAlterTable && newIdent.Schema.L == oldIdent.Schema.L && newIdent.Name.L == oldIdent.Name.L {
		//oldIdent is equal to newIdent, do nothing
		return nil, 0, nil
	}
	newSchema, ok := is.SchemaByName(newIdent.Schema)
	if !ok {
		return nil, 0, ErrErrorOnRename.GenWithStackByArgs(
			fmt.Sprintf("%s.%s", oldIdent.Schema, oldIdent.Name),
			fmt.Sprintf("%s.%s", newIdent.Schema, newIdent.Name),
			168,
			fmt.Sprintf("Database `%s` doesn't exist", newIdent.Schema))
	}
	if tableExists(is, newIdent, tables) {
		return nil, 0, infoschema.ErrTableExists.GenWithStackByArgs(newIdent)
	}
	if err := checkTooLongTable(newIdent.Name); err != nil {
		return nil, 0, errors.Trace(err)
	}
	oldTableID := getTableID(is, oldIdent, tables)
	oldIdentKey := getIdentKey(oldIdent)
	tables[oldIdentKey] = tableNotExist
	newIdentKey := getIdentKey(newIdent)
	tables[newIdentKey] = oldTableID
	return []*model.DBInfo{oldSchema, newSchema}, oldTableID, nil
}

func tableExists(is infoschema.InfoSchema, ident ast.Ident, tables map[string]int64) bool {
	identKey := getIdentKey(ident)
	tableID, ok := tables[identKey]
	if (ok && tableID != tableNotExist) || (!ok && is.TableExists(ident.Schema, ident.Name)) {
		return true
	}
	return false
}

func getTableID(is infoschema.InfoSchema, ident ast.Ident, tables map[string]int64) int64 {
	identKey := getIdentKey(ident)
	tableID, ok := tables[identKey]
	if !ok {
		oldTbl, err := is.TableByName(ident.Schema, ident.Name)
		if err != nil {
			return tableNotExist
		}
		tableID = oldTbl.Meta().ID
	}
	return tableID
}

func getIdentKey(ident ast.Ident) string {
	return fmt.Sprintf("%s.%s", ident.Schema.L, ident.Name.L)
}

func getAnonymousIndex(t table.Table, colName model.CIStr) model.CIStr {
	id := 2
	l := len(t.Indices())
	indexName := colName
	if strings.EqualFold(indexName.L, mysql.PrimaryKeyName) {
		indexName = model.NewCIStr(fmt.Sprintf("%s_%d", colName.O, id))
		id = 3
	}
	for i := 0; i < l; i++ {
		if t.Indices()[i].Meta().Name.L == indexName.L {
			indexName = model.NewCIStr(fmt.Sprintf("%s_%d", colName.O, id))
			i = -1
			id++
		}
	}
	return indexName
}

func (d *ddl) CreatePrimaryKey(ctx sessionctx.Context, ti ast.Ident, indexName model.CIStr,
	indexPartSpecifications []*ast.IndexPartSpecification, indexOption *ast.IndexOption) error {
	if !config.GetGlobalConfig().AlterPrimaryKey {
		return ErrUnsupportedModifyPrimaryKey.GenWithStack("Unsupported add primary key, alter-primary-key is false. " +
			"Please check the documentation for the tidb-server configuration files")
	}

	schema, t, err := d.getSchemaAndTableByIdent(ctx, ti)
	if err != nil {
		return errors.Trace(err)
	}

	if err = checkTooLongIndex(indexName); err != nil {
		return ErrTooLongIdent.GenWithStackByArgs(mysql.PrimaryKeyName)
	}

	indexName = model.NewCIStr(mysql.PrimaryKeyName)
	if indexInfo := t.Meta().FindIndexByName(indexName.L); indexInfo != nil ||
		// If the table's PKIsHandle is true, it also means that this table has a primary key.
		t.Meta().PKIsHandle {
		return infoschema.ErrMultiplePriKey
	}

	// Primary keys cannot include expression index parts. A primary key requires the generated column to be stored,
	// but expression index parts are implemented as virtual generated columns, not stored generated columns.
	for _, idxPart := range indexPartSpecifications {
		if idxPart.Expr != nil {
			return ErrFunctionalIndexPrimaryKey
		}
	}

	tblInfo := t.Meta()
	// Check before the job is put to the queue.
	// This check is redundant, but useful. If DDL check fail before the job is put
	// to job queue, the fail path logic is super fast.
	// After DDL job is put to the queue, and if the check fail, TiDB will run the DDL cancel logic.
	// The recover step causes DDL wait a few seconds, makes the unit test painfully slow.
	// For same reason, decide whether index is global here.
	indexColumns, err := buildIndexColumns(tblInfo.Columns, indexPartSpecifications)
	if err != nil {
		return errors.Trace(err)
	}
	if _, err = checkPKOnGeneratedColumn(tblInfo, indexPartSpecifications); err != nil {
		return err
	}

	global := false
	if tblInfo.GetPartitionInfo() != nil {
		ck, err := checkPartitionKeysConstraint(tblInfo.GetPartitionInfo(), indexColumns, tblInfo)
		if err != nil {
			return err
		}
		if !ck {
			if !config.GetGlobalConfig().EnableGlobalIndex {
				return ErrUniqueKeyNeedAllFieldsInPf.GenWithStackByArgs("PRIMARY")
			}
			//index columns does not contain all partition columns, must set global
			global = true
		}
	}

	// May be truncate comment here, when index comment too long and sql_mode is't strict.
	if _, err = validateCommentLength(ctx.GetSessionVars(), indexName.String(), indexOption); err != nil {
		return errors.Trace(err)
	}

	unique := true
	sqlMode := ctx.GetSessionVars().SQLMode
	job := &model.Job{
		SchemaID:   schema.ID,
		TableID:    t.Meta().ID,
		SchemaName: schema.Name.L,
		Type:       model.ActionAddPrimaryKey,
		BinlogInfo: &model.HistoryInfo{},
		ReorgMeta: &model.DDLReorgMeta{
			SQLMode:       ctx.GetSessionVars().SQLMode,
			Warnings:      make(map[errors.ErrorID]*terror.Error),
			WarningsCount: make(map[errors.ErrorID]int64),
		},
		Args:     []interface{}{unique, indexName, indexPartSpecifications, indexOption, sqlMode, nil, global},
		Priority: ctx.GetSessionVars().DDLReorgPriority,
	}

	err = d.doDDLJob(ctx, job)
	err = d.callHookOnChanged(err)
	return errors.Trace(err)
}

func buildHiddenColumnInfo(ctx sessionctx.Context, indexPartSpecifications []*ast.IndexPartSpecification, indexName model.CIStr, tblInfo *model.TableInfo, existCols []*table.Column) ([]*model.ColumnInfo, error) {
	hiddenCols := make([]*model.ColumnInfo, 0, len(indexPartSpecifications))
	for i, idxPart := range indexPartSpecifications {
		if idxPart.Expr == nil {
			continue
		}
		idxPart.Column = &ast.ColumnName{Name: model.NewCIStr(fmt.Sprintf("%s_%s_%d", expressionIndexPrefix, indexName, i))}
		// Check whether the hidden columns have existed.
		col := table.FindCol(existCols, idxPart.Column.Name.L)
		if col != nil {
			// TODO: Use expression index related error.
			return nil, infoschema.ErrColumnExists.GenWithStackByArgs(col.Name.String())
		}
		idxPart.Length = types.UnspecifiedLength
		// The index part is an expression, prepare a hidden column for it.
		if len(idxPart.Column.Name.L) > mysql.MaxColumnNameLength {
			// TODO: Refine the error message.
			return nil, ErrTooLongIdent.GenWithStackByArgs("hidden column")
		}
		// TODO: refine the error message.
		if err := checkIllegalFn4Generated(indexName.L, typeIndex, idxPart.Expr); err != nil {
			return nil, errors.Trace(err)
		}

		var sb strings.Builder
		restoreFlags := format.RestoreStringSingleQuotes | format.RestoreKeyWordLowercase | format.RestoreNameBackQuotes |
			format.RestoreSpacesAroundBinaryOperation
		restoreCtx := format.NewRestoreCtx(restoreFlags, &sb)
		sb.Reset()
		err := idxPart.Expr.Restore(restoreCtx)
		if err != nil {
			return nil, errors.Trace(err)
		}
		expr, err := expression.RewriteSimpleExprWithTableInfo(ctx, tblInfo, idxPart.Expr)
		if err != nil {
			// TODO: refine the error message.
			return nil, err
		}
		if _, ok := expr.(*expression.Column); ok {
			return nil, ErrFunctionalIndexOnField
		}

		colInfo := &model.ColumnInfo{
			Name:                idxPart.Column.Name,
			GeneratedExprString: sb.String(),
			GeneratedStored:     false,
			Version:             model.CurrLatestColumnInfoVersion,
			Dependences:         make(map[string]struct{}),
			Hidden:              true,
			FieldType:           *expr.GetType(),
		}
		checkDependencies := make(map[string]struct{})
		for _, colName := range findColumnNamesInExpr(idxPart.Expr) {
			colInfo.Dependences[colName.Name.O] = struct{}{}
			checkDependencies[colName.Name.O] = struct{}{}
		}
		if err = checkDependedColExist(checkDependencies, existCols); err != nil {
			return nil, errors.Trace(err)
		}
		if err = checkExpressionIndexAutoIncrement(indexName.O, colInfo.Dependences, tblInfo); err != nil {
			return nil, errors.Trace(err)
		}
		idxPart.Expr = nil
		hiddenCols = append(hiddenCols, colInfo)
	}
	return hiddenCols, nil
}

func (d *ddl) CreateIndex(ctx sessionctx.Context, ti ast.Ident, keyType ast.IndexKeyType, indexName model.CIStr,
	indexPartSpecifications []*ast.IndexPartSpecification, indexOption *ast.IndexOption, ifNotExists bool) error {
	// not support Spatial and FullText index
	if keyType == ast.IndexKeyTypeFullText || keyType == ast.IndexKeyTypeSpatial {
		return errUnsupportedIndexType.GenWithStack("FULLTEXT and SPATIAL index is not supported")
	}
	unique := keyType == ast.IndexKeyTypeUnique
	schema, t, err := d.getSchemaAndTableByIdent(ctx, ti)
	if err != nil {
		return errors.Trace(err)
	}

	// Deal with anonymous index.
	if len(indexName.L) == 0 {
		colName := model.NewCIStr("expression_index")
		if indexPartSpecifications[0].Column != nil {
			colName = indexPartSpecifications[0].Column.Name
		}
		indexName = getAnonymousIndex(t, colName)
	}

	if indexInfo := t.Meta().FindIndexByName(indexName.L); indexInfo != nil {
		if indexInfo.State != model.StatePublic {
			// NOTE: explicit error message. See issue #18363.
			err = ErrDupKeyName.GenWithStack("index already exist %s; "+
				"a background job is trying to add the same index, "+
				"please check by `ADMIN SHOW DDL JOBS`", indexName)
		} else {
			err = ErrDupKeyName.GenWithStack("index already exist %s", indexName)
		}
		if ifNotExists {
			ctx.GetSessionVars().StmtCtx.AppendNote(err)
			return nil
		}
		return err
	}

	if err = checkTooLongIndex(indexName); err != nil {
		return errors.Trace(err)
	}

	tblInfo := t.Meta()

	// Build hidden columns if necessary.
	hiddenCols, err := buildHiddenColumnInfo(ctx, indexPartSpecifications, indexName, t.Meta(), t.Cols())
	if err != nil {
		return err
	}
	if err = checkAddColumnTooManyColumns(len(t.Cols()) + len(hiddenCols)); err != nil {
		return errors.Trace(err)
	}

	// Check before the job is put to the queue.
	// This check is redundant, but useful. If DDL check fail before the job is put
	// to job queue, the fail path logic is super fast.
	// After DDL job is put to the queue, and if the check fail, TiDB will run the DDL cancel logic.
	// The recover step causes DDL wait a few seconds, makes the unit test painfully slow.
	// For same reason, decide whether index is global here.
	indexColumns, err := buildIndexColumns(append(tblInfo.Columns, hiddenCols...), indexPartSpecifications)
	if err != nil {
		return errors.Trace(err)
	}

	global := false
	if unique && tblInfo.GetPartitionInfo() != nil {
		ck, err := checkPartitionKeysConstraint(tblInfo.GetPartitionInfo(), indexColumns, tblInfo)
		if err != nil {
			return err
		}
		if !ck {
			if !config.GetGlobalConfig().EnableGlobalIndex {
				return ErrUniqueKeyNeedAllFieldsInPf.GenWithStackByArgs("UNIQUE INDEX")
			}
			//index columns does not contain all partition columns, must set global
			global = true
		}
	}
	// May be truncate comment here, when index comment too long and sql_mode is't strict.
	if _, err = validateCommentLength(ctx.GetSessionVars(), indexName.String(), indexOption); err != nil {
		return errors.Trace(err)
	}
	job := &model.Job{
		SchemaID:   schema.ID,
		TableID:    t.Meta().ID,
		SchemaName: schema.Name.L,
		Type:       model.ActionAddIndex,
		BinlogInfo: &model.HistoryInfo{},
		ReorgMeta: &model.DDLReorgMeta{
			SQLMode:       ctx.GetSessionVars().SQLMode,
			Warnings:      make(map[errors.ErrorID]*terror.Error),
			WarningsCount: make(map[errors.ErrorID]int64),
		},
		Args:     []interface{}{unique, indexName, indexPartSpecifications, indexOption, hiddenCols, global},
		Priority: ctx.GetSessionVars().DDLReorgPriority,
	}

	err = d.doDDLJob(ctx, job)
	// key exists, but if_not_exists flags is true, so we ignore this error.
	if ErrDupKeyName.Equal(err) && ifNotExists {
		ctx.GetSessionVars().StmtCtx.AppendNote(err)
		return nil
	}
	err = d.callHookOnChanged(err)
	return errors.Trace(err)
}

func buildFKInfo(fkName model.CIStr, keys []*ast.IndexPartSpecification, refer *ast.ReferenceDef, cols []*table.Column, tbInfo *model.TableInfo) (*model.FKInfo, error) {
	if len(keys) != len(refer.IndexPartSpecifications) {
		return nil, infoschema.ErrForeignKeyNotMatch.GenWithStackByArgs("foreign key without name")
	}

	// all base columns of stored generated columns
	baseCols := make(map[string]struct{})
	for _, col := range cols {
		if col.IsGenerated() && col.GeneratedStored {
			for name := range col.Dependences {
				baseCols[name] = struct{}{}
			}
		}
	}

	fkInfo := &model.FKInfo{
		Name:     fkName,
		RefTable: refer.Table.Name,
		Cols:     make([]model.CIStr, len(keys)),
	}

	for i, key := range keys {
		// Check add foreign key to generated columns
		// For more detail, see https://dev.mysql.com/doc/refman/8.0/en/innodb-foreign-key-constraints.html#innodb-foreign-key-generated-columns
		for _, col := range cols {
			if col.Name.L != key.Column.Name.L {
				continue
			}
			if col.IsGenerated() {
				// Check foreign key on virtual generated columns
				if !col.GeneratedStored {
					return nil, infoschema.ErrCannotAddForeign
				}

				// Check wrong reference options of foreign key on stored generated columns
				switch refer.OnUpdate.ReferOpt {
				case ast.ReferOptionCascade, ast.ReferOptionSetNull, ast.ReferOptionSetDefault:
					return nil, errWrongFKOptionForGeneratedColumn.GenWithStackByArgs("ON UPDATE " + refer.OnUpdate.ReferOpt.String())
				}
				switch refer.OnDelete.ReferOpt {
				case ast.ReferOptionSetNull, ast.ReferOptionSetDefault:
					return nil, errWrongFKOptionForGeneratedColumn.GenWithStackByArgs("ON DELETE " + refer.OnDelete.ReferOpt.String())
				}
				continue
			}
			// Check wrong reference options of foreign key on base columns of stored generated columns
			if _, ok := baseCols[col.Name.L]; ok {
				switch refer.OnUpdate.ReferOpt {
				case ast.ReferOptionCascade, ast.ReferOptionSetNull, ast.ReferOptionSetDefault:
					return nil, infoschema.ErrCannotAddForeign
				}
				switch refer.OnDelete.ReferOpt {
				case ast.ReferOptionCascade, ast.ReferOptionSetNull, ast.ReferOptionSetDefault:
					return nil, infoschema.ErrCannotAddForeign
				}
			}
		}
		if table.FindCol(cols, key.Column.Name.O) == nil {
			return nil, errKeyColumnDoesNotExits.GenWithStackByArgs(key.Column.Name)
		}
		fkInfo.Cols[i] = key.Column.Name
	}

	fkInfo.RefCols = make([]model.CIStr, len(refer.IndexPartSpecifications))
	for i, key := range refer.IndexPartSpecifications {
		fkInfo.RefCols[i] = key.Column.Name
	}

	fkInfo.OnDelete = int(refer.OnDelete.ReferOpt)
	fkInfo.OnUpdate = int(refer.OnUpdate.ReferOpt)

	return fkInfo, nil
}

func (d *ddl) CreateForeignKey(ctx sessionctx.Context, ti ast.Ident, fkName model.CIStr, keys []*ast.IndexPartSpecification, refer *ast.ReferenceDef) error {
	is := d.infoHandle.Get()
	schema, ok := is.SchemaByName(ti.Schema)
	if !ok {
		return infoschema.ErrDatabaseNotExists.GenWithStackByArgs(ti.Schema)
	}

	t, err := is.TableByName(ti.Schema, ti.Name)
	if err != nil {
		return errors.Trace(infoschema.ErrTableNotExists.GenWithStackByArgs(ti.Schema, ti.Name))
	}

	fkInfo, err := buildFKInfo(fkName, keys, refer, t.Cols(), t.Meta())
	if err != nil {
		return errors.Trace(err)
	}

	job := &model.Job{
		SchemaID:   schema.ID,
		TableID:    t.Meta().ID,
		SchemaName: schema.Name.L,
		Type:       model.ActionAddForeignKey,
		BinlogInfo: &model.HistoryInfo{},
		Args:       []interface{}{fkInfo},
	}

	err = d.doDDLJob(ctx, job)
	err = d.callHookOnChanged(err)
	return errors.Trace(err)

}

func (d *ddl) DropForeignKey(ctx sessionctx.Context, ti ast.Ident, fkName model.CIStr) error {
	is := d.infoHandle.Get()
	schema, ok := is.SchemaByName(ti.Schema)
	if !ok {
		return infoschema.ErrDatabaseNotExists.GenWithStackByArgs(ti.Schema)
	}

	t, err := is.TableByName(ti.Schema, ti.Name)
	if err != nil {
		return errors.Trace(infoschema.ErrTableNotExists.GenWithStackByArgs(ti.Schema, ti.Name))
	}

	job := &model.Job{
		SchemaID:   schema.ID,
		TableID:    t.Meta().ID,
		SchemaName: schema.Name.L,
		Type:       model.ActionDropForeignKey,
		BinlogInfo: &model.HistoryInfo{},
		Args:       []interface{}{fkName},
	}

	err = d.doDDLJob(ctx, job)
	err = d.callHookOnChanged(err)
	return errors.Trace(err)
}

func (d *ddl) DropIndex(ctx sessionctx.Context, ti ast.Ident, indexName model.CIStr, ifExists bool) error {
	is := d.infoHandle.Get()
	schema, ok := is.SchemaByName(ti.Schema)
	if !ok {
		return errors.Trace(infoschema.ErrDatabaseNotExists)
	}
	t, err := is.TableByName(ti.Schema, ti.Name)
	if err != nil {
		return errors.Trace(infoschema.ErrTableNotExists.GenWithStackByArgs(ti.Schema, ti.Name))
	}

	indexInfo := t.Meta().FindIndexByName(indexName.L)
	var isPK bool
	if indexName.L == strings.ToLower(mysql.PrimaryKeyName) &&
		// Before we fixed #14243, there might be a general index named `primary` but not a primary key.
		(indexInfo == nil || indexInfo.Primary) {
		isPK = true
	}
	if isPK {
		if !config.GetGlobalConfig().AlterPrimaryKey {
			return ErrUnsupportedModifyPrimaryKey.GenWithStack("Unsupported drop primary key when alter-primary-key is false")

		}
		// If the table's PKIsHandle is true, we can't find the index from the table. So we check the value of PKIsHandle.
		if indexInfo == nil && !t.Meta().PKIsHandle {
			return ErrCantDropFieldOrKey.GenWithStack("Can't DROP 'PRIMARY'; check that column/key exists")
		}
		if t.Meta().PKIsHandle {
			return ErrUnsupportedModifyPrimaryKey.GenWithStack("Unsupported drop primary key when the table's pkIsHandle is true")
		}
		if t.Meta().IsCommonHandle {
			return ErrUnsupportedModifyPrimaryKey.GenWithStack("Unsupported drop primary key when the table is using clustered index")
		}
	}
	if indexInfo == nil {
		err = ErrCantDropFieldOrKey.GenWithStack("index %s doesn't exist", indexName)
		if ifExists {
			ctx.GetSessionVars().StmtCtx.AppendNote(err)
			return nil
		}
		return err
	}

	// Check for drop index on auto_increment column.
	err = checkDropIndexOnAutoIncrementColumn(t.Meta(), indexInfo)
	if err != nil {
		return errors.Trace(err)
	}

	jobTp := model.ActionDropIndex
	if isPK {
		jobTp = model.ActionDropPrimaryKey
	}

	job := &model.Job{
		SchemaID:   schema.ID,
		TableID:    t.Meta().ID,
		SchemaName: schema.Name.L,
		Type:       jobTp,
		BinlogInfo: &model.HistoryInfo{},
		Args:       []interface{}{indexName},
	}

	err = d.doDDLJob(ctx, job)
	// index not exists, but if_exists flags is true, so we ignore this error.
	if ErrCantDropFieldOrKey.Equal(err) && ifExists {
		ctx.GetSessionVars().StmtCtx.AppendNote(err)
		return nil
	}
	err = d.callHookOnChanged(err)
	return errors.Trace(err)
}

func isDroppableColumn(tblInfo *model.TableInfo, colName model.CIStr) error {
	// Check whether there are other columns depend on this column or not.
	for _, col := range tblInfo.Columns {
		for dep := range col.Dependences {
			if dep == colName.L {
				return errDependentByGeneratedColumn.GenWithStackByArgs(dep)
			}
		}
	}
	if len(tblInfo.Columns) == 1 {
		return ErrCantRemoveAllFields.GenWithStack("can't drop only column %s in table %s",
			colName, tblInfo.Name)
	}
	// We only support dropping column with single-value none Primary Key index covered now.
	if !isColumnCanDropWithIndex(colName.L, tblInfo.Indices) {
		return errCantDropColWithIndex.GenWithStack("can't drop column %s with composite index covered or Primary Key covered now", colName)
	}
	// Check the column with foreign key.
	if fkInfo := getColumnForeignKeyInfo(colName.L, tblInfo.ForeignKeys); fkInfo != nil {
		return errFkColumnCannotDrop.GenWithStackByArgs(colName, fkInfo.Name)
	}
	return nil
}

// validateCommentLength checks comment length of table, column, index and partition.
// If comment length is more than the standard length truncate it
// and store the comment length upto the standard comment length size.
func validateCommentLength(vars *variable.SessionVars, indexName string, indexOption *ast.IndexOption) (string, error) {
	if indexOption == nil {
		return "", nil
	}

	maxLen := MaxCommentLength
	if len(indexOption.Comment) > maxLen {
		err := errTooLongIndexComment.GenWithStackByArgs(indexName, maxLen)
		if vars.StrictSQLMode {
			return "", err
		}
		vars.StmtCtx.AppendWarning(err)
		indexOption.Comment = indexOption.Comment[:maxLen]
	}
	return indexOption.Comment, nil
}

func buildPartitionInfo(ctx sessionctx.Context, meta *model.TableInfo, d *ddl, spec *ast.AlterTableSpec) (*model.PartitionInfo, error) {
	switch meta.Partition.Type {
	case model.PartitionTypeRange, model.PartitionTypeList:
		if len(spec.PartDefinitions) == 0 {
			return nil, ast.ErrPartitionsMustBeDefined.GenWithStackByArgs(meta.Partition.Type)
		}
	default:
		// we don't support ADD PARTITION for all other partition types yet.
		return nil, errors.Trace(ErrUnsupportedAddPartition)
	}

	part := &model.PartitionInfo{
		Type:    meta.Partition.Type,
		Expr:    meta.Partition.Expr,
		Columns: meta.Partition.Columns,
		Enable:  meta.Partition.Enable,
	}

	genIDs, err := d.genGlobalIDs(len(spec.PartDefinitions))
	if err != nil {
		return nil, err
	}
	for ith, def := range spec.PartDefinitions {
		if err := def.Clause.Validate(part.Type, len(part.Columns)); err != nil {
			return nil, errors.Trace(err)
		}
		if err := checkTooLongTable(def.Name); err != nil {
			return nil, err
		}
		comment, _ := def.Comment()
		piDef := model.PartitionDefinition{
			Name:    def.Name,
			ID:      genIDs[ith],
			Comment: comment,
		}

		switch meta.Partition.Type {
		case model.PartitionTypeRange:
			err = buildRangePartitionInfo(ctx, meta, part, def, &piDef)
		case model.PartitionTypeList:
			err = buildListPartitionInfo(ctx, meta, part, def, &piDef)
		}
		if err != nil {
			return nil, err
		}

		part.Definitions = append(part.Definitions, piDef)
	}
	return part, nil
}

func buildRangePartitionInfo(ctx sessionctx.Context, meta *model.TableInfo, part *model.PartitionInfo, def *ast.PartitionDefinition, piDef *model.PartitionDefinition) error {
	// For RANGE partition only VALUES LESS THAN should be possible.
	clause := def.Clause.(*ast.PartitionDefinitionClauseLessThan)
	if len(part.Columns) > 0 {
		if err := checkColumnsTypeAndValuesMatch(ctx, meta, clause.Exprs); err != nil {
			return err
		}
	}
	buf := new(bytes.Buffer)
	for _, expr := range clause.Exprs {
		expr.Format(buf)
		piDef.LessThan = append(piDef.LessThan, buf.String())
		buf.Reset()
	}
	return nil
}

func buildListPartitionInfo(ctx sessionctx.Context, meta *model.TableInfo, part *model.PartitionInfo, def *ast.PartitionDefinition, piDef *model.PartitionDefinition) error {
	// For List partition only VALUES IN should be possible.
	clause := def.Clause.(*ast.PartitionDefinitionClauseIn)
	if len(part.Columns) > 0 {
		for _, vs := range clause.Values {
			if err := checkColumnsTypeAndValuesMatch(ctx, meta, vs); err != nil {
				return err
			}
		}
	}
	buf := new(bytes.Buffer)
	for _, vs := range clause.Values {
		inValue := make([]string, 0, len(vs))
		for i := range vs {
			buf.Reset()
			vs[i].Format(buf)
			inValue = append(inValue, buf.String())
		}
		piDef.InValues = append(piDef.InValues, inValue)
		buf.Reset()
	}
	return nil
}

func checkColumnsTypeAndValuesMatch(ctx sessionctx.Context, meta *model.TableInfo, exprs []ast.ExprNode) error {
	// Validate() has already checked len(colNames) = len(exprs)
	// create table ... partition by range columns (cols)
	// partition p0 values less than (expr)
	// check the type of cols[i] and expr is consistent.
	colNames := meta.Partition.Columns
	for i, colExpr := range exprs {
		if _, ok := colExpr.(*ast.MaxValueExpr); ok {
			continue
		}

		colName := colNames[i]
		colInfo := getColumnInfoByName(meta, colName.L)
		if colInfo == nil {
			return errors.Trace(ErrFieldNotFoundPart)
		}
		colType := &colInfo.FieldType

		val, err := expression.EvalAstExpr(ctx, colExpr)
		if err != nil {
			return err
		}
		// Check val.ConvertTo(colType) doesn't work, so we need this case by case check.
		switch colType.Tp {
		case mysql.TypeDate, mysql.TypeDatetime:
			switch val.Kind() {
			case types.KindString, types.KindBytes:
			default:
				return ErrWrongTypeColumnValue.GenWithStackByArgs()
			}
		}
	}
	return nil
}

func formatListPartitionValue(ctx sessionctx.Context, tblInfo *model.TableInfo) error {
	defs := tblInfo.Partition.Definitions
	pi := tblInfo.Partition
	var colTps []*types.FieldType
	if len(pi.Columns) == 0 {
		tp := types.NewFieldType(mysql.TypeLonglong)
		if isRangePartitionColUnsignedBigint(tblInfo.Columns, tblInfo.Partition) {
			tp.Flag |= mysql.UnsignedFlag
		}
		colTps = []*types.FieldType{tp}
	} else {
		colTps = make([]*types.FieldType, 0, len(pi.Columns))
		for _, colName := range pi.Columns {
			colInfo := findColumnByName(colName.L, tblInfo)
			if colInfo == nil {
				return errors.Trace(ErrFieldNotFoundPart)
			}
			colTps = append(colTps, &colInfo.FieldType)
		}
	}
	for i := range defs {
		for j, vs := range defs[i].InValues {
			for k, v := range vs {
				if colTps[k].EvalType() != types.ETInt {
					continue
				}
				isUnsigned := mysql.HasUnsignedFlag(colTps[k].Flag)
				currentRangeValue, isNull, err := getListPartitionValue(ctx, v, isUnsigned)
				if err != nil {
					return errors.Trace(err)
				}
				if !isNull {
					defs[i].InValues[j][k] = fmt.Sprintf("%d", currentRangeValue)
				}
			}
		}
	}
	return nil
}

// LockTables uses to execute lock tables statement.
func (d *ddl) LockTables(ctx sessionctx.Context, stmt *ast.LockTablesStmt) error {
	lockTables := make([]model.TableLockTpInfo, 0, len(stmt.TableLocks))
	sessionInfo := model.SessionInfo{
		ServerID:  d.GetID(),
		SessionID: ctx.GetSessionVars().ConnectionID,
	}
	uniqueTableID := make(map[int64]struct{})
	// Check whether the table was already locked by another.
	for _, tl := range stmt.TableLocks {
		tb := tl.Table
		err := throwErrIfInMemOrSysDB(ctx, tb.Schema.L)
		if err != nil {
			return err
		}
		schema, t, err := d.getSchemaAndTableByIdent(ctx, ast.Ident{Schema: tb.Schema, Name: tb.Name})
		if err != nil {
			return errors.Trace(err)
		}
		if t.Meta().IsView() || t.Meta().IsSequence() {
			return table.ErrUnsupportedOp.GenWithStackByArgs()
		}
		err = checkTableLocked(t.Meta(), tl.Type, sessionInfo)
		if err != nil {
			return err
		}
		if _, ok := uniqueTableID[t.Meta().ID]; ok {
			return infoschema.ErrNonuniqTable.GenWithStackByArgs(t.Meta().Name)
		}
		uniqueTableID[t.Meta().ID] = struct{}{}
		lockTables = append(lockTables, model.TableLockTpInfo{SchemaID: schema.ID, TableID: t.Meta().ID, Tp: tl.Type})
	}

	unlockTables := ctx.GetAllTableLocks()
	arg := &lockTablesArg{
		LockTables:   lockTables,
		UnlockTables: unlockTables,
		SessionInfo:  sessionInfo,
	}
	job := &model.Job{
		SchemaID:   lockTables[0].SchemaID,
		TableID:    lockTables[0].TableID,
		Type:       model.ActionLockTable,
		BinlogInfo: &model.HistoryInfo{},
		Args:       []interface{}{arg},
	}
	// AddTableLock here is avoiding this job was executed successfully but the session was killed before return.
	ctx.AddTableLock(lockTables)
	err := d.doDDLJob(ctx, job)
	if err == nil {
		ctx.ReleaseTableLocks(unlockTables)
		ctx.AddTableLock(lockTables)
	}
	err = d.callHookOnChanged(err)
	return errors.Trace(err)
}

// UnlockTables uses to execute unlock tables statement.
func (d *ddl) UnlockTables(ctx sessionctx.Context, unlockTables []model.TableLockTpInfo) error {
	if len(unlockTables) == 0 {
		return nil
	}
	arg := &lockTablesArg{
		UnlockTables: unlockTables,
		SessionInfo: model.SessionInfo{
			ServerID:  d.GetID(),
			SessionID: ctx.GetSessionVars().ConnectionID,
		},
	}
	job := &model.Job{
		SchemaID:   unlockTables[0].SchemaID,
		TableID:    unlockTables[0].TableID,
		Type:       model.ActionUnlockTable,
		BinlogInfo: &model.HistoryInfo{},
		Args:       []interface{}{arg},
	}

	err := d.doDDLJob(ctx, job)
	if err == nil {
		ctx.ReleaseAllTableLocks()
		ctx.GetStore().GetMemCache().Release()
	}
	err = d.callHookOnChanged(err)
	return errors.Trace(err)
}

// CleanDeadTableLock uses to clean dead table locks.
func (d *ddl) CleanDeadTableLock(unlockTables []model.TableLockTpInfo, se model.SessionInfo) error {
	if len(unlockTables) == 0 {
		return nil
	}
	arg := &lockTablesArg{
		UnlockTables: unlockTables,
		SessionInfo:  se,
	}
	job := &model.Job{
		SchemaID:   unlockTables[0].SchemaID,
		TableID:    unlockTables[0].TableID,
		Type:       model.ActionUnlockTable,
		BinlogInfo: &model.HistoryInfo{},
		Args:       []interface{}{arg},
	}

	ctx, err := d.sessPool.get()
	if err != nil {
		return err
	}
	defer d.sessPool.put(ctx)
	err = d.doDDLJob(ctx, job)
	err = d.callHookOnChanged(err)
	return errors.Trace(err)
}

func throwErrIfInMemOrSysDB(ctx sessionctx.Context, dbLowerName string) error {
	if util.IsMemOrSysDB(dbLowerName) {
		if ctx.GetSessionVars().User != nil {
			return infoschema.ErrAccessDenied.GenWithStackByArgs(ctx.GetSessionVars().User.Username, ctx.GetSessionVars().User.Hostname)
		}
		return infoschema.ErrAccessDenied.GenWithStackByArgs("", "")
	}
	return nil
}

func (d *ddl) CleanupTableLock(ctx sessionctx.Context, tables []*ast.TableName) error {
	uniqueTableID := make(map[int64]struct{})
	cleanupTables := make([]model.TableLockTpInfo, 0, len(tables))
	unlockedTablesNum := 0
	// Check whether the table was already locked by another.
	for _, tb := range tables {
		err := throwErrIfInMemOrSysDB(ctx, tb.Schema.L)
		if err != nil {
			return err
		}
		schema, t, err := d.getSchemaAndTableByIdent(ctx, ast.Ident{Schema: tb.Schema, Name: tb.Name})
		if err != nil {
			return errors.Trace(err)
		}
		if t.Meta().IsView() || t.Meta().IsSequence() {
			return table.ErrUnsupportedOp
		}
		// Maybe the table t was not locked, but still try to unlock this table.
		// If we skip unlock the table here, the job maybe not consistent with the job.Query.
		// eg: unlock tables t1,t2;  If t2 is not locked and skip here, then the job will only unlock table t1,
		// and this behaviour is not consistent with the sql query.
		if !t.Meta().IsLocked() {
			unlockedTablesNum++
		}
		if _, ok := uniqueTableID[t.Meta().ID]; ok {
			return infoschema.ErrNonuniqTable.GenWithStackByArgs(t.Meta().Name)
		}
		uniqueTableID[t.Meta().ID] = struct{}{}
		cleanupTables = append(cleanupTables, model.TableLockTpInfo{SchemaID: schema.ID, TableID: t.Meta().ID})
	}
	// If the num of cleanupTables is 0, or all cleanupTables is unlocked, just return here.
	if len(cleanupTables) == 0 || len(cleanupTables) == unlockedTablesNum {
		return nil
	}

	arg := &lockTablesArg{
		UnlockTables: cleanupTables,
		IsCleanup:    true,
	}
	job := &model.Job{
		SchemaID:   cleanupTables[0].SchemaID,
		TableID:    cleanupTables[0].TableID,
		Type:       model.ActionUnlockTable,
		BinlogInfo: &model.HistoryInfo{},
		Args:       []interface{}{arg},
	}
	err := d.doDDLJob(ctx, job)
	if err == nil {
		ctx.ReleaseTableLocks(cleanupTables)
	}
	err = d.callHookOnChanged(err)
	return errors.Trace(err)
}

type lockTablesArg struct {
	LockTables    []model.TableLockTpInfo
	IndexOfLock   int
	UnlockTables  []model.TableLockTpInfo
	IndexOfUnlock int
	SessionInfo   model.SessionInfo
	IsCleanup     bool
}

func (d *ddl) RepairTable(ctx sessionctx.Context, table *ast.TableName, createStmt *ast.CreateTableStmt) error {
	// Existence of DB and table has been checked in the preprocessor.
	oldTableInfo, ok := (ctx.Value(domainutil.RepairedTable)).(*model.TableInfo)
	if !ok || oldTableInfo == nil {
		return ErrRepairTableFail.GenWithStack("Failed to get the repaired table")
	}
	oldDBInfo, ok := (ctx.Value(domainutil.RepairedDatabase)).(*model.DBInfo)
	if !ok || oldDBInfo == nil {
		return ErrRepairTableFail.GenWithStack("Failed to get the repaired database")
	}
	// By now only support same DB repair.
	if createStmt.Table.Schema.L != oldDBInfo.Name.L {
		return ErrRepairTableFail.GenWithStack("Repaired table should in same database with the old one")
	}

	// It is necessary to specify the table.ID and partition.ID manually.
	newTableInfo, err := buildTableInfoWithCheck(ctx, createStmt, oldTableInfo.Charset, oldTableInfo.Collate)
	if err != nil {
		return errors.Trace(err)
	}
	// Override newTableInfo with oldTableInfo's element necessary.
	// TODO: There may be more element assignments here, and the new TableInfo should be verified with the actual data.
	newTableInfo.ID = oldTableInfo.ID
	if err = checkAndOverridePartitionID(newTableInfo, oldTableInfo); err != nil {
		return err
	}
	newTableInfo.AutoIncID = oldTableInfo.AutoIncID
	// If any old columnInfo has lost, that means the old column ID lost too, repair failed.
	for i, newOne := range newTableInfo.Columns {
		old := getColumnInfoByName(oldTableInfo, newOne.Name.L)
		if old == nil {
			return ErrRepairTableFail.GenWithStackByArgs("Column " + newOne.Name.L + " has lost")
		}
		if newOne.Tp != old.Tp {
			return ErrRepairTableFail.GenWithStackByArgs("Column " + newOne.Name.L + " type should be the same")
		}
		if newOne.Flen != old.Flen {
			logutil.BgLogger().Warn("[ddl] admin repair table : Column " + newOne.Name.L + " flen is not equal to the old one")
		}
		newTableInfo.Columns[i].ID = old.ID
	}
	// If any old indexInfo has lost, that means the index ID lost too, so did the data, repair failed.
	for i, newOne := range newTableInfo.Indices {
		old := getIndexInfoByNameAndColumn(oldTableInfo, newOne)
		if old == nil {
			return ErrRepairTableFail.GenWithStackByArgs("Index " + newOne.Name.L + " has lost")
		}
		if newOne.Tp != old.Tp {
			return ErrRepairTableFail.GenWithStackByArgs("Index " + newOne.Name.L + " type should be the same")
		}
		newTableInfo.Indices[i].ID = old.ID
	}

	newTableInfo.State = model.StatePublic
	err = checkTableInfoValid(newTableInfo)
	if err != nil {
		return err
	}
	newTableInfo.State = model.StateNone

	job := &model.Job{
		SchemaID:   oldDBInfo.ID,
		TableID:    newTableInfo.ID,
		SchemaName: oldDBInfo.Name.L,
		Type:       model.ActionRepairTable,
		BinlogInfo: &model.HistoryInfo{},
		Args:       []interface{}{newTableInfo},
	}
	err = d.doDDLJob(ctx, job)
	if err == nil {
		// Remove the old TableInfo from repairInfo before domain reload.
		domainutil.RepairInfo.RemoveFromRepairInfo(oldDBInfo.Name.L, oldTableInfo.Name.L)
	}
	err = d.callHookOnChanged(err)
	return errors.Trace(err)
}

func (d *ddl) OrderByColumns(ctx sessionctx.Context, ident ast.Ident) error {
	_, tb, err := d.getSchemaAndTableByIdent(ctx, ident)
	if err != nil {
		return errors.Trace(err)
	}
	if tb.Meta().GetPkColInfo() != nil {
		ctx.GetSessionVars().StmtCtx.AppendWarning(errors.Errorf("ORDER BY ignored as there is a user-defined clustered index in the table '%s'", ident.Name))
	}
	return nil
}

func (d *ddl) CreateSequence(ctx sessionctx.Context, stmt *ast.CreateSequenceStmt) error {
	ident := ast.Ident{Name: stmt.Name.Name, Schema: stmt.Name.Schema}
	sequenceInfo, err := buildSequenceInfo(stmt, ident)
	if err != nil {
		return err
	}
	// TiDB describe the sequence within a tableInfo, as a same-level object of a table and view.
	tbInfo, err := buildTableInfo(ctx, ident.Name, nil, nil, "", "")
	if err != nil {
		return err
	}
	tbInfo.Sequence = sequenceInfo

	onExist := OnExistError
	if stmt.IfNotExists {
		onExist = OnExistIgnore
	}

	return d.CreateTableWithInfo(ctx, ident.Schema, tbInfo, onExist, false /*tryRetainID*/)
}

func (d *ddl) AlterSequence(ctx sessionctx.Context, stmt *ast.AlterSequenceStmt) error {
	ident := ast.Ident{Name: stmt.Name.Name, Schema: stmt.Name.Schema}
	is := d.GetInfoSchemaWithInterceptor(ctx)
	// Check schema existence.
	db, ok := is.SchemaByName(ident.Schema)
	if !ok {
		return infoschema.ErrDatabaseNotExists.GenWithStackByArgs(ident.Schema)
	}
	// Check table existence.
	tbl, err := is.TableByName(ident.Schema, ident.Name)
	if err != nil {
		if stmt.IfExists {
			ctx.GetSessionVars().StmtCtx.AppendNote(err)
			return nil
		}
		return err
	}
	if !tbl.Meta().IsSequence() {
		return ErrWrongObject.GenWithStackByArgs(ident.Schema, ident.Name, "SEQUENCE")
	}

	// Validate the new sequence option value in old sequenceInfo.
	oldSequenceInfo := tbl.Meta().Sequence
	copySequenceInfo := *oldSequenceInfo
	_, _, err = alterSequenceOptions(stmt.SeqOptions, ident, &copySequenceInfo)
	if err != nil {
		return err
	}

	job := &model.Job{
		SchemaID:   db.ID,
		TableID:    tbl.Meta().ID,
		SchemaName: db.Name.L,
		Type:       model.ActionAlterSequence,
		BinlogInfo: &model.HistoryInfo{},
		Args:       []interface{}{ident, stmt.SeqOptions},
	}

	err = d.doDDLJob(ctx, job)
	err = d.callHookOnChanged(err)
	return errors.Trace(err)
}

func (d *ddl) DropSequence(ctx sessionctx.Context, ti ast.Ident, ifExists bool) (err error) {
	schema, tbl, err := d.getSchemaAndTableByIdent(ctx, ti)
	if err != nil {
		return errors.Trace(err)
	}

	if !tbl.Meta().IsSequence() {
		err = ErrWrongObject.GenWithStackByArgs(ti.Schema, ti.Name, "SEQUENCE")
		if ifExists {
			ctx.GetSessionVars().StmtCtx.AppendNote(err)
			return nil
		}
		return err
	}

	job := &model.Job{
		SchemaID:   schema.ID,
		TableID:    tbl.Meta().ID,
		SchemaName: schema.Name.L,
		Type:       model.ActionDropSequence,
		BinlogInfo: &model.HistoryInfo{},
	}

	err = d.doDDLJob(ctx, job)
	err = d.callHookOnChanged(err)
	return errors.Trace(err)
}

func (d *ddl) AlterIndexVisibility(ctx sessionctx.Context, ident ast.Ident, indexName model.CIStr, visibility ast.IndexVisibility) error {
	schema, tb, err := d.getSchemaAndTableByIdent(ctx, ident)
	if err != nil {
		return err
	}

	invisible := false
	if visibility == ast.IndexVisibilityInvisible {
		invisible = true
	}

	skip, err := validateAlterIndexVisibility(indexName, invisible, tb.Meta())
	if err != nil {
		return errors.Trace(err)
	}
	if skip {
		return nil
	}

	job := &model.Job{
		SchemaID:   schema.ID,
		TableID:    tb.Meta().ID,
		SchemaName: schema.Name.L,
		Type:       model.ActionAlterIndexVisibility,
		BinlogInfo: &model.HistoryInfo{},
		Args:       []interface{}{indexName, invisible},
	}

	err = d.doDDLJob(ctx, job)
	err = d.callHookOnChanged(err)
	return errors.Trace(err)
}

func buildPlacementSpecReplicasAndConstraint(replicas uint64, cnstr string) ([]*placement.Rule, error) {
	var err error
	cnstr = strings.TrimSpace(cnstr)
	rules := make([]*placement.Rule, 0, 1)
	if len(cnstr) > 0 && cnstr[0] == '[' {
		// can not emit REPLICAS with an array label
		if replicas == 0 {
			return rules, errors.Errorf("array CONSTRAINTS should be with a positive REPLICAS")
		}

		constraints := []string{}

		err = json.Unmarshal([]byte(cnstr), &constraints)
		if err != nil {
			return rules, err
		}

		labelConstraints, err := placement.CheckLabelConstraints(constraints)
		if err != nil {
			return rules, err
		}

		rules = append(rules, &placement.Rule{
			Count:            int(replicas),
			LabelConstraints: labelConstraints,
		})
	} else if len(cnstr) > 0 && cnstr[0] == '{' {
		constraints := map[string]int{}
		err = json.Unmarshal([]byte(cnstr), &constraints)
		if err != nil {
			return rules, err
		}

		ruleCnt := int(replicas)
		for labels, cnt := range constraints {
			if cnt <= 0 {
				err = errors.Errorf("count should be positive, but got %d", cnt)
				break
			}

			if replicas != 0 {
				ruleCnt -= cnt
				if ruleCnt < 0 {
					err = errors.Errorf("REPLICAS should be larger or equal to the number of total replicas, but got %d", replicas)
					break
				}
			}

			labelConstraints, err := placement.CheckLabelConstraints(strings.Split(strings.TrimSpace(labels), ","))
			if err != nil {
				break
			}
			rules = append(rules, &placement.Rule{
				Count:            cnt,
				LabelConstraints: labelConstraints,
			})
		}
		if ruleCnt > 0 {
			rules = append(rules, &placement.Rule{
				Count: ruleCnt,
			})
		}
	} else {
		err = errors.Errorf("constraint should be a JSON array or object, but got '%s'", cnstr)
	}
	return rules, err
}

func buildPlacementSpecs(bundle *placement.Bundle, specs []*ast.PlacementSpec) (*placement.Bundle, error) {
	var err error
	var spec *ast.PlacementSpec

	for _, rspec := range specs {
		spec = rspec

		var role placement.PeerRoleType
		switch spec.Role {
		case ast.PlacementRoleFollower:
			role = placement.Follower
		case ast.PlacementRoleLeader:
			if spec.Replicas == 0 {
				spec.Replicas = 1
			}
			if spec.Replicas > 1 {
				err = errors.Errorf("replicas can only be 1 when the role is leader")
			}
			role = placement.Leader
		case ast.PlacementRoleLearner:
			role = placement.Learner
		case ast.PlacementRoleVoter:
			role = placement.Voter
		default:
			err = errors.Errorf("unknown role: %d", spec.Role)
		}
		if err != nil {
			break
		}

		if spec.Tp == ast.PlacementAlter || spec.Tp == ast.PlacementDrop {
			newRules := bundle.Rules[:0]
			for _, r := range bundle.Rules {
				if r.Role != role {
					newRules = append(newRules, r)
				}
			}
			bundle.Rules = newRules

			// alter == drop + add new rules
			if spec.Tp == ast.PlacementDrop {
				continue
			}
		}

		var newRules []*placement.Rule
		newRules, err = buildPlacementSpecReplicasAndConstraint(spec.Replicas, spec.Constraints)
		if err != nil {
			break
		}
		for _, r := range newRules {
			r.Role = role
			bundle.Rules = append(bundle.Rules, r)
		}
	}

	if err != nil {
		var sb strings.Builder
		sb.Reset()

		restoreCtx := format.NewRestoreCtx(format.RestoreStringSingleQuotes|format.RestoreKeyWordLowercase|format.RestoreNameBackQuotes, &sb)

		if e := spec.Restore(restoreCtx); e != nil {
			return nil, ErrInvalidPlacementSpec.GenWithStackByArgs("", err)
		}

		return nil, ErrInvalidPlacementSpec.GenWithStackByArgs(sb.String(), err)
	}

	return bundle, nil
}

func (d *ddl) AlterTablePartition(ctx sessionctx.Context, ident ast.Ident, spec *ast.AlterTableSpec) (err error) {
	schema, tb, err := d.getSchemaAndTableByIdent(ctx, ident)
	if err != nil {
		return errors.Trace(err)
	}

	meta := tb.Meta()
	if meta.Partition == nil {
		return errors.Trace(ErrPartitionMgmtOnNonpartitioned)
	}

	partitionID, err := tables.FindPartitionByName(meta, spec.PartitionNames[0].L)
	if err != nil {
		return errors.Trace(err)
	}

	pid := placement.GroupID(partitionID)

	oldBundle, ok := d.infoHandle.Get().BundleByName(pid)
	if !ok {
		oldBundle = &placement.Bundle{ID: pid}
	} else {
		oldBundle = oldBundle.Clone()
	}

	bundle, err := buildPlacementSpecs(oldBundle, spec.PlacementSpecs)
	if err != nil {
		return errors.Trace(err)
	}

	extraCnt := map[placement.PeerRoleType]int{}
	startKey := hex.EncodeToString(codec.EncodeBytes(nil, tablecodec.GenTablePrefix(partitionID)))
	endKey := hex.EncodeToString(codec.EncodeBytes(nil, tablecodec.GenTablePrefix(partitionID+1)))
	newRules := bundle.Rules[:0]
	for i, rule := range bundle.Rules {
		// merge all empty constraints
		if len(rule.LabelConstraints) == 0 {
			extraCnt[rule.Role] += rule.Count
			continue
		}
		rule.GroupID = bundle.ID
		rule.ID = strconv.Itoa(i)
		rule.StartKeyHex = startKey
		rule.EndKeyHex = endKey
		newRules = append(newRules, rule)
	}
	for role, cnt := range extraCnt {
		if cnt <= 0 {
			continue
		}
		bundle.Rules = append(newRules, &placement.Rule{
			GroupID:     bundle.ID,
			ID:          "default",
			Role:        role,
			Count:       cnt,
			StartKeyHex: startKey,
			EndKeyHex:   endKey,
		})
	}
	if len(bundle.Rules) == 0 {
		bundle.Index = 0
		bundle.Override = false
	} else {
		bundle.Index = placement.RuleIndexPartition
		bundle.Override = true
	}

	job := &model.Job{
		SchemaID:   schema.ID,
		TableID:    meta.ID,
		SchemaName: schema.Name.L,
		Type:       model.ActionAlterTableAlterPartition,
		BinlogInfo: &model.HistoryInfo{},
		Args:       []interface{}{partitionID, bundle},
	}

	err = d.doDDLJob(ctx, job)
	if err != nil {
		return errors.Trace(err)
	}

	err = d.callHookOnChanged(err)
	return errors.Trace(err)
}<|MERGE_RESOLUTION|>--- conflicted
+++ resolved
@@ -3423,86 +3423,6 @@
 	return nil
 }
 
-<<<<<<< HEAD
-// checkConvertedBlobFlenSame is used for situation where the new Flen is less than the old one
-// but will be same after db automatically converts the Flen
-func checkConvertedBlobFlenSame(originFlen int, toFlen int) bool {
-	if (toFlen <= tinyBlobMaxLength && originFlen > tinyBlobMaxLength) ||
-		(toFlen <= blobMaxLength && originFlen > blobMaxLength) ||
-		(toFlen <= mediumBlobMaxLength && originFlen > mediumBlobMaxLength) {
-		return false
-	}
-	return true
-}
-
-// CheckModifyTypeCompatible checks whether changes column type to another is compatible considering
-// field length and precision.
-func CheckModifyTypeCompatible(origin *types.FieldType, to *types.FieldType) (allowedChangeColumnValueMsg string, err error) {
-	var (
-		toFlen     = to.Flen
-		originFlen = origin.Flen
-	)
-	unsupportedMsg := fmt.Sprintf("type %v not match origin %v", to.CompactStr(), origin.CompactStr())
-	var skipSignCheck bool
-	var skipLenCheck bool
-	switch origin.Tp {
-	case mysql.TypeVarchar, mysql.TypeString, mysql.TypeVarString, mysql.TypeBlob,
-		mysql.TypeTinyBlob, mysql.TypeMediumBlob, mysql.TypeLongBlob:
-		switch to.Tp {
-		case mysql.TypeVarchar, mysql.TypeString, mysql.TypeVarString,
-			mysql.TypeBlob, mysql.TypeTinyBlob, mysql.TypeMediumBlob, mysql.TypeLongBlob:
-			skipSignCheck = true
-			skipLenCheck = true
-		case mysql.TypeBit:
-			// TODO: Currently string data type cast to bit are not compatible with mysql, should fix here after compatible.
-			return "", errUnsupportedModifyColumn.GenWithStackByArgs(unsupportedMsg)
-		default:
-			return unsupportedMsg, errUnsupportedModifyColumn.GenWithStackByArgs(unsupportedMsg)
-		}
-	case mysql.TypeTiny, mysql.TypeShort, mysql.TypeInt24, mysql.TypeLong, mysql.TypeLonglong:
-		switch to.Tp {
-		case mysql.TypeTiny, mysql.TypeShort, mysql.TypeInt24, mysql.TypeLong, mysql.TypeLonglong:
-			// For integers, we should ignore the potential display length represented by flen, using
-			// the default flen of the type.
-			originFlen, _ = mysql.GetDefaultFieldLengthAndDecimal(origin.Tp)
-			toFlen, _ = mysql.GetDefaultFieldLengthAndDecimal(to.Tp)
-			// Changing integer to integer, whether reorg is necessary is depend on the flen/decimal/signed.
-			skipSignCheck = true
-			skipLenCheck = true
-		default:
-			// Changing integer to other types, reorg is absolutely necessary.
-			return unsupportedMsg, errUnsupportedModifyColumn.GenWithStackByArgs(unsupportedMsg)
-		}
-	case mysql.TypeFloat, mysql.TypeDouble:
-		switch to.Tp {
-		case mysql.TypeFloat, mysql.TypeDouble:
-			skipSignCheck = true
-			skipLenCheck = true
-		case mysql.TypeDate, mysql.TypeDatetime, mysql.TypeTimestamp, mysql.TypeEnum, mysql.TypeSet:
-			// TODO: Currently float/double cast to date/datetime/timestamp/enum/set are all not support yet, should fix here after supported.
-			return "", errUnsupportedModifyColumn.GenWithStackByArgs(unsupportedMsg)
-		default:
-			return unsupportedMsg, errUnsupportedModifyColumn.GenWithStackByArgs(unsupportedMsg)
-		}
-	case mysql.TypeBit:
-		switch to.Tp {
-		case mysql.TypeDate, mysql.TypeDatetime, mysql.TypeTimestamp, mysql.TypeDuration, mysql.TypeEnum, mysql.TypeSet:
-			// TODO: Currently bit cast to date/datetime/timestamp/time/enum/set are all not support yet, should fix here after supported.
-			return "", errUnsupportedModifyColumn.GenWithStackByArgs(unsupportedMsg)
-		case mysql.TypeBit:
-		default:
-			return unsupportedMsg, errUnsupportedModifyColumn.GenWithStackByArgs(unsupportedMsg)
-		}
-	case mysql.TypeEnum, mysql.TypeSet:
-		var typeVar string
-		if origin.Tp == mysql.TypeEnum {
-			typeVar = "enum"
-		} else {
-			typeVar = "set"
-		}
-		switch to.Tp {
-		case mysql.TypeEnum, mysql.TypeSet:
-=======
 // CheckModifyTypeCompatible checks whether changes column type to another is compatible and can be changed.
 // If types are compatible and can be directly changed, nil err will be returned; otherwise the types are incompatible.
 // There are two cases when types incompatible:
@@ -3516,7 +3436,6 @@
 			if origin.Tp == mysql.TypeEnum {
 				typeVar = "enum"
 			}
->>>>>>> a81c89f8
 			if len(to.Elems) < len(origin.Elems) {
 				msg := fmt.Sprintf("the number of %s column's elements is less than the original: %d", typeVar, len(origin.Elems))
 				return true, msg, errUnsupportedModifyColumn.GenWithStackByArgs(msg)
@@ -3578,19 +3497,8 @@
 		toFlen, _ = mysql.GetDefaultFieldLengthAndDecimal(to.Tp)
 	}
 
-<<<<<<< HEAD
-	if toFlen > 0 && toFlen < originFlen &&
-		!(to.Tp == mysql.TypeBlob &&
-			checkConvertedBlobFlenSame(originFlen, toFlen)) {
-		msg := fmt.Sprintf("length %d is less than origin %d", toFlen, originFlen)
-		if skipLenCheck {
-			return msg, errUnsupportedModifyColumn.GenWithStackByArgs(msg)
-		}
-		return "", errUnsupportedModifyColumn.GenWithStackByArgs(msg)
-=======
 	if toFlen > 0 && toFlen < originFlen {
 		return true, fmt.Sprintf("length %d is less than origin %d", to.Flen, origin.Flen)
->>>>>>> a81c89f8
 	}
 	if to.Decimal > 0 && to.Decimal < origin.Decimal {
 		return true, fmt.Sprintf("decimal %d is less than origin %d", to.Decimal, origin.Decimal)
