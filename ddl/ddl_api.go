// Copyright 2013 The ql Authors. All rights reserved.
// Use of this source code is governed by a BSD-style
// license that can be found in the LICENSES/QL-LICENSE file.

// Copyright 2016 PingCAP, Inc.
//
// Licensed under the Apache License, Version 2.0 (the "License");
// you may not use this file except in compliance with the License.
// You may obtain a copy of the License at
//
//     http://www.apache.org/licenses/LICENSE-2.0
//
// Unless required by applicable law or agreed to in writing, software
// distributed under the License is distributed on an "AS IS" BASIS,
// See the License for the specific language governing permissions and
// limitations under the License.

package ddl

import (
	"bytes"
	"encoding/hex"
	"encoding/json"
	"fmt"
	"math"
	"strconv"
	"strings"
	"sync/atomic"
	"time"

	"github.com/cznic/mathutil"
	"github.com/pingcap/errors"
	"github.com/pingcap/failpoint"
	"github.com/pingcap/parser/ast"
	"github.com/pingcap/parser/charset"
	"github.com/pingcap/parser/format"
	"github.com/pingcap/parser/model"
	"github.com/pingcap/parser/mysql"
	"github.com/pingcap/parser/terror"
	field_types "github.com/pingcap/parser/types"
	"github.com/pingcap/tidb/config"
	"github.com/pingcap/tidb/ddl/placement"
	"github.com/pingcap/tidb/expression"
	"github.com/pingcap/tidb/infoschema"
	"github.com/pingcap/tidb/kv"
	"github.com/pingcap/tidb/meta/autoid"
	"github.com/pingcap/tidb/sessionctx"
	"github.com/pingcap/tidb/sessionctx/variable"
	"github.com/pingcap/tidb/table"
	"github.com/pingcap/tidb/table/tables"
	"github.com/pingcap/tidb/tablecodec"
	"github.com/pingcap/tidb/types"
	driver "github.com/pingcap/tidb/types/parser_driver"
	"github.com/pingcap/tidb/util"
	"github.com/pingcap/tidb/util/chunk"
	"github.com/pingcap/tidb/util/codec"
	"github.com/pingcap/tidb/util/collate"
	"github.com/pingcap/tidb/util/domainutil"
	"github.com/pingcap/tidb/util/logutil"
	"github.com/pingcap/tidb/util/mock"
	"github.com/pingcap/tidb/util/set"
	"go.uber.org/zap"
)

const (
	expressionIndexPrefix = "_V$"
	changingColumnPrefix  = "_Col$_"
	changingIndexPrefix   = "_Idx$_"
	tableNotExist         = -1
	tinyBlobMaxLength     = 255
	blobMaxLength         = 65535
	mediumBlobMaxLength   = 16777215
	longBlobMaxLength     = 4294967295
)

func (d *ddl) CreateSchema(ctx sessionctx.Context, schema model.CIStr, charsetInfo *ast.CharsetOpt) error {
	dbInfo := &model.DBInfo{Name: schema}
	if charsetInfo != nil {
		chs, coll, err := ResolveCharsetCollation(ast.CharsetOpt{Chs: charsetInfo.Chs, Col: charsetInfo.Col})
		if err != nil {
			return errors.Trace(err)
		}
		dbInfo.Charset = chs
		dbInfo.Collate = coll
	} else {
		dbInfo.Charset, dbInfo.Collate = charset.GetDefaultCharsetAndCollate()
	}
	return d.CreateSchemaWithInfo(ctx, dbInfo, OnExistError, false /*tryRetainID*/)
}

func (d *ddl) CreateSchemaWithInfo(
	ctx sessionctx.Context,
	dbInfo *model.DBInfo,
	onExist OnExist,
	tryRetainID bool,
) error {
	is := d.GetInfoSchemaWithInterceptor(ctx)
	_, ok := is.SchemaByName(dbInfo.Name)
	if ok {
		err := infoschema.ErrDatabaseExists.GenWithStackByArgs(dbInfo.Name)
		switch onExist {
		case OnExistIgnore:
			ctx.GetSessionVars().StmtCtx.AppendNote(err)
			return nil
		case OnExistError, OnExistReplace:
			// FIXME: can we implement MariaDB's CREATE OR REPLACE SCHEMA?
			return err
		}
	}

	if err := checkTooLongSchema(dbInfo.Name); err != nil {
		return errors.Trace(err)
	}

	if err := checkCharsetAndCollation(dbInfo.Charset, dbInfo.Collate); err != nil {
		return errors.Trace(err)
	}

	// FIXME: support `tryRetainID`.
	genIDs, err := d.genGlobalIDs(1)
	if err != nil {
		return errors.Trace(err)
	}
	dbInfo.ID = genIDs[0]

	job := &model.Job{
		SchemaID:   dbInfo.ID,
		SchemaName: dbInfo.Name.L,
		Type:       model.ActionCreateSchema,
		BinlogInfo: &model.HistoryInfo{},
		Args:       []interface{}{dbInfo},
	}

	err = d.doDDLJob(ctx, job)
	err = d.callHookOnChanged(err)
	return errors.Trace(err)
}

func (d *ddl) AlterSchema(ctx sessionctx.Context, stmt *ast.AlterDatabaseStmt) (err error) {
	// Resolve target charset and collation from options.
	var toCharset, toCollate string
	for _, val := range stmt.Options {
		switch val.Tp {
		case ast.DatabaseOptionCharset:
			if toCharset == "" {
				toCharset = val.Value
			} else if toCharset != val.Value {
				return ErrConflictingDeclarations.GenWithStackByArgs(toCharset, val.Value)
			}
		case ast.DatabaseOptionCollate:
			info, err := collate.GetCollationByName(val.Value)
			if err != nil {
				return errors.Trace(err)
			}
			if toCharset == "" {
				toCharset = info.CharsetName
			} else if toCharset != info.CharsetName {
				return ErrConflictingDeclarations.GenWithStackByArgs(toCharset, info.CharsetName)
			}
			toCollate = info.Name
		}
	}
	if toCollate == "" {
		if toCollate, err = charset.GetDefaultCollation(toCharset); err != nil {
			return errors.Trace(err)
		}
	}

	// Check if need to change charset/collation.
	dbName := model.NewCIStr(stmt.Name)
	is := d.GetInfoSchemaWithInterceptor(ctx)
	dbInfo, ok := is.SchemaByName(dbName)
	if !ok {
		return infoschema.ErrDatabaseNotExists.GenWithStackByArgs(dbName.O)
	}
	if dbInfo.Charset == toCharset && dbInfo.Collate == toCollate {
		return nil
	}

	// Do the DDL job.
	job := &model.Job{
		SchemaID:   dbInfo.ID,
		SchemaName: dbInfo.Name.L,
		Type:       model.ActionModifySchemaCharsetAndCollate,
		BinlogInfo: &model.HistoryInfo{},
		Args:       []interface{}{toCharset, toCollate},
	}
	err = d.doDDLJob(ctx, job)
	err = d.callHookOnChanged(err)
	return errors.Trace(err)
}

func (d *ddl) DropSchema(ctx sessionctx.Context, schema model.CIStr) (err error) {
	is := d.GetInfoSchemaWithInterceptor(ctx)
	old, ok := is.SchemaByName(schema)
	if !ok {
		return errors.Trace(infoschema.ErrDatabaseNotExists)
	}
	job := &model.Job{
		SchemaID:   old.ID,
		SchemaName: old.Name.L,
		Type:       model.ActionDropSchema,
		BinlogInfo: &model.HistoryInfo{},
	}

	err = d.doDDLJob(ctx, job)
	err = d.callHookOnChanged(err)
	if err != nil {
		return errors.Trace(err)
	}
	if !config.TableLockEnabled() {
		return nil
	}
	// Clear table locks hold by the session.
	tbs := is.SchemaTables(schema)
	lockTableIDs := make([]int64, 0)
	for _, tb := range tbs {
		if ok, _ := ctx.CheckTableLocked(tb.Meta().ID); ok {
			lockTableIDs = append(lockTableIDs, tb.Meta().ID)
		}
	}
	ctx.ReleaseTableLockByTableIDs(lockTableIDs)
	return nil
}

func checkTooLongSchema(schema model.CIStr) error {
	if len(schema.L) > mysql.MaxDatabaseNameLength {
		return ErrTooLongIdent.GenWithStackByArgs(schema)
	}
	return nil
}

func checkTooLongTable(table model.CIStr) error {
	if len(table.L) > mysql.MaxTableNameLength {
		return ErrTooLongIdent.GenWithStackByArgs(table)
	}
	return nil
}

func checkTooLongIndex(index model.CIStr) error {
	if len(index.L) > mysql.MaxIndexIdentifierLen {
		return ErrTooLongIdent.GenWithStackByArgs(index)
	}
	return nil
}

func setColumnFlagWithConstraint(colMap map[string]*table.Column, v *ast.Constraint) {
	switch v.Tp {
	case ast.ConstraintPrimaryKey:
		for _, key := range v.Keys {
			if key.Expr != nil {
				continue
			}
			c, ok := colMap[key.Column.Name.L]
			if !ok {
				continue
			}
			c.Flag |= mysql.PriKeyFlag
			// Primary key can not be NULL.
			c.Flag |= mysql.NotNullFlag
		}
	case ast.ConstraintUniq, ast.ConstraintUniqIndex, ast.ConstraintUniqKey:
		for i, key := range v.Keys {
			if key.Expr != nil {
				continue
			}
			c, ok := colMap[key.Column.Name.L]
			if !ok {
				continue
			}
			if i == 0 {
				// Only the first column can be set
				// if unique index has multi columns,
				// the flag should be MultipleKeyFlag.
				// See https://dev.mysql.com/doc/refman/5.7/en/show-columns.html
				if len(v.Keys) > 1 {
					c.Flag |= mysql.MultipleKeyFlag
				} else {
					c.Flag |= mysql.UniqueKeyFlag
				}
			}
		}
	case ast.ConstraintKey, ast.ConstraintIndex:
		for i, key := range v.Keys {
			if key.Expr != nil {
				continue
			}
			c, ok := colMap[key.Column.Name.L]
			if !ok {
				continue
			}
			if i == 0 {
				// Only the first column can be set.
				c.Flag |= mysql.MultipleKeyFlag
			}
		}
	}
}

func buildColumnsAndConstraints(
	ctx sessionctx.Context,
	colDefs []*ast.ColumnDef,
	constraints []*ast.Constraint,
	tblCharset string,
	tblCollate string,
) ([]*table.Column, []*ast.Constraint, error) {
	colMap := map[string]*table.Column{}
	// outPriKeyConstraint is the primary key constraint out of column definition. such as: create table t1 (id int , age int, primary key(id));
	var outPriKeyConstraint *ast.Constraint
	for _, v := range constraints {
		if v.Tp == ast.ConstraintPrimaryKey {
			outPriKeyConstraint = v
			break
		}
	}
	cols := make([]*table.Column, 0, len(colDefs))
	for i, colDef := range colDefs {
		col, cts, err := buildColumnAndConstraint(ctx, i, colDef, outPriKeyConstraint, tblCharset, tblCollate)
		if err != nil {
			return nil, nil, errors.Trace(err)
		}
		col.State = model.StatePublic
		constraints = append(constraints, cts...)
		cols = append(cols, col)
		colMap[colDef.Name.Name.L] = col
	}
	// Traverse table Constraints and set col.flag.
	for _, v := range constraints {
		setColumnFlagWithConstraint(colMap, v)
	}
	return cols, constraints, nil
}

// ResolveCharsetCollation will resolve the charset and collate by the order of parameters:
// * If any given ast.CharsetOpt is not empty, the resolved charset and collate will be returned.
// * If all ast.CharsetOpts are empty, the default charset and collate will be returned.
func ResolveCharsetCollation(charsetOpts ...ast.CharsetOpt) (string, string, error) {
	for _, v := range charsetOpts {
		if v.Col != "" {
			collation, err := collate.GetCollationByName(v.Col)
			if err != nil {
				return "", "", errors.Trace(err)
			}
			if v.Chs != "" && collation.CharsetName != v.Chs {
				return "", "", charset.ErrCollationCharsetMismatch.GenWithStackByArgs(v.Col, v.Chs)
			}
			return collation.CharsetName, v.Col, nil
		}
		if v.Chs != "" {
			coll, err := charset.GetDefaultCollation(v.Chs)
			if err != nil {
				return "", "", errors.Trace(err)
			}
			return v.Chs, coll, err
		}
	}
	chs, coll := charset.GetDefaultCharsetAndCollate()
	return chs, coll, nil
}

// OverwriteCollationWithBinaryFlag is used to handle the case like
//   CREATE TABLE t (a VARCHAR(255) BINARY) CHARSET utf8 COLLATE utf8_general_ci;
// The 'BINARY' sets the column collation to *_bin according to the table charset.
func OverwriteCollationWithBinaryFlag(colDef *ast.ColumnDef, chs, coll string) (newChs string, newColl string) {
	ignoreBinFlag := colDef.Tp.Charset != "" && (colDef.Tp.Collate != "" || containsColumnOption(colDef, ast.ColumnOptionCollate))
	if ignoreBinFlag {
		return chs, coll
	}
	needOverwriteBinColl := types.IsString(colDef.Tp.Tp) && mysql.HasBinaryFlag(colDef.Tp.Flag)
	if needOverwriteBinColl {
		newColl, err := charset.GetDefaultCollation(chs)
		if err != nil {
			return chs, coll
		}
		return chs, newColl
	}
	return chs, coll
}

func typesNeedCharset(tp byte) bool {
	switch tp {
	case mysql.TypeString, mysql.TypeVarchar, mysql.TypeVarString,
		mysql.TypeBlob, mysql.TypeTinyBlob, mysql.TypeMediumBlob, mysql.TypeLongBlob,
		mysql.TypeEnum, mysql.TypeSet:
		return true
	}
	return false
}

func setCharsetCollationFlenDecimal(tp *types.FieldType, colCharset, colCollate string) error {
	if typesNeedCharset(tp.Tp) {
		tp.Charset = colCharset
		tp.Collate = colCollate
	} else {
		tp.Charset = charset.CharsetBin
		tp.Collate = charset.CharsetBin
	}

	// Use default value for flen or decimal when they are unspecified.
	defaultFlen, defaultDecimal := mysql.GetDefaultFieldLengthAndDecimal(tp.Tp)
	if tp.Flen == types.UnspecifiedLength {
		tp.Flen = defaultFlen
		if mysql.HasUnsignedFlag(tp.Flag) && tp.Tp != mysql.TypeLonglong && mysql.IsIntegerType(tp.Tp) {
			// Issue #4684: the flen of unsigned integer(except bigint) is 1 digit shorter than signed integer
			// because it has no prefix "+" or "-" character.
			tp.Flen--
		}
	}
	if tp.Decimal == types.UnspecifiedLength {
		tp.Decimal = defaultDecimal
	}
	return nil
}

// buildColumnAndConstraint builds table.Column and ast.Constraint from the parameters.
// outPriKeyConstraint is the primary key constraint out of column definition. For example:
// `create table t1 (id int , age int, primary key(id));`
func buildColumnAndConstraint(
	ctx sessionctx.Context,
	offset int,
	colDef *ast.ColumnDef,
	outPriKeyConstraint *ast.Constraint,
	tblCharset string,
	tblCollate string,
) (*table.Column, []*ast.Constraint, error) {
	if colName := colDef.Name.Name.L; colName == model.ExtraHandleName.L {
		return nil, nil, ErrWrongColumnName.GenWithStackByArgs(colName)
	}

	// specifiedCollate refers to the last collate specified in colDef.Options.
	chs, coll, err := getCharsetAndCollateInColumnDef(colDef)
	if err != nil {
		return nil, nil, errors.Trace(err)
	}
	chs, coll, err = ResolveCharsetCollation(
		ast.CharsetOpt{Chs: chs, Col: coll},
		ast.CharsetOpt{Chs: tblCharset, Col: tblCollate},
	)
	chs, coll = OverwriteCollationWithBinaryFlag(colDef, chs, coll)
	if err != nil {
		return nil, nil, errors.Trace(err)
	}

	if err := setCharsetCollationFlenDecimal(colDef.Tp, chs, coll); err != nil {
		return nil, nil, errors.Trace(err)
	}
	col, cts, err := columnDefToCol(ctx, offset, colDef, outPriKeyConstraint)
	if err != nil {
		return nil, nil, errors.Trace(err)
	}
	return col, cts, nil
}

// checkColumnDefaultValue checks the default value of the column.
// In non-strict SQL mode, if the default value of the column is an empty string, the default value can be ignored.
// In strict SQL mode, TEXT/BLOB/JSON can't have not null default values.
// In NO_ZERO_DATE SQL mode, TIMESTAMP/DATE/DATETIME type can't have zero date like '0000-00-00' or '0000-00-00 00:00:00'.
func checkColumnDefaultValue(ctx sessionctx.Context, col *table.Column, value interface{}) (bool, interface{}, error) {
	hasDefaultValue := true
	if value != nil && (col.Tp == mysql.TypeJSON ||
		col.Tp == mysql.TypeTinyBlob || col.Tp == mysql.TypeMediumBlob ||
		col.Tp == mysql.TypeLongBlob || col.Tp == mysql.TypeBlob) {
		// In non-strict SQL mode.
		if !ctx.GetSessionVars().SQLMode.HasStrictMode() && value == "" {
			if col.Tp == mysql.TypeBlob || col.Tp == mysql.TypeLongBlob {
				// The TEXT/BLOB default value can be ignored.
				hasDefaultValue = false
			}
			// In non-strict SQL mode, if the column type is json and the default value is null, it is initialized to an empty array.
			if col.Tp == mysql.TypeJSON {
				value = `null`
			}
			sc := ctx.GetSessionVars().StmtCtx
			sc.AppendWarning(errBlobCantHaveDefault.GenWithStackByArgs(col.Name.O))
			return hasDefaultValue, value, nil
		}
		// In strict SQL mode or default value is not an empty string.
		return hasDefaultValue, value, errBlobCantHaveDefault.GenWithStackByArgs(col.Name.O)
	}
	if value != nil && ctx.GetSessionVars().SQLMode.HasNoZeroDateMode() &&
		ctx.GetSessionVars().SQLMode.HasStrictMode() && types.IsTypeTime(col.Tp) {
		if vv, ok := value.(string); ok {
			timeValue, err := expression.GetTimeValue(ctx, vv, col.Tp, int8(col.Decimal))
			if err != nil {
				return hasDefaultValue, value, errors.Trace(err)
			}
			if timeValue.GetMysqlTime().CoreTime() == types.ZeroCoreTime {
				return hasDefaultValue, value, types.ErrInvalidDefault.GenWithStackByArgs(col.Name.O)
			}
		}
	}
	return hasDefaultValue, value, nil
}

func checkSequenceDefaultValue(col *table.Column) error {
	if mysql.IsIntegerType(col.Tp) {
		return nil
	}
	return ErrColumnTypeUnsupportedNextValue.GenWithStackByArgs(col.ColumnInfo.Name.O)
}

func convertTimestampDefaultValToUTC(ctx sessionctx.Context, defaultVal interface{}, col *table.Column) (interface{}, error) {
	if defaultVal == nil || col.Tp != mysql.TypeTimestamp {
		return defaultVal, nil
	}
	if vv, ok := defaultVal.(string); ok {
		if vv != types.ZeroDatetimeStr && !strings.EqualFold(vv, ast.CurrentTimestamp) {
			t, err := types.ParseTime(ctx.GetSessionVars().StmtCtx, vv, col.Tp, int8(col.Decimal))
			if err != nil {
				return defaultVal, errors.Trace(err)
			}
			err = t.ConvertTimeZone(ctx.GetSessionVars().Location(), time.UTC)
			if err != nil {
				return defaultVal, errors.Trace(err)
			}
			defaultVal = t.String()
		}
	}
	return defaultVal, nil
}

// isExplicitTimeStamp is used to check if explicit_defaults_for_timestamp is on or off.
// Check out this link for more details.
// https://dev.mysql.com/doc/refman/5.7/en/server-system-variables.html#sysvar_explicit_defaults_for_timestamp
func isExplicitTimeStamp() bool {
	// TODO: implement the behavior as MySQL when explicit_defaults_for_timestamp = off, then this function could return false.
	return true
}

// processColumnFlags is used by columnDefToCol and processColumnOptions. It is intended to unify behaviors on `create/add` and `modify/change` statements. Check tidb#issue#19342.
func processColumnFlags(col *table.Column) {
	if col.FieldType.EvalType().IsStringKind() {
		if col.Charset == charset.CharsetBin {
			col.Flag |= mysql.BinaryFlag
		} else {
			col.Flag &= ^mysql.BinaryFlag
		}
	}
	if col.Tp == mysql.TypeBit {
		// For BIT field, it's charset is binary but does not have binary flag.
		col.Flag &= ^mysql.BinaryFlag
		col.Flag |= mysql.UnsignedFlag
	}
	if col.Tp == mysql.TypeYear {
		// For Year field, it's charset is binary but does not have binary flag.
		col.Flag &= ^mysql.BinaryFlag
		col.Flag |= mysql.ZerofillFlag
	}

	// If you specify ZEROFILL for a numeric column, MySQL automatically adds the UNSIGNED attribute to the column.
	// See https://dev.mysql.com/doc/refman/5.7/en/numeric-type-overview.html for more details.
	// But some types like bit and year, won't show its unsigned flag in `show create table`.
	if mysql.HasZerofillFlag(col.Flag) {
		col.Flag |= mysql.UnsignedFlag
	}
}

// columnDefToCol converts ColumnDef to Col and TableConstraints.
// outPriKeyConstraint is the primary key constraint out of column definition. such as: create table t1 (id int , age int, primary key(id));
func columnDefToCol(ctx sessionctx.Context, offset int, colDef *ast.ColumnDef, outPriKeyConstraint *ast.Constraint) (*table.Column, []*ast.Constraint, error) {
	var constraints = make([]*ast.Constraint, 0)
	col := table.ToColumn(&model.ColumnInfo{
		Offset:    offset,
		Name:      colDef.Name.Name,
		FieldType: *colDef.Tp,
		// TODO: remove this version field after there is no old version.
		Version: model.CurrLatestColumnInfoVersion,
	})

	if col.FieldType.Tp == mysql.TypeBlob {
		if col.FieldType.Flen <= tinyBlobMaxLength {
			logutil.BgLogger().Info(fmt.Sprintf("Automatically convert BLOB(%d) to TINYBLOB", col.FieldType.Flen))
			col.FieldType.Flen = tinyBlobMaxLength
			col.FieldType.Tp = mysql.TypeTinyBlob
		} else if col.FieldType.Flen <= blobMaxLength {
			col.FieldType.Flen = blobMaxLength
		} else if col.FieldType.Flen <= mediumBlobMaxLength {
			logutil.BgLogger().Info(fmt.Sprintf("Automatically convert BLOB(%d) to MEDIUMBLOB", col.FieldType.Flen))
			col.FieldType.Flen = mediumBlobMaxLength
			col.FieldType.Tp = mysql.TypeMediumBlob
		} else if col.FieldType.Flen <= longBlobMaxLength {
			logutil.BgLogger().Info(fmt.Sprintf("Automatically convert BLOB(%d) to LONGBLOB", col.FieldType.Flen))
			col.FieldType.Flen = longBlobMaxLength
			col.FieldType.Tp = mysql.TypeLongBlob
		}
	}

	if !isExplicitTimeStamp() {
		// Check and set TimestampFlag, OnUpdateNowFlag and NotNullFlag.
		if col.Tp == mysql.TypeTimestamp {
			col.Flag |= mysql.TimestampFlag
			col.Flag |= mysql.OnUpdateNowFlag
			col.Flag |= mysql.NotNullFlag
		}
	}
	var err error
	setOnUpdateNow := false
	hasDefaultValue := false
	hasNullFlag := false
	if colDef.Options != nil {
		length := types.UnspecifiedLength

		keys := []*ast.IndexPartSpecification{
			{
				Column: colDef.Name,
				Length: length,
			},
		}

		var sb strings.Builder
		restoreFlags := format.RestoreStringSingleQuotes | format.RestoreKeyWordLowercase | format.RestoreNameBackQuotes |
			format.RestoreSpacesAroundBinaryOperation
		restoreCtx := format.NewRestoreCtx(restoreFlags, &sb)

		for _, v := range colDef.Options {
			switch v.Tp {
			case ast.ColumnOptionNotNull:
				col.Flag |= mysql.NotNullFlag
			case ast.ColumnOptionNull:
				col.Flag &= ^mysql.NotNullFlag
				removeOnUpdateNowFlag(col)
				hasNullFlag = true
			case ast.ColumnOptionAutoIncrement:
				col.Flag |= mysql.AutoIncrementFlag
			case ast.ColumnOptionPrimaryKey:
				// Check PriKeyFlag first to avoid extra duplicate constraints.
				if col.Flag&mysql.PriKeyFlag == 0 {
					constraint := &ast.Constraint{Tp: ast.ConstraintPrimaryKey, Keys: keys}
					constraints = append(constraints, constraint)
					col.Flag |= mysql.PriKeyFlag
				}
			case ast.ColumnOptionUniqKey:
				// Check UniqueFlag first to avoid extra duplicate constraints.
				if col.Flag&mysql.UniqueFlag == 0 {
					constraint := &ast.Constraint{Tp: ast.ConstraintUniqKey, Keys: keys}
					constraints = append(constraints, constraint)
					col.Flag |= mysql.UniqueKeyFlag
				}
			case ast.ColumnOptionDefaultValue:
				hasDefaultValue, err = setDefaultValue(ctx, col, v)
				if err != nil {
					return nil, nil, errors.Trace(err)
				}
				removeOnUpdateNowFlag(col)
			case ast.ColumnOptionOnUpdate:
				// TODO: Support other time functions.
				if col.Tp == mysql.TypeTimestamp || col.Tp == mysql.TypeDatetime {
					if !expression.IsValidCurrentTimestampExpr(v.Expr, colDef.Tp) {
						return nil, nil, ErrInvalidOnUpdate.GenWithStackByArgs(col.Name)
					}
				} else {
					return nil, nil, ErrInvalidOnUpdate.GenWithStackByArgs(col.Name)
				}
				col.Flag |= mysql.OnUpdateNowFlag
				setOnUpdateNow = true
			case ast.ColumnOptionComment:
				err := setColumnComment(ctx, col, v)
				if err != nil {
					return nil, nil, errors.Trace(err)
				}
			case ast.ColumnOptionGenerated:
				sb.Reset()
				err = v.Expr.Restore(restoreCtx)
				if err != nil {
					return nil, nil, errors.Trace(err)
				}
				col.GeneratedExprString = sb.String()
				col.GeneratedStored = v.Stored
				_, dependColNames := findDependedColumnNames(colDef)
				col.Dependences = dependColNames
			case ast.ColumnOptionCollate:
				if field_types.HasCharset(colDef.Tp) {
					col.FieldType.Collate = v.StrValue
				}
			case ast.ColumnOptionFulltext:
				ctx.GetSessionVars().StmtCtx.AppendWarning(ErrTableCantHandleFt.GenWithStackByArgs())
			case ast.ColumnOptionCheck:
				ctx.GetSessionVars().StmtCtx.AppendWarning(ErrUnsupportedConstraintCheck.GenWithStackByArgs("CONSTRAINT CHECK"))
			}
		}
	}

	processDefaultValue(col, hasDefaultValue, setOnUpdateNow)

	processColumnFlags(col)

	err = checkPriKeyConstraint(col, hasDefaultValue, hasNullFlag, outPriKeyConstraint)
	if err != nil {
		return nil, nil, errors.Trace(err)
	}
	err = checkColumnValueConstraint(col, col.Collate)
	if err != nil {
		return nil, nil, errors.Trace(err)
	}
	err = checkDefaultValue(ctx, col, hasDefaultValue)
	if err != nil {
		return nil, nil, errors.Trace(err)
	}
	err = checkColumnFieldLength(col)
	if err != nil {
		return nil, nil, errors.Trace(err)
	}
	return col, constraints, nil
}

// getDefaultValue will get the default value for column.
// 1: get the expr restored string for the column which uses sequence next value as default value.
// 2: get specific default value for the other column.
func getDefaultValue(ctx sessionctx.Context, col *table.Column, c *ast.ColumnOption) (interface{}, bool, error) {
	tp, fsp := col.FieldType.Tp, col.FieldType.Decimal
	if tp == mysql.TypeTimestamp || tp == mysql.TypeDatetime {
		switch x := c.Expr.(type) {
		case *ast.FuncCallExpr:
			if x.FnName.L == ast.CurrentTimestamp {
				defaultFsp := 0
				if len(x.Args) == 1 {
					if val := x.Args[0].(*driver.ValueExpr); val != nil {
						defaultFsp = int(val.GetInt64())
					}
				}
				if defaultFsp != fsp {
					return nil, false, ErrInvalidDefaultValue.GenWithStackByArgs(col.Name.O)
				}
			}
		}
		vd, err := expression.GetTimeValue(ctx, c.Expr, tp, int8(fsp))
		value := vd.GetValue()
		if err != nil {
			return nil, false, ErrInvalidDefaultValue.GenWithStackByArgs(col.Name.O)
		}

		// Value is nil means `default null`.
		if value == nil {
			return nil, false, nil
		}

		// If value is types.Time, convert it to string.
		if vv, ok := value.(types.Time); ok {
			return vv.String(), false, nil
		}

		return value, false, nil
	}
	// handle default next value of sequence. (keep the expr string)
	str, isSeqExpr, err := tryToGetSequenceDefaultValue(c)
	if err != nil {
		return nil, false, errors.Trace(err)
	}
	if isSeqExpr {
		return str, true, nil
	}

	// evaluate the non-sequence expr to a certain value.
	v, err := expression.EvalAstExpr(ctx, c.Expr)
	if err != nil {
		return nil, false, errors.Trace(err)
	}

	if v.IsNull() {
		return nil, false, nil
	}

	if v.Kind() == types.KindBinaryLiteral || v.Kind() == types.KindMysqlBit {
		if tp == mysql.TypeBit ||
			tp == mysql.TypeString || tp == mysql.TypeVarchar || tp == mysql.TypeVarString ||
			tp == mysql.TypeBlob || tp == mysql.TypeLongBlob || tp == mysql.TypeMediumBlob || tp == mysql.TypeTinyBlob ||
			tp == mysql.TypeJSON || tp == mysql.TypeEnum || tp == mysql.TypeSet {
			// For BinaryLiteral / string fields, when getting default value we cast the value into BinaryLiteral{}, thus we return
			// its raw string content here.
			return v.GetBinaryLiteral().ToString(), false, nil
		}
		// For other kind of fields (e.g. INT), we supply its integer as string value.
		value, err := v.GetBinaryLiteral().ToInt(ctx.GetSessionVars().StmtCtx)
		if err != nil {
			return nil, false, err
		}
		return strconv.FormatUint(value, 10), false, nil
	}

	switch tp {
	case mysql.TypeSet:
		val, err := getSetDefaultValue(v, col)
		return val, false, err
	case mysql.TypeEnum:
		val, err := getEnumDefaultValue(v, col)
		return val, false, err
	case mysql.TypeDuration:
		if v, err = v.ConvertTo(ctx.GetSessionVars().StmtCtx, &col.FieldType); err != nil {
			return "", false, errors.Trace(err)
		}
	case mysql.TypeBit:
		if v.Kind() == types.KindInt64 || v.Kind() == types.KindUint64 {
			// For BIT fields, convert int into BinaryLiteral.
			return types.NewBinaryLiteralFromUint(v.GetUint64(), -1).ToString(), false, nil
		}
	}

	val, err := v.ToString()
	return val, false, err
}

func tryToGetSequenceDefaultValue(c *ast.ColumnOption) (expr string, isExpr bool, err error) {
	if f, ok := c.Expr.(*ast.FuncCallExpr); ok && f.FnName.L == ast.NextVal {
		var sb strings.Builder
		restoreFlags := format.RestoreStringSingleQuotes | format.RestoreKeyWordLowercase | format.RestoreNameBackQuotes |
			format.RestoreSpacesAroundBinaryOperation
		restoreCtx := format.NewRestoreCtx(restoreFlags, &sb)
		if err := c.Expr.Restore(restoreCtx); err != nil {
			return "", true, err
		}
		return sb.String(), true, nil
	}
	return "", false, nil
}

// getSetDefaultValue gets the default value for the set type. See https://dev.mysql.com/doc/refman/5.7/en/set.html.
func getSetDefaultValue(v types.Datum, col *table.Column) (string, error) {
	if v.Kind() == types.KindInt64 {
		setCnt := len(col.Elems)
		maxLimit := int64(1<<uint(setCnt) - 1)
		val := v.GetInt64()
		if val < 1 || val > maxLimit {
			return "", ErrInvalidDefaultValue.GenWithStackByArgs(col.Name.O)
		}
		setVal, err := types.ParseSetValue(col.Elems, uint64(val))
		if err != nil {
			return "", errors.Trace(err)
		}
		v.SetMysqlSet(setVal, col.Collate)
		return v.ToString()
	}

	str, err := v.ToString()
	if err != nil {
		return "", errors.Trace(err)
	}
	if str == "" {
		return str, nil
	}
	setVal, err := types.ParseSetName(col.Elems, str, col.Collate)
	if err != nil {
		return "", ErrInvalidDefaultValue.GenWithStackByArgs(col.Name.O)
	}
	v.SetMysqlSet(setVal, col.Collate)

	return v.ToString()
}

// getEnumDefaultValue gets the default value for the enum type. See https://dev.mysql.com/doc/refman/5.7/en/enum.html.
func getEnumDefaultValue(v types.Datum, col *table.Column) (string, error) {
	if v.Kind() == types.KindInt64 {
		val := v.GetInt64()
		if val < 1 || val > int64(len(col.Elems)) {
			return "", ErrInvalidDefaultValue.GenWithStackByArgs(col.Name.O)
		}
		enumVal, err := types.ParseEnumValue(col.Elems, uint64(val))
		if err != nil {
			return "", errors.Trace(err)
		}
		v.SetMysqlEnum(enumVal, col.Collate)
		return v.ToString()
	}

	str, err := v.ToString()
	if err != nil {
		return "", errors.Trace(err)
	}
	enumVal, err := types.ParseEnumName(col.Elems, str, col.Collate)
	if err != nil {
		return "", ErrInvalidDefaultValue.GenWithStackByArgs(col.Name.O)
	}
	v.SetMysqlEnum(enumVal, col.Collate)

	return v.ToString()
}

func removeOnUpdateNowFlag(c *table.Column) {
	// For timestamp Col, if it is set null or default value,
	// OnUpdateNowFlag should be removed.
	if mysql.HasTimestampFlag(c.Flag) {
		c.Flag &= ^mysql.OnUpdateNowFlag
	}
}

func processDefaultValue(c *table.Column, hasDefaultValue bool, setOnUpdateNow bool) {
	setTimestampDefaultValue(c, hasDefaultValue, setOnUpdateNow)

	setYearDefaultValue(c, hasDefaultValue)

	// Set `NoDefaultValueFlag` if this field doesn't have a default value and
	// it is `not null` and not an `AUTO_INCREMENT` field or `TIMESTAMP` field.
	setNoDefaultValueFlag(c, hasDefaultValue)
}

func setYearDefaultValue(c *table.Column, hasDefaultValue bool) {
	if hasDefaultValue {
		return
	}

	if c.Tp == mysql.TypeYear && mysql.HasNotNullFlag(c.Flag) {
		if err := c.SetDefaultValue("0000"); err != nil {
			logutil.BgLogger().Error("set default value failed", zap.Error(err))
		}
	}
}

func setTimestampDefaultValue(c *table.Column, hasDefaultValue bool, setOnUpdateNow bool) {
	if hasDefaultValue {
		return
	}

	// For timestamp Col, if is not set default value or not set null, use current timestamp.
	if mysql.HasTimestampFlag(c.Flag) && mysql.HasNotNullFlag(c.Flag) {
		if setOnUpdateNow {
			if err := c.SetDefaultValue(types.ZeroDatetimeStr); err != nil {
				logutil.BgLogger().Error("set default value failed", zap.Error(err))
			}
		} else {
			if err := c.SetDefaultValue(strings.ToUpper(ast.CurrentTimestamp)); err != nil {
				logutil.BgLogger().Error("set default value failed", zap.Error(err))
			}
		}
	}
}

func setNoDefaultValueFlag(c *table.Column, hasDefaultValue bool) {
	if hasDefaultValue {
		return
	}

	if !mysql.HasNotNullFlag(c.Flag) {
		return
	}

	// Check if it is an `AUTO_INCREMENT` field or `TIMESTAMP` field.
	if !mysql.HasAutoIncrementFlag(c.Flag) && !mysql.HasTimestampFlag(c.Flag) {
		c.Flag |= mysql.NoDefaultValueFlag
	}
}

func checkDefaultValue(ctx sessionctx.Context, c *table.Column, hasDefaultValue bool) error {
	if !hasDefaultValue {
		return nil
	}

	if c.GetDefaultValue() != nil {
		if c.DefaultIsExpr {
			return nil
		}
		if _, err := table.GetColDefaultValue(ctx, c.ToInfo()); err != nil {
			return types.ErrInvalidDefault.GenWithStackByArgs(c.Name)
		}
		return nil
	}
	// Primary key default null is invalid.
	if mysql.HasPriKeyFlag(c.Flag) {
		return ErrPrimaryCantHaveNull
	}

	// Set not null but default null is invalid.
	if mysql.HasNotNullFlag(c.Flag) {
		return types.ErrInvalidDefault.GenWithStackByArgs(c.Name)
	}

	return nil
}

// checkPriKeyConstraint check all parts of a PRIMARY KEY must be NOT NULL
func checkPriKeyConstraint(col *table.Column, hasDefaultValue, hasNullFlag bool, outPriKeyConstraint *ast.Constraint) error {
	// Primary key should not be null.
	if mysql.HasPriKeyFlag(col.Flag) && hasDefaultValue && col.GetDefaultValue() == nil {
		return types.ErrInvalidDefault.GenWithStackByArgs(col.Name)
	}
	// Set primary key flag for outer primary key constraint.
	// Such as: create table t1 (id int , age int, primary key(id))
	if !mysql.HasPriKeyFlag(col.Flag) && outPriKeyConstraint != nil {
		for _, key := range outPriKeyConstraint.Keys {
			if key.Expr == nil && key.Column.Name.L != col.Name.L {
				continue
			}
			col.Flag |= mysql.PriKeyFlag
			break
		}
	}
	// Primary key should not be null.
	if mysql.HasPriKeyFlag(col.Flag) && hasNullFlag {
		return ErrPrimaryCantHaveNull
	}
	return nil
}

func checkColumnValueConstraint(col *table.Column, collation string) error {
	if col.Tp != mysql.TypeEnum && col.Tp != mysql.TypeSet {
		return nil
	}
	valueMap := make(map[string]bool, len(col.Elems))
	ctor := collate.GetCollator(collation)
	enumLengthLimit := config.GetGlobalConfig().EnableEnumLengthLimit
	desc, err := charset.GetCharsetDesc(col.Charset)
	if err != nil {
		return errors.Trace(err)
	}
	for i := range col.Elems {
		val := string(ctor.Key(col.Elems[i]))
		// According to MySQL 8.0 Refman:
		// The maximum supported length of an individual ENUM element is M <= 255 and (M x w) <= 1020,
		// where M is the element literal length and w is the number of bytes required for the maximum-length character in the character set.
		// See https://dev.mysql.com/doc/refman/8.0/en/string-type-syntax.html for more details.
		if enumLengthLimit && (len(val) > 255 || len(val)*desc.Maxlen > 1020) {
			return ErrTooLongValueForType.GenWithStackByArgs(col.Name)
		}
		if _, ok := valueMap[val]; ok {
			tpStr := "ENUM"
			if col.Tp == mysql.TypeSet {
				tpStr = "SET"
			}
			return types.ErrDuplicatedValueInType.GenWithStackByArgs(col.Name, col.Elems[i], tpStr)
		}
		valueMap[val] = true
	}
	return nil
}

func checkDuplicateColumn(cols []*model.ColumnInfo) error {
	colNames := set.StringSet{}
	for _, col := range cols {
		colName := col.Name
		if colNames.Exist(colName.L) {
			return infoschema.ErrColumnExists.GenWithStackByArgs(colName.O)
		}
		colNames.Insert(colName.L)
	}
	return nil
}

func containsColumnOption(colDef *ast.ColumnDef, opTp ast.ColumnOptionType) bool {
	for _, option := range colDef.Options {
		if option.Tp == opTp {
			return true
		}
	}
	return false
}

// IsAutoRandomColumnID returns true if the given column ID belongs to an auto_random column.
func IsAutoRandomColumnID(tblInfo *model.TableInfo, colID int64) bool {
	return tblInfo.PKIsHandle && tblInfo.ContainsAutoRandomBits() && tblInfo.GetPkColInfo().ID == colID
}

func checkGeneratedColumn(colDefs []*ast.ColumnDef) error {
	var colName2Generation = make(map[string]columnGenerationInDDL, len(colDefs))
	var exists bool
	var autoIncrementColumn string
	for i, colDef := range colDefs {
		for _, option := range colDef.Options {
			if option.Tp == ast.ColumnOptionGenerated {
				if err := checkIllegalFn4Generated(colDef.Name.Name.L, typeColumn, option.Expr); err != nil {
					return errors.Trace(err)
				}
			}
		}
		if containsColumnOption(colDef, ast.ColumnOptionAutoIncrement) {
			exists, autoIncrementColumn = true, colDef.Name.Name.L
		}
		generated, depCols := findDependedColumnNames(colDef)
		if !generated {
			colName2Generation[colDef.Name.Name.L] = columnGenerationInDDL{
				position:  i,
				generated: false,
			}
		} else {
			colName2Generation[colDef.Name.Name.L] = columnGenerationInDDL{
				position:    i,
				generated:   true,
				dependences: depCols,
			}
		}
	}

	// Check whether the generated column refers to any auto-increment columns
	if exists {
		for colName, generated := range colName2Generation {
			if _, found := generated.dependences[autoIncrementColumn]; found {
				return ErrGeneratedColumnRefAutoInc.GenWithStackByArgs(colName)
			}
		}
	}

	for _, colDef := range colDefs {
		colName := colDef.Name.Name.L
		if err := verifyColumnGeneration(colName2Generation, colName); err != nil {
			return errors.Trace(err)
		}
	}
	return nil
}

func checkTooLongColumn(cols []*model.ColumnInfo) error {
	for _, col := range cols {
		colName := col.Name.O
		if len(colName) > mysql.MaxColumnNameLength {
			return ErrTooLongIdent.GenWithStackByArgs(colName)
		}
	}
	return nil
}

func checkTooManyColumns(colDefs []*model.ColumnInfo) error {
	if uint32(len(colDefs)) > atomic.LoadUint32(&TableColumnCountLimit) {
		return errTooManyFields
	}
	return nil
}

func checkTooManyIndexes(idxDefs []*model.IndexInfo) error {
	if uint32(len(idxDefs)) > atomic.LoadUint32(&TableIndexCountLimit) {
		return errTooManyKeys.GenWithStackByArgs(TableIndexCountLimit)
	}
	return nil
}

// checkColumnsAttributes checks attributes for multiple columns.
func checkColumnsAttributes(colDefs []*model.ColumnInfo) error {
	for _, colDef := range colDefs {
		if err := checkColumnAttributes(colDef.Name.O, &colDef.FieldType); err != nil {
			return errors.Trace(err)
		}
	}
	return nil
}

func checkColumnFieldLength(col *table.Column) error {
	if col.Tp == mysql.TypeVarchar {
		if err := IsTooBigFieldLength(col.Flen, col.Name.O, col.Charset); err != nil {
			return errors.Trace(err)
		}
	}

	return nil
}

// IsTooBigFieldLength check if the varchar type column exceeds the maximum length limit.
func IsTooBigFieldLength(colDefTpFlen int, colDefName, setCharset string) error {
	desc, err := charset.GetCharsetDesc(setCharset)
	if err != nil {
		return errors.Trace(err)
	}
	maxFlen := mysql.MaxFieldVarCharLength
	maxFlen /= desc.Maxlen
	if colDefTpFlen != types.UnspecifiedLength && colDefTpFlen > maxFlen {
		return types.ErrTooBigFieldLength.GenWithStack("Column length too big for column '%s' (max = %d); use BLOB or TEXT instead", colDefName, maxFlen)
	}
	return nil
}

// checkColumnAttributes check attributes for single column.
func checkColumnAttributes(colName string, tp *types.FieldType) error {
	switch tp.Tp {
	case mysql.TypeNewDecimal, mysql.TypeDouble, mysql.TypeFloat:
		if tp.Flen < tp.Decimal {
			return types.ErrMBiggerThanD.GenWithStackByArgs(colName)
		}
	case mysql.TypeDatetime, mysql.TypeDuration, mysql.TypeTimestamp:
		if tp.Decimal != int(types.UnspecifiedFsp) && (tp.Decimal < int(types.MinFsp) || tp.Decimal > int(types.MaxFsp)) {
			return types.ErrTooBigPrecision.GenWithStackByArgs(tp.Decimal, colName, types.MaxFsp)
		}
	}
	return nil
}

func checkDuplicateConstraint(namesMap map[string]bool, name string, foreign bool) error {
	if name == "" {
		return nil
	}
	nameLower := strings.ToLower(name)
	if namesMap[nameLower] {
		if foreign {
			return infoschema.ErrCannotAddForeign
		}
		return ErrDupKeyName.GenWithStack("duplicate key name %s", name)
	}
	namesMap[nameLower] = true
	return nil
}

func setEmptyConstraintName(namesMap map[string]bool, constr *ast.Constraint, foreign bool) {
	if constr.Name == "" && len(constr.Keys) > 0 {
		var colName string
		for _, keyPart := range constr.Keys {
			if keyPart.Expr != nil {
				colName = "expression_index"
			}
		}
		if colName == "" {
			colName = constr.Keys[0].Column.Name.L
		}
		constrName := colName
		i := 2
		if strings.EqualFold(constrName, mysql.PrimaryKeyName) {
			constrName = fmt.Sprintf("%s_%d", constrName, 2)
			i = 3
		}
		for namesMap[constrName] {
			// We loop forever until we find constrName that haven't been used.
			if foreign {
				constrName = fmt.Sprintf("fk_%s_%d", colName, i)
			} else {
				constrName = fmt.Sprintf("%s_%d", colName, i)
			}
			i++
		}
		constr.Name = constrName
		namesMap[constrName] = true
	}
}

func checkConstraintNames(constraints []*ast.Constraint) error {
	constrNames := map[string]bool{}
	fkNames := map[string]bool{}

	// Check not empty constraint name whether is duplicated.
	for _, constr := range constraints {
		if constr.Tp == ast.ConstraintForeignKey {
			err := checkDuplicateConstraint(fkNames, constr.Name, true)
			if err != nil {
				return errors.Trace(err)
			}
		} else {
			err := checkDuplicateConstraint(constrNames, constr.Name, false)
			if err != nil {
				return errors.Trace(err)
			}
		}
	}

	// Set empty constraint names.
	for _, constr := range constraints {
		if constr.Tp == ast.ConstraintForeignKey {
			setEmptyConstraintName(fkNames, constr, true)
		} else {
			setEmptyConstraintName(constrNames, constr, false)
		}
	}

	return nil
}

// checkInvisibleIndexOnPK check if primary key is invisible index.
// Note: PKIsHandle == true means the table already has a visible primary key,
// we do not need do a check for this case and return directly,
// because whether primary key is invisible has been check when creating table.
func checkInvisibleIndexOnPK(tblInfo *model.TableInfo) error {
	if tblInfo.PKIsHandle {
		return nil
	}
	pk := getPrimaryKey(tblInfo)
	if pk != nil && pk.Invisible {
		return ErrPKIndexCantBeInvisible
	}
	return nil
}

// getPrimaryKey extract the primary key in a table and return `IndexInfo`
// The returned primary key could be explicit or implicit.
// If there is no explicit primary key in table,
// the first UNIQUE INDEX on NOT NULL columns will be the implicit primary key.
// For more information about implicit primary key, see
// https://dev.mysql.com/doc/refman/8.0/en/invisible-indexes.html
func getPrimaryKey(tblInfo *model.TableInfo) *model.IndexInfo {
	var implicitPK *model.IndexInfo

	for _, key := range tblInfo.Indices {
		if key.Primary {
			// table has explicit primary key
			return key
		}
		// The case index without any columns should never happen, but still do a check here
		if len(key.Columns) == 0 {
			continue
		}
		// find the first unique key with NOT NULL columns
		if implicitPK == nil && key.Unique {
			// ensure all columns in unique key have NOT NULL flag
			allColNotNull := true
			skip := false
			for _, idxCol := range key.Columns {
				col := model.FindColumnInfo(tblInfo.Cols(), idxCol.Name.L)
				// This index has a column in DeleteOnly state,
				// or it is expression index (it defined on a hidden column),
				// it can not be implicit PK, go to next index iterator
				if col == nil || col.Hidden {
					skip = true
					break
				}
				if !mysql.HasNotNullFlag(col.Flag) {
					allColNotNull = false
					break
				}
			}
			if skip {
				continue
			}
			if allColNotNull {
				implicitPK = key
			}
		}
	}
	return implicitPK
}

func setTableAutoRandomBits(ctx sessionctx.Context, tbInfo *model.TableInfo, colDefs []*ast.ColumnDef) error {
	pkColName := tbInfo.GetPkName()
	for _, col := range colDefs {
		if containsColumnOption(col, ast.ColumnOptionAutoRandom) {
			if col.Tp.Tp != mysql.TypeLonglong {
				return ErrInvalidAutoRandom.GenWithStackByArgs(
					fmt.Sprintf(autoid.AutoRandomOnNonBigIntColumn, types.TypeStr(col.Tp.Tp)))
			}
			if !tbInfo.PKIsHandle || col.Name.Name.L != pkColName.L {
				errMsg := fmt.Sprintf(autoid.AutoRandomPKisNotHandleErrMsg, col.Name.Name.O)
				return ErrInvalidAutoRandom.GenWithStackByArgs(errMsg)
			}
			if containsColumnOption(col, ast.ColumnOptionAutoIncrement) {
				return ErrInvalidAutoRandom.GenWithStackByArgs(autoid.AutoRandomIncompatibleWithAutoIncErrMsg)
			}
			if containsColumnOption(col, ast.ColumnOptionDefaultValue) {
				return ErrInvalidAutoRandom.GenWithStackByArgs(autoid.AutoRandomIncompatibleWithDefaultValueErrMsg)
			}

			autoRandBits, err := extractAutoRandomBitsFromColDef(col)
			if err != nil {
				return errors.Trace(err)
			}

			layout := autoid.NewAutoRandomIDLayout(col.Tp, autoRandBits)
			if autoRandBits == 0 {
				return ErrInvalidAutoRandom.GenWithStackByArgs(autoid.AutoRandomNonPositive)
			} else if autoRandBits > autoid.MaxAutoRandomBits {
				errMsg := fmt.Sprintf(autoid.AutoRandomOverflowErrMsg,
					autoid.MaxAutoRandomBits, autoRandBits, col.Name.Name.O)
				return ErrInvalidAutoRandom.GenWithStackByArgs(errMsg)
			}
			tbInfo.AutoRandomBits = autoRandBits

			msg := fmt.Sprintf(autoid.AutoRandomAvailableAllocTimesNote, layout.IncrementalBitsCapacity())
			ctx.GetSessionVars().StmtCtx.AppendNote(errors.Errorf(msg))
		}
	}
	return nil
}

func extractAutoRandomBitsFromColDef(colDef *ast.ColumnDef) (uint64, error) {
	for _, op := range colDef.Options {
		if op.Tp == ast.ColumnOptionAutoRandom {
			return convertAutoRandomBitsToUnsigned(op.AutoRandomBitLength)
		}
	}
	return 0, nil
}

func convertAutoRandomBitsToUnsigned(autoRandomBits int) (uint64, error) {
	if autoRandomBits == types.UnspecifiedLength {
		return autoid.DefaultAutoRandomBits, nil
	} else if autoRandomBits < 0 {
		return 0, ErrInvalidAutoRandom.GenWithStackByArgs(autoid.AutoRandomNonPositive)
	}
	return uint64(autoRandomBits), nil
}

func buildTableInfo(
	ctx sessionctx.Context,
	tableName model.CIStr,
	cols []*table.Column,
	constraints []*ast.Constraint,
	charset string,
	collate string) (tbInfo *model.TableInfo, err error) {
	tbInfo = &model.TableInfo{
		Name:    tableName,
		Version: model.CurrLatestTableInfoVersion,
		Charset: charset,
		Collate: collate,
	}
	tblColumns := make([]*table.Column, 0, len(cols))
	for _, v := range cols {
		v.ID = allocateColumnID(tbInfo)
		tbInfo.Columns = append(tbInfo.Columns, v.ToInfo())
		tblColumns = append(tblColumns, table.ToColumn(v.ToInfo()))
	}
	for _, constr := range constraints {
		// Build hidden columns if necessary.
		hiddenCols, err := buildHiddenColumnInfo(ctx, constr.Keys, model.NewCIStr(constr.Name), tbInfo, tblColumns)
		if err != nil {
			return nil, err
		}
		for _, hiddenCol := range hiddenCols {
			hiddenCol.State = model.StatePublic
			hiddenCol.ID = allocateColumnID(tbInfo)
			hiddenCol.Offset = len(tbInfo.Columns)
			tbInfo.Columns = append(tbInfo.Columns, hiddenCol)
			tblColumns = append(tblColumns, table.ToColumn(hiddenCol))
		}
		if constr.Tp == ast.ConstraintForeignKey {
			for _, fk := range tbInfo.ForeignKeys {
				if fk.Name.L == strings.ToLower(constr.Name) {
					return nil, infoschema.ErrCannotAddForeign
				}
			}
			fk, err := buildFKInfo(model.NewCIStr(constr.Name), constr.Keys, constr.Refer, cols, tbInfo)
			if err != nil {
				return nil, err
			}
			fk.State = model.StatePublic

			tbInfo.ForeignKeys = append(tbInfo.ForeignKeys, fk)
			continue
		}
		if constr.Tp == ast.ConstraintPrimaryKey {
			lastCol, err := checkPKOnGeneratedColumn(tbInfo, constr.Keys)
			if err != nil {
				return nil, err
			}
			if !config.GetGlobalConfig().AlterPrimaryKey {
				singleIntPK := isSingleIntPK(constr, lastCol)
				clusteredIdx := ctx.GetSessionVars().EnableClusteredIndex
				if singleIntPK || clusteredIdx {
					// Primary key cannot be invisible.
					if constr.Option != nil && constr.Option.Visibility == ast.IndexVisibilityInvisible {
						return nil, ErrPKIndexCantBeInvisible
					}
				}
				if singleIntPK {
					tbInfo.PKIsHandle = true
					// Avoid creating index for PK handle column.
					continue
				}
				if clusteredIdx {
					tbInfo.IsCommonHandle = true
				}
			}
		}

		if constr.Tp == ast.ConstraintFulltext {
			ctx.GetSessionVars().StmtCtx.AppendWarning(ErrTableCantHandleFt.GenWithStackByArgs())
			continue
		}
		if constr.Tp == ast.ConstraintCheck {
			ctx.GetSessionVars().StmtCtx.AppendWarning(ErrUnsupportedConstraintCheck.GenWithStackByArgs("CONSTRAINT CHECK"))
			continue
		}
		// build index info.
		idxInfo, err := buildIndexInfo(tbInfo, model.NewCIStr(constr.Name), constr.Keys, model.StatePublic)
		if err != nil {
			return nil, errors.Trace(err)
		}
		if len(hiddenCols) > 0 {
			addIndexColumnFlag(tbInfo, idxInfo)
		}
		// check if the index is primary or unique.
		switch constr.Tp {
		case ast.ConstraintPrimaryKey:
			idxInfo.Primary = true
			idxInfo.Unique = true
			idxInfo.Name = model.NewCIStr(mysql.PrimaryKeyName)
		case ast.ConstraintUniq, ast.ConstraintUniqKey, ast.ConstraintUniqIndex:
			idxInfo.Unique = true
		}
		// set index type.
		if constr.Option != nil {
			idxInfo.Comment, err = validateCommentLength(ctx.GetSessionVars(), idxInfo.Name.String(), constr.Option)
			if err != nil {
				return nil, errors.Trace(err)
			}
			if constr.Option.Visibility == ast.IndexVisibilityInvisible {
				idxInfo.Invisible = true
			}
			if constr.Option.Tp == model.IndexTypeInvalid {
				// Use btree as default index type.
				idxInfo.Tp = model.IndexTypeBtree
			} else {
				idxInfo.Tp = constr.Option.Tp
			}
		} else {
			// Use btree as default index type.
			idxInfo.Tp = model.IndexTypeBtree
		}
		idxInfo.ID = allocateIndexID(tbInfo)
		tbInfo.Indices = append(tbInfo.Indices, idxInfo)
	}
	return
}

func isSingleIntPK(constr *ast.Constraint, lastCol *model.ColumnInfo) bool {
	if len(constr.Keys) != 1 {
		return false
	}
	switch lastCol.Tp {
	case mysql.TypeLong, mysql.TypeLonglong,
		mysql.TypeTiny, mysql.TypeShort, mysql.TypeInt24:
		return true
	}
	return false
}

// checkTableInfoValidExtra is like checkTableInfoValid, but also assumes the
// table info comes from untrusted source and performs further checks such as
// name length and column count.
// (checkTableInfoValid is also used in repairing objects which don't perform
// these checks. Perhaps the two functions should be merged together regardless?)
func checkTableInfoValidExtra(tbInfo *model.TableInfo) error {
	if err := checkTooLongTable(tbInfo.Name); err != nil {
		return err
	}

	if err := checkDuplicateColumn(tbInfo.Columns); err != nil {
		return err
	}
	if err := checkTooLongColumn(tbInfo.Columns); err != nil {
		return err
	}
	if err := checkTooManyColumns(tbInfo.Columns); err != nil {
		return errors.Trace(err)
	}
	if err := checkTooManyIndexes(tbInfo.Indices); err != nil {
		return errors.Trace(err)
	}
	if err := checkColumnsAttributes(tbInfo.Columns); err != nil {
		return errors.Trace(err)
	}

	// FIXME: perform checkConstraintNames
	if err := checkCharsetAndCollation(tbInfo.Charset, tbInfo.Collate); err != nil {
		return errors.Trace(err)
	}

	oldState := tbInfo.State
	tbInfo.State = model.StatePublic
	err := checkTableInfoValid(tbInfo)
	tbInfo.State = oldState
	return err
}

func checkTableInfoValidWithStmt(ctx sessionctx.Context, tbInfo *model.TableInfo, s *ast.CreateTableStmt) error {
	// All of these rely on the AST structure of expressions, which were
	// lost in the model (got serialized into strings).
	if err := checkGeneratedColumn(s.Cols); err != nil {
		return errors.Trace(err)
	}
	if s.Partition != nil {
		err := checkPartitionExprValid(ctx, tbInfo, s.Partition.Expr)
		if err != nil {
			return errors.Trace(err)
		}

		pi := tbInfo.Partition
		if pi != nil {
			switch pi.Type {
			case model.PartitionTypeRange:
				err = checkPartitionByRange(ctx, tbInfo, s)
			case model.PartitionTypeHash:
				err = checkPartitionByHash(ctx, tbInfo, s)
			case model.PartitionTypeList:
				err = checkPartitionByList(ctx, tbInfo, s)
			}
			if err != nil {
				return errors.Trace(err)
			}
		}

		if err = checkPartitioningKeysConstraints(ctx, s, tbInfo); err != nil {
			return errors.Trace(err)
		}
	}
	return nil
}

// checkTableInfoValid uses to check table info valid. This is used to validate table info.
func checkTableInfoValid(tblInfo *model.TableInfo) error {
	_, err := tables.TableFromMeta(nil, tblInfo)
	if err != nil {
		return err
	}
	return checkInvisibleIndexOnPK(tblInfo)
}

func buildTableInfoWithLike(ident ast.Ident, referTblInfo *model.TableInfo) (*model.TableInfo, error) {
	// Check the referred table is a real table object.
	if referTblInfo.IsSequence() || referTblInfo.IsView() {
		return nil, ErrWrongObject.GenWithStackByArgs(ident.Schema, referTblInfo.Name, "BASE TABLE")
	}
	tblInfo := *referTblInfo
	// Check non-public column and adjust column offset.
	newColumns := referTblInfo.Cols()
	newIndices := make([]*model.IndexInfo, 0, len(tblInfo.Indices))
	for _, idx := range tblInfo.Indices {
		if idx.State == model.StatePublic {
			newIndices = append(newIndices, idx)
		}
	}
	tblInfo.Columns = newColumns
	tblInfo.Indices = newIndices
	tblInfo.Name = ident.Name
	tblInfo.AutoIncID = 0
	tblInfo.ForeignKeys = nil
	if tblInfo.TiFlashReplica != nil {
		replica := *tblInfo.TiFlashReplica
		// Keep the tiflash replica setting, remove the replica available status.
		replica.AvailablePartitionIDs = nil
		replica.Available = false
		tblInfo.TiFlashReplica = &replica
	}
	if referTblInfo.Partition != nil {
		pi := *referTblInfo.Partition
		pi.Definitions = make([]model.PartitionDefinition, len(referTblInfo.Partition.Definitions))
		copy(pi.Definitions, referTblInfo.Partition.Definitions)
		tblInfo.Partition = &pi
	}
	return &tblInfo, nil
}

// BuildTableInfoFromAST builds model.TableInfo from a SQL statement.
// Note: TableID and PartitionID are left as uninitialized value.
func BuildTableInfoFromAST(s *ast.CreateTableStmt) (*model.TableInfo, error) {
	return buildTableInfoWithCheck(mock.NewContext(), s, mysql.DefaultCharset, "")
}

// buildTableInfoWithCheck builds model.TableInfo from a SQL statement.
// Note: TableID and PartitionIDs are left as uninitialized value.
func buildTableInfoWithCheck(ctx sessionctx.Context, s *ast.CreateTableStmt, dbCharset, dbCollate string) (*model.TableInfo, error) {
	tbInfo, err := buildTableInfoWithStmt(ctx, s, dbCharset, dbCollate)
	if err != nil {
		return nil, err
	}
	// Fix issue 17952 which will cause partition range expr can't be parsed as Int.
	// checkTableInfoValidWithStmt will do the constant fold the partition expression first,
	// then checkTableInfoValidExtra will pass the tableInfo check successfully.
	if err = checkTableInfoValidWithStmt(ctx, tbInfo, s); err != nil {
		return nil, err
	}
	if err = checkTableInfoValidExtra(tbInfo); err != nil {
		return nil, err
	}
	return tbInfo, nil
}

// buildTableInfoWithStmt builds model.TableInfo from a SQL statement without validity check
func buildTableInfoWithStmt(ctx sessionctx.Context, s *ast.CreateTableStmt, dbCharset, dbCollate string) (*model.TableInfo, error) {
	colDefs := s.Cols
	tableCharset, tableCollate, err := getCharsetAndCollateInTableOption(0, s.Options)
	if err != nil {
		return nil, errors.Trace(err)
	}
	tableCharset, tableCollate, err = ResolveCharsetCollation(
		ast.CharsetOpt{Chs: tableCharset, Col: tableCollate},
		ast.CharsetOpt{Chs: dbCharset, Col: dbCollate},
	)
	if err != nil {
		return nil, errors.Trace(err)
	}

	// The column charset haven't been resolved here.
	cols, newConstraints, err := buildColumnsAndConstraints(ctx, colDefs, s.Constraints, tableCharset, tableCollate)
	if err != nil {
		return nil, errors.Trace(err)
	}
	err = checkConstraintNames(newConstraints)
	if err != nil {
		return nil, errors.Trace(err)
	}

	var tbInfo *model.TableInfo
	tbInfo, err = buildTableInfo(ctx, s.Table.Name, cols, newConstraints, tableCharset, tableCollate)
	if err != nil {
		return nil, errors.Trace(err)
	}

	if err = setTableAutoRandomBits(ctx, tbInfo, colDefs); err != nil {
		return nil, errors.Trace(err)
	}

	tbInfo.Partition, err = buildTablePartitionInfo(ctx, s)
	if err != nil {
		return nil, errors.Trace(err)
	}

	if err = handleTableOptions(s.Options, tbInfo); err != nil {
		return nil, errors.Trace(err)
	}
	return tbInfo, nil
}

func (d *ddl) assignTableID(tbInfo *model.TableInfo) error {
	genIDs, err := d.genGlobalIDs(1)
	if err != nil {
		return errors.Trace(err)
	}
	tbInfo.ID = genIDs[0]
	return nil
}

func (d *ddl) assignPartitionIDs(tbInfo *model.TableInfo) error {
	if tbInfo.Partition == nil {
		return nil
	}
	partitionDefs := tbInfo.Partition.Definitions
	genIDs, err := d.genGlobalIDs(len(partitionDefs))
	if err != nil {
		return errors.Trace(err)
	}
	for i := range partitionDefs {
		partitionDefs[i].ID = genIDs[i]
	}
	return nil
}

func (d *ddl) CreateTable(ctx sessionctx.Context, s *ast.CreateTableStmt) (err error) {
	ident := ast.Ident{Schema: s.Table.Schema, Name: s.Table.Name}
	is := d.GetInfoSchemaWithInterceptor(ctx)
	schema, ok := is.SchemaByName(ident.Schema)
	if !ok {
		return infoschema.ErrDatabaseNotExists.GenWithStackByArgs(ident.Schema)
	}

	var referTbl table.Table
	if s.ReferTable != nil {
		referIdent := ast.Ident{Schema: s.ReferTable.Schema, Name: s.ReferTable.Name}
		_, ok := is.SchemaByName(referIdent.Schema)
		if !ok {
			return infoschema.ErrTableNotExists.GenWithStackByArgs(referIdent.Schema, referIdent.Name)
		}
		referTbl, err = is.TableByName(referIdent.Schema, referIdent.Name)
		if err != nil {
			return infoschema.ErrTableNotExists.GenWithStackByArgs(referIdent.Schema, referIdent.Name)
		}
	}

	// build tableInfo
	var tbInfo *model.TableInfo
	if s.ReferTable != nil {
		tbInfo, err = buildTableInfoWithLike(ident, referTbl.Meta())
	} else {
		tbInfo, err = buildTableInfoWithStmt(ctx, s, schema.Charset, schema.Collate)
	}
	if err != nil {
		return errors.Trace(err)
	}

	if err = checkTableInfoValidWithStmt(ctx, tbInfo, s); err != nil {
		return err
	}

	onExist := OnExistError
	if s.IfNotExists {
		onExist = OnExistIgnore
	}

	return d.CreateTableWithInfo(ctx, schema.Name, tbInfo, onExist, false /*tryRetainID*/)
}

func (d *ddl) CreateTableWithInfo(
	ctx sessionctx.Context,
	dbName model.CIStr,
	tbInfo *model.TableInfo,
	onExist OnExist,
	tryRetainID bool,
) (err error) {
	is := d.GetInfoSchemaWithInterceptor(ctx)
	schema, ok := is.SchemaByName(dbName)
	if !ok {
		return infoschema.ErrDatabaseNotExists.GenWithStackByArgs(dbName)
	}

	var oldViewTblID int64
	if oldTable, err := is.TableByName(schema.Name, tbInfo.Name); err == nil {
		err = infoschema.ErrTableExists.GenWithStackByArgs(ast.Ident{Schema: schema.Name, Name: tbInfo.Name})
		switch onExist {
		case OnExistIgnore:
			ctx.GetSessionVars().StmtCtx.AppendNote(err)
			return nil
		case OnExistReplace:
			// only CREATE OR REPLACE VIEW is supported at the moment.
			if tbInfo.View != nil {
				if oldTable.Meta().IsView() {
					oldViewTblID = oldTable.Meta().ID
					break
				}
				// The object to replace isn't a view.
				return ErrWrongObject.GenWithStackByArgs(dbName, tbInfo.Name, "VIEW")
			}
			return err
		default:
			return err
		}
	}

	// FIXME: Implement `tryRetainID`
	if err := d.assignTableID(tbInfo); err != nil {
		return errors.Trace(err)
	}
	if err := d.assignPartitionIDs(tbInfo); err != nil {
		return errors.Trace(err)
	}

	if err := checkTableInfoValidExtra(tbInfo); err != nil {
		return err
	}

	var actionType model.ActionType
	args := []interface{}{tbInfo}
	switch {
	case tbInfo.View != nil:
		actionType = model.ActionCreateView
		args = append(args, onExist == OnExistReplace, oldViewTblID)
	case tbInfo.Sequence != nil:
		actionType = model.ActionCreateSequence
	default:
		actionType = model.ActionCreateTable
	}

	job := &model.Job{
		SchemaID:   schema.ID,
		TableID:    tbInfo.ID,
		SchemaName: schema.Name.L,
		Type:       actionType,
		BinlogInfo: &model.HistoryInfo{},
		Args:       args,
	}

	err = d.doDDLJob(ctx, job)
	if err != nil {
		// table exists, but if_not_exists flags is true, so we ignore this error.
		if onExist == OnExistIgnore && infoschema.ErrTableExists.Equal(err) {
			ctx.GetSessionVars().StmtCtx.AppendNote(err)
			err = nil
		}
	} else if actionType == model.ActionCreateTable {
		d.preSplitAndScatter(ctx, tbInfo, tbInfo.GetPartitionInfo())
		if tbInfo.AutoIncID > 1 {
			// Default tableAutoIncID base is 0.
			// If the first ID is expected to greater than 1, we need to do rebase.
			newEnd := tbInfo.AutoIncID - 1
			if err = d.handleAutoIncID(tbInfo, schema.ID, newEnd, autoid.RowIDAllocType); err != nil {
				return errors.Trace(err)
			}
		}
		if tbInfo.AutoRandID > 1 {
			// Default tableAutoRandID base is 0.
			// If the first ID is expected to greater than 1, we need to do rebase.
			newEnd := tbInfo.AutoRandID - 1
			err = d.handleAutoIncID(tbInfo, schema.ID, newEnd, autoid.AutoRandomType)
		}
	}

	err = d.callHookOnChanged(err)
	return errors.Trace(err)
}

// preSplitAndScatter performs pre-split and scatter of the table's regions.
// If `pi` is not nil, will only split region for `pi`, this is used when add partition.
func (d *ddl) preSplitAndScatter(ctx sessionctx.Context, tbInfo *model.TableInfo, pi *model.PartitionInfo) {
	sp, ok := d.store.(kv.SplittableStore)
	if !ok || atomic.LoadUint32(&EnableSplitTableRegion) == 0 {
		return
	}
	var (
		preSplit      func()
		scatterRegion bool
	)
	val, err := variable.GetGlobalSystemVar(ctx.GetSessionVars(), variable.TiDBScatterRegion)
	if err != nil {
		logutil.BgLogger().Warn("[ddl] won't scatter region", zap.Error(err))
	} else {
		scatterRegion = variable.TiDBOptOn(val)
	}
	if pi != nil {
		preSplit = func() { splitPartitionTableRegion(ctx, sp, tbInfo, pi, scatterRegion) }
	} else {
		preSplit = func() { splitTableRegion(ctx, sp, tbInfo, scatterRegion) }
	}
	if scatterRegion {
		preSplit()
	} else {
		go preSplit()
	}
}

func (d *ddl) RecoverTable(ctx sessionctx.Context, recoverInfo *RecoverInfo) (err error) {
	is := d.GetInfoSchemaWithInterceptor(ctx)
	schemaID, tbInfo := recoverInfo.SchemaID, recoverInfo.TableInfo
	// Check schema exist.
	schema, ok := is.SchemaByID(schemaID)
	if !ok {
		return errors.Trace(infoschema.ErrDatabaseNotExists.GenWithStackByArgs(
			fmt.Sprintf("(Schema ID %d)", schemaID),
		))
	}
	// Check not exist table with same name.
	if ok := is.TableExists(schema.Name, tbInfo.Name); ok {
		return infoschema.ErrTableExists.GenWithStackByArgs(tbInfo.Name)
	}

	tbInfo.State = model.StateNone
	job := &model.Job{
		SchemaID:   schemaID,
		TableID:    tbInfo.ID,
		SchemaName: schema.Name.L,
		Type:       model.ActionRecoverTable,
		BinlogInfo: &model.HistoryInfo{},
		Args: []interface{}{tbInfo, recoverInfo.CurAutoIncID, recoverInfo.DropJobID,
			recoverInfo.SnapshotTS, recoverTableCheckFlagNone, recoverInfo.CurAutoRandID},
	}
	err = d.doDDLJob(ctx, job)
	err = d.callHookOnChanged(err)
	return errors.Trace(err)
}

func (d *ddl) CreateView(ctx sessionctx.Context, s *ast.CreateViewStmt) (err error) {
	viewInfo, err := buildViewInfo(ctx, s)
	if err != nil {
		return err
	}

	cols := make([]*table.Column, len(s.Cols))
	for i, v := range s.Cols {
		cols[i] = table.ToColumn(&model.ColumnInfo{
			Name:   v,
			ID:     int64(i),
			Offset: i,
			State:  model.StatePublic,
		})
	}

	tblCharset := ""
	tblCollate := ""
	if v, ok := ctx.GetSessionVars().GetSystemVar("character_set_client"); ok {
		tblCharset = v
	}
	if v, ok := ctx.GetSessionVars().GetSystemVar("collation_connection"); ok {
		tblCollate = v
	}

	tbInfo, err := buildTableInfo(ctx, s.ViewName.Name, cols, nil, tblCharset, tblCollate)
	if err != nil {
		return err
	}
	tbInfo.View = viewInfo

	onExist := OnExistError
	if s.OrReplace {
		onExist = OnExistReplace
	}

	return d.CreateTableWithInfo(ctx, s.ViewName.Schema, tbInfo, onExist, false /*tryRetainID*/)
}

func buildViewInfo(ctx sessionctx.Context, s *ast.CreateViewStmt) (*model.ViewInfo, error) {
	// Always Use `format.RestoreNameBackQuotes` to restore `SELECT` statement despite the `ANSI_QUOTES` SQL Mode is enabled or not.
	restoreFlag := format.RestoreStringSingleQuotes | format.RestoreKeyWordUppercase | format.RestoreNameBackQuotes
	var sb strings.Builder
	if err := s.Select.Restore(format.NewRestoreCtx(restoreFlag, &sb)); err != nil {
		return nil, err
	}

	return &model.ViewInfo{Definer: s.Definer, Algorithm: s.Algorithm,
		Security: s.Security, SelectStmt: sb.String(), CheckOption: s.CheckOption, Cols: nil}, nil
}

func checkPartitionByHash(ctx sessionctx.Context, tbInfo *model.TableInfo, s *ast.CreateTableStmt) error {
	pi := tbInfo.Partition
	if err := checkAddPartitionTooManyPartitions(pi.Num); err != nil {
		return err
	}
	if err := checkNoHashPartitions(ctx, pi.Num); err != nil {
		return err
	}
	if err := checkPartitionFuncValid(ctx, tbInfo, s.Partition.Expr); err != nil {
		return err
	}
	return checkPartitionFuncType(ctx, s, tbInfo)
}

// checkPartitionByRange checks validity of a "BY RANGE" partition.
func checkPartitionByRange(ctx sessionctx.Context, tbInfo *model.TableInfo, s *ast.CreateTableStmt) error {
	failpoint.Inject("CheckPartitionByRangeErr", func() {
		panic("Out Of Memory Quota!")
	})
	pi := tbInfo.Partition
	if err := checkPartitionNameUnique(pi); err != nil {
		return err
	}

	if err := checkAddPartitionTooManyPartitions(uint64(len(pi.Definitions))); err != nil {
		return err
	}

	if err := checkNoRangePartitions(len(pi.Definitions)); err != nil {
		return err
	}

	if len(pi.Columns) == 0 {
		if err := checkCreatePartitionValue(ctx, tbInfo); err != nil {
			return err
		}

		// s maybe nil when add partition.
		if s == nil {
			return nil
		}

		if err := checkPartitionFuncValid(ctx, tbInfo, s.Partition.Expr); err != nil {
			return err
		}
		return checkPartitionFuncType(ctx, s, tbInfo)
	}

	// Check for range columns partition.
	if err := checkColumnsPartitionType(tbInfo); err != nil {
		return err
	}

	if s != nil {
		for _, def := range s.Partition.Definitions {
			exprs := def.Clause.(*ast.PartitionDefinitionClauseLessThan).Exprs
			if err := checkColumnsTypeAndValuesMatch(ctx, tbInfo, exprs); err != nil {
				return err
			}
		}
	}

	return checkRangeColumnsPartitionValue(ctx, tbInfo)
}

// checkPartitionByList checks validity of a "BY LIST" partition.
func checkPartitionByList(ctx sessionctx.Context, tbInfo *model.TableInfo, s *ast.CreateTableStmt) error {
	pi := tbInfo.Partition
	if err := checkPartitionNameUnique(pi); err != nil {
		return err
	}

	if err := checkAddPartitionTooManyPartitions(uint64(len(pi.Definitions))); err != nil {
		return err
	}

	if err := checkListPartitionValue(ctx, tbInfo); err != nil {
		return err
	}

	// s maybe nil when add partition.
	if s == nil {
		return nil
	}
	if len(pi.Columns) == 0 {
		if err := checkPartitionFuncValid(ctx, tbInfo, s.Partition.Expr); err != nil {
			return err
		}
		return checkPartitionFuncType(ctx, s, tbInfo)
	}
	if err := checkColumnsPartitionType(tbInfo); err != nil {
		return err
	}

	if len(pi.Columns) > 0 {
		for _, def := range s.Partition.Definitions {
			inValues := def.Clause.(*ast.PartitionDefinitionClauseIn).Values
			for _, vs := range inValues {
				if err := checkColumnsTypeAndValuesMatch(ctx, tbInfo, vs); err != nil {
					return err
				}
			}
		}
	}
	return nil
}

func checkColumnsPartitionType(tbInfo *model.TableInfo) error {
	for _, col := range tbInfo.Partition.Columns {
		colInfo := getColumnInfoByName(tbInfo, col.L)
		if colInfo == nil {
			return errors.Trace(ErrFieldNotFoundPart)
		}
		// The permitted data types are shown in the following list:
		// All integer types
		// DATE and DATETIME
		// CHAR, VARCHAR, BINARY, and VARBINARY
		// See https://dev.mysql.com/doc/mysql-partitioning-excerpt/5.7/en/partitioning-columns.html
		switch colInfo.FieldType.Tp {
		case mysql.TypeTiny, mysql.TypeShort, mysql.TypeInt24, mysql.TypeLong, mysql.TypeLonglong:
		case mysql.TypeDate, mysql.TypeDatetime:
		case mysql.TypeVarchar, mysql.TypeString:
		default:
			return ErrNotAllowedTypeInPartition.GenWithStackByArgs(col.O)
		}
	}
	return nil
}

func checkRangeColumnsPartitionValue(ctx sessionctx.Context, tbInfo *model.TableInfo) error {
	// Range columns partition key supports multiple data types with integer、datetime、string.
	pi := tbInfo.Partition
	defs := pi.Definitions
	if len(defs) < 1 {
		return ast.ErrPartitionsMustBeDefined.GenWithStackByArgs("RANGE")
	}

	curr := &defs[0]
	if len(curr.LessThan) != len(pi.Columns) {
		return errors.Trace(ast.ErrPartitionColumnList)
	}
	var prev *model.PartitionDefinition
	for i := 1; i < len(defs); i++ {
		prev, curr = curr, &defs[i]
		succ, err := checkTwoRangeColumns(ctx, curr, prev, pi, tbInfo)
		if err != nil {
			return err
		}
		if !succ {
			return errors.Trace(ErrRangeNotIncreasing)
		}
	}
	return nil
}

func checkTwoRangeColumns(ctx sessionctx.Context, curr, prev *model.PartitionDefinition, pi *model.PartitionInfo, tbInfo *model.TableInfo) (bool, error) {
	if len(curr.LessThan) != len(pi.Columns) {
		return false, errors.Trace(ast.ErrPartitionColumnList)
	}
	for i := 0; i < len(pi.Columns); i++ {
		// Special handling for MAXVALUE.
		if strings.EqualFold(curr.LessThan[i], partitionMaxValue) {
			// If current is maxvalue, it certainly >= previous.
			return true, nil
		}
		if strings.EqualFold(prev.LessThan[i], partitionMaxValue) {
			// Current is not maxvalue, and previous is maxvalue.
			return false, nil
		}

		// Current and previous is the same.
		if strings.EqualFold(curr.LessThan[i], prev.LessThan[i]) {
			continue
		}

		// The tuples of column values used to define the partitions are strictly increasing:
		// PARTITION p0 VALUES LESS THAN (5,10,'ggg')
		// PARTITION p1 VALUES LESS THAN (10,20,'mmm')
		// PARTITION p2 VALUES LESS THAN (15,30,'sss')
		succ, err := parseAndEvalBoolExpr(ctx, fmt.Sprintf("(%s) > (%s)", curr.LessThan[i], prev.LessThan[i]), tbInfo)
		if err != nil {
			return false, err
		}

		if succ {
			return true, nil
		}
	}
	return false, nil
}

func parseAndEvalBoolExpr(ctx sessionctx.Context, expr string, tbInfo *model.TableInfo) (bool, error) {
	e, err := expression.ParseSimpleExprWithTableInfo(ctx, expr, tbInfo)
	if err != nil {
		return false, err
	}
	res, _, err1 := e.EvalInt(ctx, chunk.Row{})
	if err1 != nil {
		return false, err1
	}
	return res > 0, nil
}

func checkCharsetAndCollation(cs string, co string) error {
	if !charset.ValidCharsetAndCollation(cs, co) {
		return ErrUnknownCharacterSet.GenWithStackByArgs(cs)
	}
	if co != "" {
		if _, err := collate.GetCollationByName(co); err != nil {
			return errors.Trace(err)
		}
	}
	return nil
}

// handleAutoIncID handles auto_increment option in DDL. It creates a ID counter for the table and initiates the counter to a proper value.
// For example if the option sets auto_increment to 10. The counter will be set to 9. So the next allocated ID will be 10.
func (d *ddl) handleAutoIncID(tbInfo *model.TableInfo, schemaID int64, newEnd int64, tp autoid.AllocatorType) error {
	allocs := autoid.NewAllocatorsFromTblInfo(d.store, schemaID, tbInfo)
	if alloc := allocs.Get(tp); alloc != nil {
		err := alloc.Rebase(tbInfo.ID, newEnd, false)
		if err != nil {
			return errors.Trace(err)
		}
	}
	return nil
}

// handleTableOptions updates tableInfo according to table options.
func handleTableOptions(options []*ast.TableOption, tbInfo *model.TableInfo) error {
	for _, op := range options {
		switch op.Tp {
		case ast.TableOptionAutoIncrement:
			tbInfo.AutoIncID = int64(op.UintValue)
		case ast.TableOptionAutoIdCache:
			if op.UintValue > uint64(math.MaxInt64) {
				// TODO: Refine this error.
				return errors.New("table option auto_id_cache overflows int64")
			}
			tbInfo.AutoIdCache = int64(op.UintValue)
		case ast.TableOptionAutoRandomBase:
			tbInfo.AutoRandID = int64(op.UintValue)
		case ast.TableOptionComment:
			tbInfo.Comment = op.StrValue
		case ast.TableOptionCompression:
			tbInfo.Compression = op.StrValue
		case ast.TableOptionShardRowID:
			if op.UintValue > 0 && tbInfo.PKIsHandle {
				return errUnsupportedShardRowIDBits
			}
			tbInfo.ShardRowIDBits = op.UintValue
			if tbInfo.ShardRowIDBits > shardRowIDBitsMax {
				tbInfo.ShardRowIDBits = shardRowIDBitsMax
			}
			tbInfo.MaxShardRowIDBits = tbInfo.ShardRowIDBits
		case ast.TableOptionPreSplitRegion:
			tbInfo.PreSplitRegions = op.UintValue
		case ast.TableOptionCharset, ast.TableOptionCollate:
			// We don't handle charset and collate here since they're handled in `getCharsetAndCollateInTableOption`.
		}
	}
	if tbInfo.PreSplitRegions > tbInfo.ShardRowIDBits {
		tbInfo.PreSplitRegions = tbInfo.ShardRowIDBits
	}
	return nil
}

// isIgnorableSpec checks if the spec type is ignorable.
// Some specs are parsed by ignored. This is for compatibility.
func isIgnorableSpec(tp ast.AlterTableType) bool {
	// AlterTableLock/AlterTableAlgorithm are ignored.
	return tp == ast.AlterTableLock || tp == ast.AlterTableAlgorithm
}

// getCharsetAndCollateInColumnDef will iterate collate in the options, validate it by checking the charset
// of column definition. If there's no collate in the option, the default collate of column's charset will be used.
func getCharsetAndCollateInColumnDef(def *ast.ColumnDef) (chs, coll string, err error) {
	chs = def.Tp.Charset
	coll = def.Tp.Collate
	if chs != "" && coll == "" {
		if coll, err = charset.GetDefaultCollation(chs); err != nil {
			return "", "", errors.Trace(err)
		}
	}
	for _, opt := range def.Options {
		if opt.Tp == ast.ColumnOptionCollate {
			info, err := collate.GetCollationByName(opt.StrValue)
			if err != nil {
				return "", "", errors.Trace(err)
			}
			if chs == "" {
				chs = info.CharsetName
			} else if chs != info.CharsetName {
				return "", "", ErrCollationCharsetMismatch.GenWithStackByArgs(info.Name, chs)
			}
			coll = info.Name
		}
	}
	return
}

// getCharsetAndCollateInTableOption will iterate the charset and collate in the options,
// and returns the last charset and collate in options. If there is no charset in the options,
// the returns charset will be "", the same as collate.
func getCharsetAndCollateInTableOption(startIdx int, options []*ast.TableOption) (chs, coll string, err error) {
	for i := startIdx; i < len(options); i++ {
		opt := options[i]
		// we set the charset to the last option. example: alter table t charset latin1 charset utf8 collate utf8_bin;
		// the charset will be utf8, collate will be utf8_bin
		switch opt.Tp {
		case ast.TableOptionCharset:
			info, err := charset.GetCharsetDesc(opt.StrValue)
			if err != nil {
				return "", "", err
			}
			if len(chs) == 0 {
				chs = info.Name
			} else if chs != info.Name {
				return "", "", ErrConflictingDeclarations.GenWithStackByArgs(chs, info.Name)
			}
			if len(coll) == 0 {
				coll = info.DefaultCollation
			}
		case ast.TableOptionCollate:
			info, err := collate.GetCollationByName(opt.StrValue)
			if err != nil {
				return "", "", err
			}
			if len(chs) == 0 {
				chs = info.CharsetName
			} else if chs != info.CharsetName {
				return "", "", ErrCollationCharsetMismatch.GenWithStackByArgs(info.Name, chs)
			}
			coll = info.Name
		}
	}
	return
}

func needToOverwriteColCharset(options []*ast.TableOption) bool {
	for i := len(options) - 1; i >= 0; i-- {
		opt := options[i]
		switch opt.Tp {
		case ast.TableOptionCharset:
			// Only overwrite columns charset if the option contains `CONVERT TO`.
			return opt.UintValue == ast.TableOptionCharsetWithConvertTo
		}
	}
	return false
}

// resolveAlterTableSpec resolves alter table algorithm and removes ignore table spec in specs.
// returns valied specs, and the occurred error.
func resolveAlterTableSpec(ctx sessionctx.Context, specs []*ast.AlterTableSpec) ([]*ast.AlterTableSpec, error) {
	validSpecs := make([]*ast.AlterTableSpec, 0, len(specs))
	algorithm := ast.AlgorithmTypeDefault
	for _, spec := range specs {
		if spec.Tp == ast.AlterTableAlgorithm {
			// Find the last AlterTableAlgorithm.
			algorithm = spec.Algorithm
		}
		if isIgnorableSpec(spec.Tp) {
			continue
		}
		validSpecs = append(validSpecs, spec)
	}

	// Verify whether the algorithm is supported.
	for _, spec := range validSpecs {
		resolvedAlgorithm, err := ResolveAlterAlgorithm(spec, algorithm)
		if err != nil {
			// If TiDB failed to choose a better algorithm, report the error
			if resolvedAlgorithm == ast.AlgorithmTypeDefault {
				return nil, errors.Trace(err)
			}
			// For the compatibility, we return warning instead of error when a better algorithm is chosed by TiDB
			ctx.GetSessionVars().StmtCtx.AppendError(err)
		}

		spec.Algorithm = resolvedAlgorithm
	}

	// Only handle valid specs.
	return validSpecs, nil
}

func isSameTypeMultiSpecs(specs []*ast.AlterTableSpec) bool {
	specType := specs[0].Tp
	for _, spec := range specs {
		if spec.Tp != specType {
			return false
		}
	}
	return true
}

func (d *ddl) AlterTable(ctx sessionctx.Context, ident ast.Ident, specs []*ast.AlterTableSpec) (err error) {
	validSpecs, err := resolveAlterTableSpec(ctx, specs)
	if err != nil {
		return errors.Trace(err)
	}

	is := d.infoHandle.Get()
	if is.TableIsView(ident.Schema, ident.Name) || is.TableIsSequence(ident.Schema, ident.Name) {
		return ErrWrongObject.GenWithStackByArgs(ident.Schema, ident.Name, "BASE TABLE")
	}

	if len(validSpecs) > 1 {
		if isSameTypeMultiSpecs(validSpecs) {
			switch validSpecs[0].Tp {
			case ast.AlterTableAddColumns:
				err = d.AddColumns(ctx, ident, validSpecs)
			case ast.AlterTableDropColumn:
				err = d.DropColumns(ctx, ident, validSpecs)
			default:
				return errRunMultiSchemaChanges
			}
			if err != nil {
				return errors.Trace(err)
			}
			return nil
		}
		return errRunMultiSchemaChanges
	}

	for _, spec := range validSpecs {
		var handledCharsetOrCollate bool
		switch spec.Tp {
		case ast.AlterTableAddColumns:
			if len(spec.NewColumns) != 1 {
				err = d.AddColumns(ctx, ident, []*ast.AlterTableSpec{spec})
			} else {
				err = d.AddColumn(ctx, ident, spec)
			}
		case ast.AlterTableAddPartitions:
			err = d.AddTablePartitions(ctx, ident, spec)
		case ast.AlterTableCoalescePartitions:
			err = d.CoalescePartitions(ctx, ident, spec)
		case ast.AlterTableReorganizePartition:
			err = errors.Trace(errUnsupportedReorganizePartition)
		case ast.AlterTableCheckPartitions:
			err = errors.Trace(errUnsupportedCheckPartition)
		case ast.AlterTableRebuildPartition:
			err = errors.Trace(errUnsupportedRebuildPartition)
		case ast.AlterTableOptimizePartition:
			err = errors.Trace(errUnsupportedOptimizePartition)
		case ast.AlterTableRemovePartitioning:
			err = errors.Trace(errUnsupportedRemovePartition)
		case ast.AlterTableRepairPartition:
			err = errors.Trace(errUnsupportedRepairPartition)
		case ast.AlterTableDropColumn:
			err = d.DropColumn(ctx, ident, spec)
		case ast.AlterTableDropIndex:
			err = d.DropIndex(ctx, ident, model.NewCIStr(spec.Name), spec.IfExists)
		case ast.AlterTableDropPrimaryKey:
			err = d.DropIndex(ctx, ident, model.NewCIStr(mysql.PrimaryKeyName), spec.IfExists)
		case ast.AlterTableRenameIndex:
			err = d.RenameIndex(ctx, ident, spec)
		case ast.AlterTableDropPartition:
			err = d.DropTablePartition(ctx, ident, spec)
		case ast.AlterTableTruncatePartition:
			err = d.TruncateTablePartition(ctx, ident, spec)
		case ast.AlterTableExchangePartition:
			err = d.ExchangeTablePartition(ctx, ident, spec)
		case ast.AlterTableAddConstraint:
			constr := spec.Constraint
			switch spec.Constraint.Tp {
			case ast.ConstraintKey, ast.ConstraintIndex:
				err = d.CreateIndex(ctx, ident, ast.IndexKeyTypeNone, model.NewCIStr(constr.Name),
					spec.Constraint.Keys, constr.Option, constr.IfNotExists)
			case ast.ConstraintUniq, ast.ConstraintUniqIndex, ast.ConstraintUniqKey:
				err = d.CreateIndex(ctx, ident, ast.IndexKeyTypeUnique, model.NewCIStr(constr.Name),
					spec.Constraint.Keys, constr.Option, false) // IfNotExists should be not applied
			case ast.ConstraintForeignKey:
				// NOTE: we do not handle `symbol` and `index_name` well in the parser and we do not check ForeignKey already exists,
				// so we just also ignore the `if not exists` check.
				err = d.CreateForeignKey(ctx, ident, model.NewCIStr(constr.Name), spec.Constraint.Keys, spec.Constraint.Refer)
			case ast.ConstraintPrimaryKey:
				err = d.CreatePrimaryKey(ctx, ident, model.NewCIStr(constr.Name), spec.Constraint.Keys, constr.Option)
			case ast.ConstraintFulltext:
				ctx.GetSessionVars().StmtCtx.AppendWarning(ErrTableCantHandleFt)
			case ast.ConstraintCheck:
				ctx.GetSessionVars().StmtCtx.AppendWarning(ErrUnsupportedConstraintCheck.GenWithStackByArgs("ADD CONSTRAINT CHECK"))
			default:
				// Nothing to do now.
			}
		case ast.AlterTableDropForeignKey:
			// NOTE: we do not check `if not exists` and `if exists` for ForeignKey now.
			err = d.DropForeignKey(ctx, ident, model.NewCIStr(spec.Name))
		case ast.AlterTableModifyColumn:
			err = d.ModifyColumn(ctx, ident, spec)
		case ast.AlterTableChangeColumn:
			err = d.ChangeColumn(ctx, ident, spec)
		case ast.AlterTableRenameColumn:
			err = d.RenameColumn(ctx, ident, spec)
		case ast.AlterTableAlterColumn:
			err = d.AlterColumn(ctx, ident, spec)
		case ast.AlterTableRenameTable:
			newIdent := ast.Ident{Schema: spec.NewTable.Schema, Name: spec.NewTable.Name}
			isAlterTable := true
			err = d.RenameTable(ctx, ident, newIdent, isAlterTable)
		case ast.AlterTableAlterPartition:
			err = d.AlterTablePartition(ctx, ident, spec)
		case ast.AlterTablePartition:
			// Prevent silent succeed if user executes ALTER TABLE x PARTITION BY ...
			err = errors.New("alter table partition is unsupported")
		case ast.AlterTableOption:
			for i, opt := range spec.Options {
				switch opt.Tp {
				case ast.TableOptionShardRowID:
					if opt.UintValue > shardRowIDBitsMax {
						opt.UintValue = shardRowIDBitsMax
					}
					err = d.ShardRowID(ctx, ident, opt.UintValue)
				case ast.TableOptionAutoIncrement:
					err = d.RebaseAutoID(ctx, ident, int64(opt.UintValue), autoid.RowIDAllocType)
				case ast.TableOptionAutoIdCache:
					if opt.UintValue > uint64(math.MaxInt64) {
						// TODO: Refine this error.
						return errors.New("table option auto_id_cache overflows int64")
					}
					err = d.AlterTableAutoIDCache(ctx, ident, int64(opt.UintValue))
				case ast.TableOptionAutoRandomBase:
					err = d.RebaseAutoID(ctx, ident, int64(opt.UintValue), autoid.AutoRandomType)
				case ast.TableOptionComment:
					spec.Comment = opt.StrValue
					err = d.AlterTableComment(ctx, ident, spec)
				case ast.TableOptionCharset, ast.TableOptionCollate:
					// getCharsetAndCollateInTableOption will get the last charset and collate in the options,
					// so it should be handled only once.
					if handledCharsetOrCollate {
						continue
					}
					var toCharset, toCollate string
					toCharset, toCollate, err = getCharsetAndCollateInTableOption(i, spec.Options)
					if err != nil {
						return err
					}
					needsOverwriteCols := needToOverwriteColCharset(spec.Options)
					err = d.AlterTableCharsetAndCollate(ctx, ident, toCharset, toCollate, needsOverwriteCols)
					handledCharsetOrCollate = true
				}

				if err != nil {
					return errors.Trace(err)
				}
			}
		case ast.AlterTableSetTiFlashReplica:
			err = d.AlterTableSetTiFlashReplica(ctx, ident, spec.TiFlashReplica)
		case ast.AlterTableOrderByColumns:
			err = d.OrderByColumns(ctx, ident)
		case ast.AlterTableIndexInvisible:
			err = d.AlterIndexVisibility(ctx, ident, spec.IndexName, spec.Visibility)
		case ast.AlterTableAlterCheck:
			ctx.GetSessionVars().StmtCtx.AppendWarning(ErrUnsupportedConstraintCheck.GenWithStackByArgs("ALTER CHECK"))
		case ast.AlterTableDropCheck:
			ctx.GetSessionVars().StmtCtx.AppendWarning(ErrUnsupportedConstraintCheck.GenWithStackByArgs("DROP CHECK"))
		case ast.AlterTableWithValidation:
			ctx.GetSessionVars().StmtCtx.AppendWarning(errUnsupportedAlterTableWithValidation)
		case ast.AlterTableWithoutValidation:
			ctx.GetSessionVars().StmtCtx.AppendWarning(errUnsupportedAlterTableWithoutValidation)
		default:
			// Nothing to do now.
		}

		if err != nil {
			return errors.Trace(err)
		}
	}

	return nil
}

func (d *ddl) RebaseAutoID(ctx sessionctx.Context, ident ast.Ident, newBase int64, tp autoid.AllocatorType) error {
	schema, t, err := d.getSchemaAndTableByIdent(ctx, ident)
	if err != nil {
		return errors.Trace(err)
	}
	var actionType model.ActionType
	switch tp {
	case autoid.AutoRandomType:
		tbInfo := t.Meta()
		if tbInfo.AutoRandomBits == 0 {
			return errors.Trace(ErrInvalidAutoRandom.GenWithStackByArgs(autoid.AutoRandomRebaseNotApplicable))
		}
		var autoRandColTp types.FieldType
		for _, c := range tbInfo.Columns {
			if mysql.HasPriKeyFlag(c.Flag) {
				autoRandColTp = c.FieldType
				break
			}
		}
		layout := autoid.NewAutoRandomIDLayout(&autoRandColTp, tbInfo.AutoRandomBits)
		if layout.IncrementalMask()&newBase != newBase {
			errMsg := fmt.Sprintf(autoid.AutoRandomRebaseOverflow, newBase, layout.IncrementalBitsCapacity())
			return errors.Trace(ErrInvalidAutoRandom.GenWithStackByArgs(errMsg))
		}
		actionType = model.ActionRebaseAutoRandomBase
	case autoid.RowIDAllocType:
		actionType = model.ActionRebaseAutoID
	}

	if alloc := t.Allocators(ctx).Get(tp); alloc != nil {
		autoID, err := alloc.NextGlobalAutoID(t.Meta().ID)
		if err != nil {
			return errors.Trace(err)
		}
		// If newBase < autoID, we need to do a rebase before returning.
		// Assume there are 2 TiDB servers: TiDB-A with allocator range of 0 ~ 30000; TiDB-B with allocator range of 30001 ~ 60000.
		// If the user sends SQL `alter table t1 auto_increment = 100` to TiDB-B,
		// and TiDB-B finds 100 < 30001 but returns without any handling,
		// then TiDB-A may still allocate 99 for auto_increment column. This doesn't make sense for the user.
		newBase = int64(mathutil.MaxUint64(uint64(newBase), uint64(autoID)))
	}
	job := &model.Job{
		SchemaID:   schema.ID,
		TableID:    t.Meta().ID,
		SchemaName: schema.Name.L,
		Type:       actionType,
		BinlogInfo: &model.HistoryInfo{},
		Args:       []interface{}{newBase},
	}
	err = d.doDDLJob(ctx, job)
	err = d.callHookOnChanged(err)
	return errors.Trace(err)
}

// ShardRowID shards the implicit row ID by adding shard value to the row ID's first few bits.
func (d *ddl) ShardRowID(ctx sessionctx.Context, tableIdent ast.Ident, uVal uint64) error {
	schema, t, err := d.getSchemaAndTableByIdent(ctx, tableIdent)
	if err != nil {
		return errors.Trace(err)
	}
	if uVal == t.Meta().ShardRowIDBits {
		// Nothing need to do.
		return nil
	}
	if uVal > 0 && t.Meta().PKIsHandle {
		return errUnsupportedShardRowIDBits
	}
	err = verifyNoOverflowShardBits(d.sessPool, t, uVal)
	if err != nil {
		return err
	}
	job := &model.Job{
		Type:       model.ActionShardRowID,
		SchemaID:   schema.ID,
		TableID:    t.Meta().ID,
		SchemaName: schema.Name.L,
		BinlogInfo: &model.HistoryInfo{},
		Args:       []interface{}{uVal},
	}
	err = d.doDDLJob(ctx, job)
	err = d.callHookOnChanged(err)
	return errors.Trace(err)
}

func (d *ddl) getSchemaAndTableByIdent(ctx sessionctx.Context, tableIdent ast.Ident) (dbInfo *model.DBInfo, t table.Table, err error) {
	is := d.GetInfoSchemaWithInterceptor(ctx)
	schema, ok := is.SchemaByName(tableIdent.Schema)
	if !ok {
		return nil, nil, infoschema.ErrDatabaseNotExists.GenWithStackByArgs(tableIdent.Schema)
	}
	t, err = is.TableByName(tableIdent.Schema, tableIdent.Name)
	if err != nil {
		return nil, nil, infoschema.ErrTableNotExists.GenWithStackByArgs(tableIdent.Schema, tableIdent.Name)
	}
	return schema, t, nil
}

func checkUnsupportedColumnConstraint(col *ast.ColumnDef, ti ast.Ident) error {
	for _, constraint := range col.Options {
		switch constraint.Tp {
		case ast.ColumnOptionAutoIncrement:
			return errUnsupportedAddColumn.GenWithStack("unsupported add column '%s' constraint AUTO_INCREMENT when altering '%s.%s'", col.Name, ti.Schema, ti.Name)
		case ast.ColumnOptionPrimaryKey:
			return errUnsupportedAddColumn.GenWithStack("unsupported add column '%s' constraint PRIMARY KEY when altering '%s.%s'", col.Name, ti.Schema, ti.Name)
		case ast.ColumnOptionUniqKey:
			return errUnsupportedAddColumn.GenWithStack("unsupported add column '%s' constraint UNIQUE KEY when altering '%s.%s'", col.Name, ti.Schema, ti.Name)
		case ast.ColumnOptionAutoRandom:
			errMsg := fmt.Sprintf(autoid.AutoRandomAlterAddColumn, col.Name, ti.Schema, ti.Name)
			return ErrInvalidAutoRandom.GenWithStackByArgs(errMsg)
		}
	}

	return nil
}

func checkAndCreateNewColumn(ctx sessionctx.Context, ti ast.Ident, schema *model.DBInfo, spec *ast.AlterTableSpec, t table.Table, specNewColumn *ast.ColumnDef) (*table.Column, error) {
	err := checkUnsupportedColumnConstraint(specNewColumn, ti)
	if err != nil {
		return nil, errors.Trace(err)
	}

	colName := specNewColumn.Name.Name.O
	// Check whether added column has existed.
	col := table.FindCol(t.Cols(), colName)
	if col != nil {
		err = infoschema.ErrColumnExists.GenWithStackByArgs(colName)
		if spec.IfNotExists {
			ctx.GetSessionVars().StmtCtx.AppendNote(err)
			return nil, nil
		}
		return nil, err
	}
	if err = checkColumnAttributes(colName, specNewColumn.Tp); err != nil {
		return nil, errors.Trace(err)
	}
	if len(colName) > mysql.MaxColumnNameLength {
		return nil, ErrTooLongIdent.GenWithStackByArgs(colName)
	}

	// If new column is a generated column, do validation.
	// NOTE: we do check whether the column refers other generated
	// columns occurring later in a table, but we don't handle the col offset.
	for _, option := range specNewColumn.Options {
		if option.Tp == ast.ColumnOptionGenerated {
			if err := checkIllegalFn4Generated(specNewColumn.Name.Name.L, typeColumn, option.Expr); err != nil {
				return nil, errors.Trace(err)
			}

			if option.Stored {
				return nil, ErrUnsupportedOnGeneratedColumn.GenWithStackByArgs("Adding generated stored column through ALTER TABLE")
			}

			_, dependColNames := findDependedColumnNames(specNewColumn)
			if err = checkAutoIncrementRef(specNewColumn.Name.Name.L, dependColNames, t.Meta()); err != nil {
				return nil, errors.Trace(err)
			}
			duplicateColNames := make(map[string]struct{}, len(dependColNames))
			for k := range dependColNames {
				duplicateColNames[k] = struct{}{}
			}
			cols := t.Cols()

			if err = checkDependedColExist(dependColNames, cols); err != nil {
				return nil, errors.Trace(err)
			}

			if err = verifyColumnGenerationSingle(duplicateColNames, cols, spec.Position); err != nil {
				return nil, errors.Trace(err)
			}
		}
		// Specially, since sequence has been supported, if a newly added column has a
		// sequence nextval function as it's default value option, it won't fill the
		// known rows with specific sequence next value under current add column logic.
		// More explanation can refer: TestSequenceDefaultLogic's comment in sequence_test.go
		if option.Tp == ast.ColumnOptionDefaultValue {
			_, isSeqExpr, err := tryToGetSequenceDefaultValue(option)
			if err != nil {
				return nil, errors.Trace(err)
			}
			if isSeqExpr {
				return nil, errors.Trace(ErrAddColumnWithSequenceAsDefault.GenWithStackByArgs(specNewColumn.Name.Name.O))
			}
		}
	}

	tableCharset, tableCollate, err := ResolveCharsetCollation(
		ast.CharsetOpt{Chs: t.Meta().Charset, Col: t.Meta().Collate},
		ast.CharsetOpt{Chs: schema.Charset, Col: schema.Collate},
	)
	if err != nil {
		return nil, errors.Trace(err)
	}
	// Ignore table constraints now, they will be checked later.
	// We use length(t.Cols()) as the default offset firstly, we will change the column's offset later.
	col, _, err = buildColumnAndConstraint(
		ctx,
		len(t.Cols()),
		specNewColumn,
		nil,
		tableCharset,
		tableCollate,
	)
	if err != nil {
		return nil, errors.Trace(err)
	}

	originDefVal, err := generateOriginDefaultValue(col.ToInfo())
	if err != nil {
		return nil, errors.Trace(err)
	}

	err = col.SetOriginDefaultValue(originDefVal)
	return col, err
}

// AddColumn will add a new column to the table.
func (d *ddl) AddColumn(ctx sessionctx.Context, ti ast.Ident, spec *ast.AlterTableSpec) error {
	specNewColumn := spec.NewColumns[0]
	schema, t, err := d.getSchemaAndTableByIdent(ctx, ti)
	if err != nil {
		return errors.Trace(err)
	}
	if err = checkAddColumnTooManyColumns(len(t.Cols()) + 1); err != nil {
		return errors.Trace(err)
	}
	col, err := checkAndCreateNewColumn(ctx, ti, schema, spec, t, specNewColumn)
	if err != nil {
		return errors.Trace(err)
	}
	// Added column has existed and if_not_exists flag is true.
	if col == nil {
		return nil
	}

	job := &model.Job{
		SchemaID:   schema.ID,
		TableID:    t.Meta().ID,
		SchemaName: schema.Name.L,
		Type:       model.ActionAddColumn,
		BinlogInfo: &model.HistoryInfo{},
		Args:       []interface{}{col, spec.Position, 0},
	}

	err = d.doDDLJob(ctx, job)
	// column exists, but if_not_exists flags is true, so we ignore this error.
	if infoschema.ErrColumnExists.Equal(err) && spec.IfNotExists {
		ctx.GetSessionVars().StmtCtx.AppendNote(err)
		return nil
	}
	err = d.callHookOnChanged(err)
	return errors.Trace(err)
}

// AddColumns will add multi new columns to the table.
func (d *ddl) AddColumns(ctx sessionctx.Context, ti ast.Ident, specs []*ast.AlterTableSpec) error {
	schema, t, err := d.getSchemaAndTableByIdent(ctx, ti)
	if err != nil {
		return errors.Trace(err)
	}

	// Check all the columns at once.
	addingColumnNames := make(map[string]bool)
	dupColumnNames := make(map[string]bool)
	for _, spec := range specs {
		for _, specNewColumn := range spec.NewColumns {
			if !addingColumnNames[specNewColumn.Name.Name.L] {
				addingColumnNames[specNewColumn.Name.Name.L] = true
				continue
			}
			if !spec.IfNotExists {
				return errors.Trace(infoschema.ErrColumnExists.GenWithStackByArgs(specNewColumn.Name.Name.O))
			}
			dupColumnNames[specNewColumn.Name.Name.L] = true
		}
	}
	columns := make([]*table.Column, 0, len(addingColumnNames))
	positions := make([]*ast.ColumnPosition, 0, len(addingColumnNames))
	offsets := make([]int, 0, len(addingColumnNames))
	ifNotExists := make([]bool, 0, len(addingColumnNames))
	newColumnsCount := 0
	// Check the columns one by one.
	for _, spec := range specs {
		for _, specNewColumn := range spec.NewColumns {
			if spec.IfNotExists && dupColumnNames[specNewColumn.Name.Name.L] {
				err = infoschema.ErrColumnExists.GenWithStackByArgs(specNewColumn.Name.Name.O)
				ctx.GetSessionVars().StmtCtx.AppendNote(err)
				continue
			}
			col, err := checkAndCreateNewColumn(ctx, ti, schema, spec, t, specNewColumn)
			if err != nil {
				return errors.Trace(err)
			}
			// Added column has existed and if_not_exists flag is true.
			if col == nil && spec.IfNotExists {
				continue
			}
			columns = append(columns, col)
			positions = append(positions, spec.Position)
			offsets = append(offsets, 0)
			ifNotExists = append(ifNotExists, spec.IfNotExists)
			newColumnsCount++
		}
	}
	if newColumnsCount == 0 {
		return nil
	}
	if err = checkAddColumnTooManyColumns(len(t.Cols()) + newColumnsCount); err != nil {
		return errors.Trace(err)
	}

	job := &model.Job{
		SchemaID:   schema.ID,
		TableID:    t.Meta().ID,
		SchemaName: schema.Name.L,
		Type:       model.ActionAddColumns,
		BinlogInfo: &model.HistoryInfo{},
		Args:       []interface{}{columns, positions, offsets, ifNotExists},
	}

	err = d.doDDLJob(ctx, job)
	if err != nil {
		return errors.Trace(err)
	}
	err = d.callHookOnChanged(err)
	return errors.Trace(err)
}

// AddTablePartitions will add a new partition to the table.
func (d *ddl) AddTablePartitions(ctx sessionctx.Context, ident ast.Ident, spec *ast.AlterTableSpec) error {
	is := d.infoHandle.Get()
	schema, ok := is.SchemaByName(ident.Schema)
	if !ok {
		return errors.Trace(infoschema.ErrDatabaseNotExists.GenWithStackByArgs(schema))
	}
	t, err := is.TableByName(ident.Schema, ident.Name)
	if err != nil {
		return errors.Trace(infoschema.ErrTableNotExists.GenWithStackByArgs(ident.Schema, ident.Name))
	}

	meta := t.Meta()
	pi := meta.GetPartitionInfo()
	if pi == nil {
		return errors.Trace(ErrPartitionMgmtOnNonpartitioned)
	}

	partInfo, err := buildPartitionInfo(ctx, meta, d, spec)
	if err != nil {
		return errors.Trace(err)
	}

	// partInfo contains only the new added partition, we have to combine it with the
	// old partitions to check all partitions is strictly increasing.
	clonedMeta := meta.Clone()
	tmp := *partInfo
	tmp.Definitions = append(pi.Definitions, tmp.Definitions...)
	clonedMeta.Partition = &tmp
	switch pi.Type {
	case model.PartitionTypeRange:
		err = checkPartitionByRange(ctx, clonedMeta, nil)
	case model.PartitionTypeList:
		err = checkPartitionByList(ctx, clonedMeta, nil)
	}
	if err != nil {
		if ErrSameNamePartition.Equal(err) && spec.IfNotExists {
			ctx.GetSessionVars().StmtCtx.AppendNote(err)
			return nil
		}
		return errors.Trace(err)
	}

	job := &model.Job{
		SchemaID:   schema.ID,
		TableID:    meta.ID,
		SchemaName: schema.Name.L,
		Type:       model.ActionAddTablePartition,
		BinlogInfo: &model.HistoryInfo{},
		Args:       []interface{}{partInfo},
	}

	err = d.doDDLJob(ctx, job)
	if ErrSameNamePartition.Equal(err) && spec.IfNotExists {
		ctx.GetSessionVars().StmtCtx.AppendNote(err)
		return nil
	}
	if err == nil {
		d.preSplitAndScatter(ctx, meta, partInfo)
	}
	err = d.callHookOnChanged(err)
	return errors.Trace(err)
}

// CoalescePartitions coalesce partitions can be used with a table that is partitioned by hash or key to reduce the number of partitions by number.
func (d *ddl) CoalescePartitions(ctx sessionctx.Context, ident ast.Ident, spec *ast.AlterTableSpec) error {
	is := d.infoHandle.Get()
	schema, ok := is.SchemaByName(ident.Schema)
	if !ok {
		return errors.Trace(infoschema.ErrDatabaseNotExists.GenWithStackByArgs(schema))
	}
	t, err := is.TableByName(ident.Schema, ident.Name)
	if err != nil {
		return errors.Trace(infoschema.ErrTableNotExists.GenWithStackByArgs(ident.Schema, ident.Name))
	}

	meta := t.Meta()
	if meta.GetPartitionInfo() == nil {
		return errors.Trace(ErrPartitionMgmtOnNonpartitioned)
	}

	switch meta.Partition.Type {
	// We don't support coalesce partitions hash type partition now.
	case model.PartitionTypeHash:
		return errors.Trace(ErrUnsupportedCoalescePartition)

	// Key type partition cannot be constructed currently, ignoring it for now.
	case model.PartitionTypeKey:

	// Coalesce partition can only be used on hash/key partitions.
	default:
		return errors.Trace(ErrCoalesceOnlyOnHashPartition)
	}

	return errors.Trace(err)
}

func (d *ddl) TruncateTablePartition(ctx sessionctx.Context, ident ast.Ident, spec *ast.AlterTableSpec) error {
	is := d.infoHandle.Get()
	schema, ok := is.SchemaByName(ident.Schema)
	if !ok {
		return errors.Trace(infoschema.ErrDatabaseNotExists.GenWithStackByArgs(schema))
	}
	t, err := is.TableByName(ident.Schema, ident.Name)
	if err != nil {
		return errors.Trace(infoschema.ErrTableNotExists.GenWithStackByArgs(ident.Schema, ident.Name))
	}
	meta := t.Meta()
	if meta.GetPartitionInfo() == nil {
		return errors.Trace(ErrPartitionMgmtOnNonpartitioned)
	}

	pids := make([]int64, len(spec.PartitionNames))
	for i, name := range spec.PartitionNames {
		pid, err := tables.FindPartitionByName(meta, name.L)
		if err != nil {
			return errors.Trace(err)
		}
		pids[i] = pid
	}

	job := &model.Job{
		SchemaID:   schema.ID,
		TableID:    meta.ID,
		SchemaName: schema.Name.L,
		Type:       model.ActionTruncateTablePartition,
		BinlogInfo: &model.HistoryInfo{},
		Args:       []interface{}{pids},
	}

	err = d.doDDLJob(ctx, job)
	if err != nil {
		return errors.Trace(err)
	}
	err = d.callHookOnChanged(err)
	return errors.Trace(err)
}

func (d *ddl) DropTablePartition(ctx sessionctx.Context, ident ast.Ident, spec *ast.AlterTableSpec) error {
	is := d.infoHandle.Get()
	schema, ok := is.SchemaByName(ident.Schema)
	if !ok {
		return errors.Trace(infoschema.ErrDatabaseNotExists.GenWithStackByArgs(schema))
	}
	t, err := is.TableByName(ident.Schema, ident.Name)
	if err != nil {
		return errors.Trace(infoschema.ErrTableNotExists.GenWithStackByArgs(ident.Schema, ident.Name))
	}
	meta := t.Meta()
	if meta.GetPartitionInfo() == nil {
		return errors.Trace(ErrPartitionMgmtOnNonpartitioned)
	}

	partNames := make([]string, len(spec.PartitionNames))
	for i, partCIName := range spec.PartitionNames {
		partNames[i] = partCIName.L
	}
	err = checkDropTablePartition(meta, partNames)
	if err != nil {
		if ErrDropPartitionNonExistent.Equal(err) && spec.IfExists {
			ctx.GetSessionVars().StmtCtx.AppendNote(err)
			return nil
		}
		return errors.Trace(err)
	}

	job := &model.Job{
		SchemaID:   schema.ID,
		TableID:    meta.ID,
		SchemaName: schema.Name.L,
		Type:       model.ActionDropTablePartition,
		BinlogInfo: &model.HistoryInfo{},
		Args:       []interface{}{partNames},
	}

	err = d.doDDLJob(ctx, job)
	if err != nil {
		if ErrDropPartitionNonExistent.Equal(err) && spec.IfExists {
			ctx.GetSessionVars().StmtCtx.AppendNote(err)
			return nil
		}
		return errors.Trace(err)
	}
	err = d.callHookOnChanged(err)
	return errors.Trace(err)
}

func checkFieldTypeCompatible(ft *types.FieldType, other *types.FieldType) bool {
	// int(1) could match the type with int(8)
	partialEqual := ft.Tp == other.Tp &&
		ft.Decimal == other.Decimal &&
		ft.Charset == other.Charset &&
		ft.Collate == other.Collate &&
		(ft.Flen == other.Flen || ft.StorageLength() != types.VarStorageLen) &&
		mysql.HasUnsignedFlag(ft.Flag) == mysql.HasUnsignedFlag(other.Flag) &&
		mysql.HasAutoIncrementFlag(ft.Flag) == mysql.HasAutoIncrementFlag(other.Flag) &&
		mysql.HasNotNullFlag(ft.Flag) == mysql.HasNotNullFlag(other.Flag) &&
		mysql.HasZerofillFlag(ft.Flag) == mysql.HasZerofillFlag(other.Flag) &&
		mysql.HasBinaryFlag(ft.Flag) == mysql.HasBinaryFlag(other.Flag) &&
		mysql.HasPriKeyFlag(ft.Flag) == mysql.HasPriKeyFlag(other.Flag)
	if !partialEqual || len(ft.Elems) != len(other.Elems) {
		return false
	}
	for i := range ft.Elems {
		if ft.Elems[i] != other.Elems[i] {
			return false
		}
	}
	return true
}

func checkTiFlashReplicaCompatible(source *model.TiFlashReplicaInfo, target *model.TiFlashReplicaInfo) bool {
	if source == target {
		return true
	}
	if source == nil || target == nil {
		return false
	}
	if source.Count != target.Count ||
		source.Available != target.Available || len(source.LocationLabels) != len(target.LocationLabels) {
		return false
	}
	for i, lable := range source.LocationLabels {
		if target.LocationLabels[i] != lable {
			return false
		}
	}
	return true
}

func checkTableDefCompatible(source *model.TableInfo, target *model.TableInfo) error {
	// check auto_random
	if source.AutoRandomBits != target.AutoRandomBits ||
		source.Charset != target.Charset ||
		source.Collate != target.Collate ||
		source.ShardRowIDBits != target.ShardRowIDBits ||
		source.MaxShardRowIDBits != target.MaxShardRowIDBits ||
		!checkTiFlashReplicaCompatible(source.TiFlashReplica, target.TiFlashReplica) {
		return errors.Trace(ErrTablesDifferentMetadata)
	}
	if len(source.Cols()) != len(target.Cols()) {
		return errors.Trace(ErrTablesDifferentMetadata)
	}
	// Col compatible check
	for i, sourceCol := range source.Cols() {
		targetCol := target.Cols()[i]
		if isVirtualGeneratedColumn(sourceCol) != isVirtualGeneratedColumn(targetCol) {
			return ErrUnsupportedOnGeneratedColumn.GenWithStackByArgs("Exchanging partitions for non-generated columns")
		}
		// It should strictyle compare expressions for generated columns
		if sourceCol.Name.L != targetCol.Name.L ||
			sourceCol.Hidden != targetCol.Hidden ||
			!checkFieldTypeCompatible(&sourceCol.FieldType, &targetCol.FieldType) ||
			sourceCol.GeneratedExprString != targetCol.GeneratedExprString {
			return errors.Trace(ErrTablesDifferentMetadata)
		}
		if sourceCol.State != model.StatePublic ||
			targetCol.State != model.StatePublic {
			return errors.Trace(ErrTablesDifferentMetadata)
		}
		if sourceCol.ID != targetCol.ID {
			return ErrPartitionExchangeDifferentOption.GenWithStackByArgs(fmt.Sprintf("column: %s", sourceCol.Name))
		}
	}
	if len(source.Indices) != len(target.Indices) {
		return errors.Trace(ErrTablesDifferentMetadata)
	}
	for _, sourceIdx := range source.Indices {
		var compatIdx *model.IndexInfo
		for _, targetIdx := range target.Indices {
			if strings.EqualFold(sourceIdx.Name.L, targetIdx.Name.L) {
				compatIdx = targetIdx
			}
		}
		// No match index
		if compatIdx == nil {
			return errors.Trace(ErrTablesDifferentMetadata)
		}
		// Index type is not compatible
		if sourceIdx.Tp != compatIdx.Tp ||
			sourceIdx.Unique != compatIdx.Unique ||
			sourceIdx.Primary != compatIdx.Primary {
			return errors.Trace(ErrTablesDifferentMetadata)
		}
		// The index column
		if len(sourceIdx.Columns) != len(compatIdx.Columns) {
			return errors.Trace(ErrTablesDifferentMetadata)
		}
		for i, sourceIdxCol := range sourceIdx.Columns {
			compatIdxCol := compatIdx.Columns[i]
			if sourceIdxCol.Length != compatIdxCol.Length ||
				sourceIdxCol.Name.L != compatIdxCol.Name.L {
				return errors.Trace(ErrTablesDifferentMetadata)
			}
		}
		if sourceIdx.ID != compatIdx.ID {
			return ErrPartitionExchangeDifferentOption.GenWithStackByArgs(fmt.Sprintf("index: %s", sourceIdx.Name))
		}
	}

	return nil
}

func checkExchangePartition(pt *model.TableInfo, nt *model.TableInfo) error {
	if nt.IsView() || nt.IsSequence() {
		return errors.Trace(ErrCheckNoSuchTable)
	}
	if pt.GetPartitionInfo() == nil {
		return errors.Trace(ErrPartitionMgmtOnNonpartitioned)
	}
	if nt.GetPartitionInfo() != nil {
		return errors.Trace(ErrPartitionExchangePartTable.GenWithStackByArgs(nt.Name))
	}

	if nt.ForeignKeys != nil {
		return errors.Trace(ErrPartitionExchangeForeignKey.GenWithStackByArgs(nt.Name))
	}

	// NOTE: if nt is temporary table, it should be checked
	return nil
}

func (d *ddl) ExchangeTablePartition(ctx sessionctx.Context, ident ast.Ident, spec *ast.AlterTableSpec) error {
	ptSchema, pt, err := d.getSchemaAndTableByIdent(ctx, ident)
	if err != nil {
		return errors.Trace(err)
	}

	ptMeta := pt.Meta()

	ntIdent := ast.Ident{Schema: spec.NewTable.Schema, Name: spec.NewTable.Name}
	ntSchema, nt, err := d.getSchemaAndTableByIdent(ctx, ntIdent)
	if err != nil {
		return errors.Trace(err)
	}

	ntMeta := nt.Meta()

	err = checkExchangePartition(ptMeta, ntMeta)
	if err != nil {
		return errors.Trace(err)
	}

	partName := spec.PartitionNames[0].L

	// NOTE: if pt is subPartitioned, it should be checked

	defID, err := tables.FindPartitionByName(ptMeta, partName)
	if err != nil {
		return errors.Trace(err)
	}

	err = checkTableDefCompatible(ptMeta, ntMeta)
	if err != nil {
		return errors.Trace(err)
	}

	job := &model.Job{
		SchemaID:   ntSchema.ID,
		TableID:    ntMeta.ID,
		SchemaName: ntSchema.Name.L,
		Type:       model.ActionExchangeTablePartition,
		BinlogInfo: &model.HistoryInfo{},
		Args:       []interface{}{defID, ptSchema.ID, ptMeta.ID, partName, spec.WithValidation},
	}

	err = d.doDDLJob(ctx, job)
	if err != nil {
		return errors.Trace(err)
	}
	err = d.callHookOnChanged(err)
	return errors.Trace(err)
}

// DropColumn will drop a column from the table, now we don't support drop the column with index covered.
func (d *ddl) DropColumn(ctx sessionctx.Context, ti ast.Ident, spec *ast.AlterTableSpec) error {
	schema, t, err := d.getSchemaAndTableByIdent(ctx, ti)
	if err != nil {
		return errors.Trace(err)
	}

	isDropable, err := checkIsDroppableColumn(ctx, t, spec)
	if err != nil {
		return err
	}
	if !isDropable {
		return nil
	}
	colName := spec.OldColumnName.Name
	err = checkDropVisibleColumnCnt(t, 1)
	if err != nil {
		return err
	}

	job := &model.Job{
		SchemaID:   schema.ID,
		TableID:    t.Meta().ID,
		SchemaName: schema.Name.L,
		Type:       model.ActionDropColumn,
		BinlogInfo: &model.HistoryInfo{},
		Args:       []interface{}{colName},
	}

	err = d.doDDLJob(ctx, job)
	// column not exists, but if_exists flags is true, so we ignore this error.
	if ErrCantDropFieldOrKey.Equal(err) && spec.IfExists {
		ctx.GetSessionVars().StmtCtx.AppendNote(err)
		return nil
	}
	err = d.callHookOnChanged(err)
	return errors.Trace(err)
}

// DropColumns will drop multi-columns from the table, now we don't support drop the column with index covered.
func (d *ddl) DropColumns(ctx sessionctx.Context, ti ast.Ident, specs []*ast.AlterTableSpec) error {
	schema, t, err := d.getSchemaAndTableByIdent(ctx, ti)
	if err != nil {
		return errors.Trace(err)
	}
	tblInfo := t.Meta()

	dropingColumnNames := make(map[string]bool)
	dupColumnNames := make(map[string]bool)
	for _, spec := range specs {
		if !dropingColumnNames[spec.OldColumnName.Name.L] {
			dropingColumnNames[spec.OldColumnName.Name.L] = true
		} else {
			if spec.IfExists {
				dupColumnNames[spec.OldColumnName.Name.L] = true
				continue
			}
			return errors.Trace(ErrCantDropFieldOrKey.GenWithStack("column %s doesn't exist", spec.OldColumnName.Name.O))
		}
	}

	ifExists := make([]bool, 0, len(specs))
	colNames := make([]model.CIStr, 0, len(specs))
	for _, spec := range specs {
		if spec.IfExists && dupColumnNames[spec.OldColumnName.Name.L] {
			err = ErrCantDropFieldOrKey.GenWithStack("column %s doesn't exist", spec.OldColumnName.Name.L)
			ctx.GetSessionVars().StmtCtx.AppendNote(err)
			continue
		}
		isDropable, err := checkIsDroppableColumn(ctx, t, spec)
		if err != nil {
			return err
		}
		// Column can't drop and if_exists flag is true.
		if !isDropable && spec.IfExists {
			continue
		}
		colNames = append(colNames, spec.OldColumnName.Name)
		ifExists = append(ifExists, spec.IfExists)
	}
	if len(colNames) == 0 {
		return nil
	}
	if len(tblInfo.Columns) == len(colNames) {
		return ErrCantRemoveAllFields.GenWithStack("can't drop all columns in table %s",
			tblInfo.Name)
	}
	err = checkDropVisibleColumnCnt(t, len(colNames))
	if err != nil {
		return err
	}

	job := &model.Job{
		SchemaID:   schema.ID,
		TableID:    t.Meta().ID,
		SchemaName: schema.Name.L,
		Type:       model.ActionDropColumns,
		BinlogInfo: &model.HistoryInfo{},
		Args:       []interface{}{colNames, ifExists},
	}

	err = d.doDDLJob(ctx, job)
	if err != nil {
		return errors.Trace(err)
	}
	err = d.callHookOnChanged(err)
	return errors.Trace(err)
}

func checkIsDroppableColumn(ctx sessionctx.Context, t table.Table, spec *ast.AlterTableSpec) (isDrapable bool, err error) {
	tblInfo := t.Meta()
	// Check whether dropped column has existed.
	colName := spec.OldColumnName.Name
	col := table.FindCol(t.VisibleCols(), colName.L)
	if col == nil {
		err = ErrCantDropFieldOrKey.GenWithStack("column %s doesn't exist", colName)
		if spec.IfExists {
			ctx.GetSessionVars().StmtCtx.AppendNote(err)
			return false, nil
		}
		return false, err
	}

	if err = isDroppableColumn(tblInfo, colName); err != nil {
		return false, errors.Trace(err)
	}
	// We don't support dropping column with PK handle covered now.
	if col.IsPKHandleColumn(tblInfo) {
		return false, errUnsupportedPKHandle
	}
	return true, nil
}

func checkDropVisibleColumnCnt(t table.Table, columnCnt int) error {
	tblInfo := t.Meta()
	visibleColumCnt := 0
	for _, column := range tblInfo.Columns {
		if !column.Hidden {
			visibleColumCnt++
		}
		if visibleColumCnt > columnCnt {
			return nil
		}
	}
	return ErrTableMustHaveColumns
}

// checkModifyCharsetAndCollation returns error when the charset or collation is not modifiable.
// needRewriteCollationData is used when trying to modify the collation of a column, it is true when the column is with
// index because index of a string column is collation-aware.
func checkModifyCharsetAndCollation(toCharset, toCollate, origCharset, origCollate string, needRewriteCollationData bool) error {
	if !charset.ValidCharsetAndCollation(toCharset, toCollate) {
		return ErrUnknownCharacterSet.GenWithStack("Unknown character set: '%s', collation: '%s'", toCharset, toCollate)
	}

	if needRewriteCollationData && collate.NewCollationEnabled() && !collate.CompatibleCollate(origCollate, toCollate) {
		return errUnsupportedModifyCollation.GenWithStackByArgs(origCollate, toCollate)
	}

	if (origCharset == charset.CharsetUTF8 && toCharset == charset.CharsetUTF8MB4) ||
		(origCharset == charset.CharsetUTF8 && toCharset == charset.CharsetUTF8) ||
		(origCharset == charset.CharsetUTF8MB4 && toCharset == charset.CharsetUTF8MB4) {
		// TiDB only allow utf8 to be changed to utf8mb4, or changing the collation when the charset is utf8/utf8mb4.
		return nil
	}

	if toCharset != origCharset {
		msg := fmt.Sprintf("charset from %s to %s", origCharset, toCharset)
		return errUnsupportedModifyCharset.GenWithStackByArgs(msg)
	}
	if toCollate != origCollate {
		msg := fmt.Sprintf("change collate from %s to %s", origCollate, toCollate)
		return errUnsupportedModifyCharset.GenWithStackByArgs(msg)
	}
	return nil
}

// checkConvertedBlobFlenSame is used for situation where the new Flen is less than the old one
// but will be same after db automatically converts the Flen
func checkConvertedBlobFlenSame(originFlen int, toFlen int) bool {
	if (toFlen <= tinyBlobMaxLength && originFlen > tinyBlobMaxLength) ||
		(toFlen <= blobMaxLength && originFlen > blobMaxLength) ||
		(toFlen <= mediumBlobMaxLength && originFlen > mediumBlobMaxLength) {
		return false
	}
	return true
}

// CheckModifyTypeCompatible checks whether changes column type to another is compatible considering
// field length and precision.
func CheckModifyTypeCompatible(origin *types.FieldType, to *types.FieldType) (allowedChangeColumnValueMsg string, err error) {
	var (
		toFlen     = to.Flen
		originFlen = origin.Flen
	)
	unsupportedMsg := fmt.Sprintf("type %v not match origin %v", to.CompactStr(), origin.CompactStr())
	var skipSignCheck bool
	var skipLenCheck bool
	switch origin.Tp {
	case mysql.TypeVarchar, mysql.TypeString, mysql.TypeVarString, mysql.TypeBlob,
		mysql.TypeTinyBlob, mysql.TypeMediumBlob, mysql.TypeLongBlob:
		switch to.Tp {
		case mysql.TypeVarchar, mysql.TypeString, mysql.TypeVarString,
			mysql.TypeBlob, mysql.TypeTinyBlob, mysql.TypeMediumBlob, mysql.TypeLongBlob:
			skipSignCheck = true
			skipLenCheck = true
		case mysql.TypeBit:
			// TODO: Currently string data type cast to bit are not compatible with mysql, should fix here after compatible.
			return "", errUnsupportedModifyColumn.GenWithStackByArgs(unsupportedMsg)
		default:
			return unsupportedMsg, errUnsupportedModifyColumn.GenWithStackByArgs(unsupportedMsg)
		}
	case mysql.TypeTiny, mysql.TypeShort, mysql.TypeInt24, mysql.TypeLong, mysql.TypeLonglong:
		switch to.Tp {
		case mysql.TypeTiny, mysql.TypeShort, mysql.TypeInt24, mysql.TypeLong, mysql.TypeLonglong:
			// For integers, we should ignore the potential display length represented by flen, using
			// the default flen of the type.
			originFlen, _ = mysql.GetDefaultFieldLengthAndDecimal(origin.Tp)
			toFlen, _ = mysql.GetDefaultFieldLengthAndDecimal(to.Tp)
			// Changing integer to integer, whether reorg is necessary is depend on the flen/decimal/signed.
			skipSignCheck = true
			skipLenCheck = true
		default:
			// Changing integer to other types, reorg is absolutely necessary.
			return unsupportedMsg, errUnsupportedModifyColumn.GenWithStackByArgs(unsupportedMsg)
		}
	case mysql.TypeFloat, mysql.TypeDouble:
		switch to.Tp {
		case mysql.TypeFloat, mysql.TypeDouble:
			skipSignCheck = true
			skipLenCheck = true
		case mysql.TypeDate, mysql.TypeDatetime, mysql.TypeTimestamp, mysql.TypeEnum, mysql.TypeSet:
			// TODO: Currently float/double cast to date/datetime/timestamp/enum/set are all not support yet, should fix here after supported.
			return "", errUnsupportedModifyColumn.GenWithStackByArgs(unsupportedMsg)
		default:
			return unsupportedMsg, errUnsupportedModifyColumn.GenWithStackByArgs(unsupportedMsg)
		}
	case mysql.TypeBit:
		switch to.Tp {
		case mysql.TypeDate, mysql.TypeDatetime, mysql.TypeTimestamp, mysql.TypeDuration, mysql.TypeEnum, mysql.TypeSet:
			// TODO: Currently bit cast to date/datetime/timestamp/time/enum/set are all not support yet, should fix here after supported.
			return "", errUnsupportedModifyColumn.GenWithStackByArgs(unsupportedMsg)
		case mysql.TypeBit:
		default:
			return unsupportedMsg, errUnsupportedModifyColumn.GenWithStackByArgs(unsupportedMsg)
		}
	case mysql.TypeEnum, mysql.TypeSet:
		var typeVar string
		if origin.Tp == mysql.TypeEnum {
			typeVar = "enum"
		} else {
			typeVar = "set"
		}
		switch to.Tp {
		case mysql.TypeEnum, mysql.TypeSet:
			if len(to.Elems) < len(origin.Elems) {
				msg := fmt.Sprintf("the number of %s column's elements is less than the original: %d", typeVar, len(origin.Elems))
				return msg, errUnsupportedModifyColumn.GenWithStackByArgs(msg)
			}
			for index, originElem := range origin.Elems {
				toElem := to.Elems[index]
				if originElem != toElem {
					msg := fmt.Sprintf("cannot modify %s column value %s to %s", typeVar, originElem, toElem)
					return msg, errUnsupportedModifyColumn.GenWithStackByArgs(msg)
				}
			}
		case mysql.TypeVarchar, mysql.TypeString, mysql.TypeVarString,
			mysql.TypeBlob, mysql.TypeTinyBlob, mysql.TypeMediumBlob, mysql.TypeLongBlob:
			msg := fmt.Sprintf("cannot modify %s type column's to type %s", typeVar, to.String())
			return msg, errUnsupportedModifyColumn.GenWithStackByArgs(msg)
		case mysql.TypeDate, mysql.TypeDatetime, mysql.TypeTimestamp, mysql.TypeDuration:
			// TODO: Currently enum/set cast to date and time are not support yet(expect year), should fix here after supported.
			return "", errUnsupportedModifyColumn.GenWithStackByArgs(unsupportedMsg)
		default:
			return unsupportedMsg, errUnsupportedModifyColumn.GenWithStackByArgs(unsupportedMsg)
		}
	case mysql.TypeNewDecimal:
		if origin.Tp != to.Tp {
			switch to.Tp {
			case mysql.TypeEnum, mysql.TypeSet:
				return "", errUnsupportedModifyColumn.GenWithStackByArgs(unsupportedMsg)
			}
			return unsupportedMsg, errUnsupportedModifyColumn.GenWithStackByArgs(unsupportedMsg)
		}
		// Floating-point and fixed-point types also can be UNSIGNED. As with integer types, this attribute prevents
		// negative values from being stored in the column. Unlike the integer types, the upper range of column values
		// remains the same.
		if to.Flen != origin.Flen || to.Decimal != origin.Decimal || mysql.HasUnsignedFlag(to.Flag) != mysql.HasUnsignedFlag(origin.Flag) {
			msg := fmt.Sprintf("decimal change from decimal(%d, %d) to decimal(%d, %d)", origin.Flen, origin.Decimal, to.Flen, to.Decimal)
			return msg, errUnsupportedModifyColumn.GenWithStackByArgs(msg)
		}
	case mysql.TypeDate, mysql.TypeDatetime, mysql.TypeTimestamp, mysql.TypeDuration, mysql.TypeYear:
		switch origin.Tp {
		case mysql.TypeDuration:
			switch to.Tp {
			case mysql.TypeDate, mysql.TypeDatetime, mysql.TypeTimestamp:
				return "", errUnsupportedModifyColumn.GenWithStackByArgs(unsupportedMsg)
			}
		case mysql.TypeDate:
			switch to.Tp {
			case mysql.TypeDatetime, mysql.TypeTimestamp:
				return "", errUnsupportedModifyColumn.GenWithStackByArgs(unsupportedMsg)
			}
		case mysql.TypeTimestamp:
			switch to.Tp {
			case mysql.TypeDuration, mysql.TypeDatetime:
				return "", errUnsupportedModifyColumn.GenWithStackByArgs(unsupportedMsg)
			}
		case mysql.TypeDatetime:
			switch to.Tp {
			case mysql.TypeTimestamp:
				return "", errUnsupportedModifyColumn.GenWithStackByArgs(unsupportedMsg)
			}
		case mysql.TypeYear:
			switch to.Tp {
			case mysql.TypeDuration:
				return "", errUnsupportedModifyColumn.GenWithStackByArgs(unsupportedMsg)
			case mysql.TypeYear:
			default:
				return "", ErrTruncatedWrongValue.GenWithStack("banned conversion that must fail")
			}
		}
		switch to.Tp {
		case mysql.TypeDate, mysql.TypeDatetime, mysql.TypeTimestamp, mysql.TypeDuration:
			skipSignCheck = true
			skipLenCheck = true
		case mysql.TypeYear:
			if origin.Tp != mysql.TypeYear {
				return "", ErrWarnDataOutOfRange.GenWithStack("banned conversion that must fail")
			}
			skipSignCheck = true
			skipLenCheck = true
		default:
			return "", errUnsupportedModifyColumn.GenWithStackByArgs(unsupportedMsg)
		}
	default:
		if origin.Tp != to.Tp {
			return "", errUnsupportedModifyColumn.GenWithStackByArgs(unsupportedMsg)
		}
	}

<<<<<<< HEAD
	if to.Flen > 0 && to.Flen < origin.Flen &&
		!(to.Tp == mysql.TypeBlob &&
			checkConvertedBlobFlenSame(origin.Flen, to.Flen)) {
		msg := fmt.Sprintf("length %d is less than origin %d", to.Flen, origin.Flen)
=======
	if toFlen > 0 && toFlen < originFlen {
		msg := fmt.Sprintf("length %d is less than origin %d", toFlen, originFlen)
>>>>>>> ea60b3e7
		if skipLenCheck {
			return msg, errUnsupportedModifyColumn.GenWithStackByArgs(msg)
		}
		return "", errUnsupportedModifyColumn.GenWithStackByArgs(msg)
	}
	if to.Decimal > 0 && to.Decimal < origin.Decimal {
		msg := fmt.Sprintf("decimal %d is less than origin %d", to.Decimal, origin.Decimal)
		return "", errUnsupportedModifyColumn.GenWithStackByArgs(msg)
	}

	toUnsigned := mysql.HasUnsignedFlag(to.Flag)
	originUnsigned := mysql.HasUnsignedFlag(origin.Flag)
	if originUnsigned != toUnsigned {
		msg := fmt.Sprintf("can't change unsigned integer to signed or vice versa")
		if skipSignCheck {
			return msg, errUnsupportedModifyColumn.GenWithStackByArgs(msg)
		}
		return "", errUnsupportedModifyColumn.GenWithStackByArgs(msg)
	}
	return "", nil
}

// checkModifyTypes checks if the 'origin' type can be modified to 'to' type without the need to
// change or check existing data in the table.
// It returns error if the two types has incompatible charset and collation, different sign, different
// digital/string types, or length of new Flen and Decimal is less than origin.
func checkModifyTypes(ctx sessionctx.Context, origin *types.FieldType, to *types.FieldType, needRewriteCollationData bool) error {
	var needReorg bool
	changeColumnValueMsg, err := CheckModifyTypeCompatible(origin, to)
	if err != nil {
		enableChangeColumnType := ctx.GetSessionVars().EnableChangeColumnType
		if len(changeColumnValueMsg) == 0 {
			return errors.Trace(err)
		}

		if !enableChangeColumnType {
			msg := fmt.Sprintf("%s, and tidb_enable_change_column_type is false", changeColumnValueMsg)
			return errUnsupportedModifyColumn.GenWithStackByArgs(msg)
		} else if mysql.HasPriKeyFlag(origin.Flag) {
			msg := "tidb_enable_change_column_type is true and this column has primary key flag"
			return errUnsupportedModifyColumn.GenWithStackByArgs(msg)
		}
		needReorg = true
	}

	err = checkModifyCharsetAndCollation(to.Charset, to.Collate, origin.Charset, origin.Collate, needRewriteCollationData)
	// column type change can handle the charset change between these two types in the process of the reorg.
	if err != nil && errUnsupportedModifyCharset.Equal(err) && needReorg {
		return nil
	}
	return errors.Trace(err)
}

func setDefaultValue(ctx sessionctx.Context, col *table.Column, option *ast.ColumnOption) (bool, error) {
	hasDefaultValue := false
	value, isSeqExpr, err := getDefaultValue(ctx, col, option)
	if err != nil {
		return hasDefaultValue, errors.Trace(err)
	}
	if isSeqExpr {
		if err := checkSequenceDefaultValue(col); err != nil {
			return false, errors.Trace(err)
		}
		col.DefaultIsExpr = isSeqExpr
	}

	if hasDefaultValue, value, err = checkColumnDefaultValue(ctx, col, value); err != nil {
		return hasDefaultValue, errors.Trace(err)
	}
	value, err = convertTimestampDefaultValToUTC(ctx, value, col)
	if err != nil {
		return hasDefaultValue, errors.Trace(err)
	}
	err = col.SetDefaultValue(value)
	if err != nil {
		return hasDefaultValue, errors.Trace(err)
	}
	return hasDefaultValue, nil
}

func setColumnComment(ctx sessionctx.Context, col *table.Column, option *ast.ColumnOption) error {
	value, err := expression.EvalAstExpr(ctx, option.Expr)
	if err != nil {
		return errors.Trace(err)
	}
	col.Comment, err = value.ToString()
	return errors.Trace(err)
}

// processColumnOptions is only used in getModifiableColumnJob.
func processColumnOptions(ctx sessionctx.Context, col *table.Column, options []*ast.ColumnOption) error {
	var sb strings.Builder
	restoreFlags := format.RestoreStringSingleQuotes | format.RestoreKeyWordLowercase | format.RestoreNameBackQuotes |
		format.RestoreSpacesAroundBinaryOperation
	restoreCtx := format.NewRestoreCtx(restoreFlags, &sb)

	var hasDefaultValue, setOnUpdateNow bool
	var err error
	for _, opt := range options {
		switch opt.Tp {
		case ast.ColumnOptionDefaultValue:
			hasDefaultValue, err = setDefaultValue(ctx, col, opt)
			if err != nil {
				return errors.Trace(err)
			}
		case ast.ColumnOptionComment:
			err := setColumnComment(ctx, col, opt)
			if err != nil {
				return errors.Trace(err)
			}
		case ast.ColumnOptionNotNull:
			col.Flag |= mysql.NotNullFlag
		case ast.ColumnOptionNull:
			col.Flag &= ^mysql.NotNullFlag
		case ast.ColumnOptionAutoIncrement:
			col.Flag |= mysql.AutoIncrementFlag
		case ast.ColumnOptionPrimaryKey, ast.ColumnOptionUniqKey:
			return errUnsupportedModifyColumn.GenWithStack("can't change column constraint - %v", opt.Tp)
		case ast.ColumnOptionOnUpdate:
			// TODO: Support other time functions.
			if col.Tp == mysql.TypeTimestamp || col.Tp == mysql.TypeDatetime {
				if !expression.IsValidCurrentTimestampExpr(opt.Expr, &col.FieldType) {
					return ErrInvalidOnUpdate.GenWithStackByArgs(col.Name)
				}
			} else {
				return ErrInvalidOnUpdate.GenWithStackByArgs(col.Name)
			}
			col.Flag |= mysql.OnUpdateNowFlag
			setOnUpdateNow = true
		case ast.ColumnOptionGenerated:
			sb.Reset()
			err = opt.Expr.Restore(restoreCtx)
			if err != nil {
				return errors.Trace(err)
			}
			col.GeneratedExprString = sb.String()
			col.GeneratedStored = opt.Stored
			col.Dependences = make(map[string]struct{})
			col.GeneratedExpr = opt.Expr
			for _, colName := range findColumnNamesInExpr(opt.Expr) {
				col.Dependences[colName.Name.L] = struct{}{}
			}
		case ast.ColumnOptionCollate:
			col.Collate = opt.StrValue
		case ast.ColumnOptionReference:
			return errors.Trace(errUnsupportedModifyColumn.GenWithStackByArgs("can't modify with references"))
		case ast.ColumnOptionFulltext:
			return errors.Trace(errUnsupportedModifyColumn.GenWithStackByArgs("can't modify with full text"))
		case ast.ColumnOptionCheck:
			return errors.Trace(errUnsupportedModifyColumn.GenWithStackByArgs("can't modify with check"))
		// Ignore ColumnOptionAutoRandom. It will be handled later.
		case ast.ColumnOptionAutoRandom:
		default:
			return errors.Trace(errUnsupportedModifyColumn.GenWithStackByArgs(fmt.Sprintf("unknown column option type: %d", opt.Tp)))
		}
	}

	processDefaultValue(col, hasDefaultValue, setOnUpdateNow)

	processColumnFlags(col)

	if hasDefaultValue {
		return errors.Trace(checkDefaultValue(ctx, col, true))
	}

	return nil
}

func (d *ddl) getModifiableColumnJob(ctx sessionctx.Context, ident ast.Ident, originalColName model.CIStr,
	spec *ast.AlterTableSpec) (*model.Job, error) {
	specNewColumn := spec.NewColumns[0]
	is := d.infoHandle.Get()
	schema, ok := is.SchemaByName(ident.Schema)
	if !ok {
		return nil, errors.Trace(infoschema.ErrDatabaseNotExists)
	}
	t, err := is.TableByName(ident.Schema, ident.Name)
	if err != nil {
		return nil, errors.Trace(infoschema.ErrTableNotExists.GenWithStackByArgs(ident.Schema, ident.Name))
	}

	col := table.FindCol(t.Cols(), originalColName.L)
	if col == nil {
		return nil, infoschema.ErrColumnNotExists.GenWithStackByArgs(originalColName, ident.Name)
	}
	newColName := specNewColumn.Name.Name
	if newColName.L == model.ExtraHandleName.L {
		return nil, ErrWrongColumnName.GenWithStackByArgs(newColName.L)
	}
	// If we want to rename the column name, we need to check whether it already exists.
	if newColName.L != originalColName.L {
		c := table.FindCol(t.Cols(), newColName.L)
		if c != nil {
			return nil, infoschema.ErrColumnExists.GenWithStackByArgs(newColName)
		}
	}
	// Check the column with foreign key.
	if fkInfo := getColumnForeignKeyInfo(originalColName.L, t.Meta().ForeignKeys); fkInfo != nil {
		return nil, errFKIncompatibleColumns.GenWithStackByArgs(originalColName, fkInfo.Name)
	}

	// Constraints in the new column means adding new constraints. Errors should thrown,
	// which will be done by `processColumnOptions` later.
	if specNewColumn.Tp == nil {
		// Make sure the column definition is simple field type.
		return nil, errors.Trace(errUnsupportedModifyColumn)
	}

	if err = checkColumnAttributes(specNewColumn.Name.OrigColName(), specNewColumn.Tp); err != nil {
		return nil, errors.Trace(err)
	}

	newCol := table.ToColumn(&model.ColumnInfo{
		ID: col.ID,
		// We use this PR(https://github.com/pingcap/tidb/pull/6274) as the dividing line to define whether it is a new version or an old version TiDB.
		// The old version TiDB initializes the column's offset and state here.
		// The new version TiDB doesn't initialize the column's offset and state, and it will do the initialization in run DDL function.
		// When we do the rolling upgrade the following may happen:
		// a new version TiDB builds the DDL job that doesn't be set the column's offset and state,
		// and the old version TiDB is the DDL owner, it doesn't get offset and state from the store. Then it will encounter errors.
		// So here we set offset and state to support the rolling upgrade.
		Offset:                col.Offset,
		State:                 col.State,
		OriginDefaultValue:    col.OriginDefaultValue,
		OriginDefaultValueBit: col.OriginDefaultValueBit,
		FieldType:             *specNewColumn.Tp,
		Name:                  newColName,
		Version:               col.Version,
	})

	var chs, coll string
	// TODO: Remove it when all table versions are greater than or equal to TableInfoVersion1.
	// If newCol's charset is empty and the table's version less than TableInfoVersion1,
	// we will not modify the charset of the column. This behavior is not compatible with MySQL.
	if len(newCol.FieldType.Charset) == 0 && t.Meta().Version < model.TableInfoVersion1 {
		chs = col.FieldType.Charset
		coll = col.FieldType.Collate
	} else {
		chs, coll, err = getCharsetAndCollateInColumnDef(specNewColumn)
		if err != nil {
			return nil, errors.Trace(err)
		}
		chs, coll, err = ResolveCharsetCollation(
			ast.CharsetOpt{Chs: chs, Col: coll},
			ast.CharsetOpt{Chs: t.Meta().Charset, Col: t.Meta().Collate},
			ast.CharsetOpt{Chs: schema.Charset, Col: schema.Collate},
		)
		chs, coll = OverwriteCollationWithBinaryFlag(specNewColumn, chs, coll)
		if err != nil {
			return nil, errors.Trace(err)
		}
	}

	if err = setCharsetCollationFlenDecimal(&newCol.FieldType, chs, coll); err != nil {
		return nil, errors.Trace(err)
	}

	if err = processColumnOptions(ctx, newCol, specNewColumn.Options); err != nil {
		return nil, errors.Trace(err)
	}

	if err = checkColumnValueConstraint(newCol, newCol.Collate); err != nil {
		return nil, errors.Trace(err)
	}

	if err = checkModifyTypes(ctx, &col.FieldType, &newCol.FieldType, isColumnWithIndex(col.Name.L, t.Meta().Indices)); err != nil {
		if strings.Contains(err.Error(), "Unsupported modifying collation") {
			colErrMsg := "Unsupported modifying collation of column '%s' from '%s' to '%s' when index is defined on it."
			err = errUnsupportedModifyCollation.GenWithStack(colErrMsg, col.Name.L, col.Collate, newCol.Collate)
		}
		return nil, errors.Trace(err)
	}
	if ctx.GetSessionVars().EnableChangeColumnType && needChangeColumnData(col.ColumnInfo, newCol.ColumnInfo) {
		if newCol.IsGenerated() || col.IsGenerated() {
			// TODO: Make it compatible with MySQL error.
			msg := fmt.Sprintf("tidb_enable_change_column_type is true, newCol IsGenerated %v, oldCol IsGenerated %v", newCol.IsGenerated(), col.IsGenerated())
			return nil, errUnsupportedModifyColumn.GenWithStackByArgs(msg)
		} else if t.Meta().Partition != nil {
			return nil, errUnsupportedModifyColumn.GenWithStackByArgs("tidb_enable_change_column_type is true, table is partition table")
		}
	}

	// Copy index related options to the new spec.
	indexFlags := col.FieldType.Flag & (mysql.PriKeyFlag | mysql.UniqueKeyFlag | mysql.MultipleKeyFlag)
	newCol.FieldType.Flag |= indexFlags
	if mysql.HasPriKeyFlag(col.FieldType.Flag) {
		newCol.FieldType.Flag |= mysql.NotNullFlag
		// TODO: If user explicitly set NULL, we should throw error ErrPrimaryCantHaveNull.
	}

	// We don't support modifying column from not_auto_increment to auto_increment.
	if !mysql.HasAutoIncrementFlag(col.Flag) && mysql.HasAutoIncrementFlag(newCol.Flag) {
		return nil, errUnsupportedModifyColumn.GenWithStackByArgs("can't set auto_increment")
	}
	// Disallow modifying column from auto_increment to not auto_increment if the session variable `AllowRemoveAutoInc` is false.
	if !ctx.GetSessionVars().AllowRemoveAutoInc && mysql.HasAutoIncrementFlag(col.Flag) && !mysql.HasAutoIncrementFlag(newCol.Flag) {
		return nil, errUnsupportedModifyColumn.GenWithStackByArgs("can't remove auto_increment without @@tidb_allow_remove_auto_inc enabled")
	}

	// We support modifying the type definitions of 'null' to 'not null' now.
	var modifyColumnTp byte
	if !mysql.HasNotNullFlag(col.Flag) && mysql.HasNotNullFlag(newCol.Flag) {
		if err = checkForNullValue(ctx, col.Tp != newCol.Tp, ident.Schema, ident.Name, newCol.Name, col.ColumnInfo); err != nil {
			return nil, errors.Trace(err)
		}
		// `modifyColumnTp` indicates that there is a type modification.
		modifyColumnTp = mysql.TypeNull
	}

	if err = checkColumnFieldLength(newCol); err != nil {
		return nil, err
	}

	if err = checkColumnWithIndexConstraint(t.Meta(), col.ColumnInfo, newCol.ColumnInfo); err != nil {
		return nil, err
	}

	// As same with MySQL, we don't support modifying the stored status for generated columns.
	if err = checkModifyGeneratedColumn(t, col, newCol, specNewColumn); err != nil {
		return nil, errors.Trace(err)
	}

	var newAutoRandBits uint64
	if newAutoRandBits, err = checkAutoRandom(t.Meta(), col, specNewColumn); err != nil {
		return nil, errors.Trace(err)
	}

	job := &model.Job{
		SchemaID:   schema.ID,
		TableID:    t.Meta().ID,
		SchemaName: schema.Name.L,
		Type:       model.ActionModifyColumn,
		BinlogInfo: &model.HistoryInfo{},
		ReorgMeta: &model.DDLReorgMeta{
			SQLMode:       ctx.GetSessionVars().SQLMode,
			Warnings:      make(map[errors.ErrorID]*terror.Error),
			WarningsCount: make(map[errors.ErrorID]int64),
		},
		Args: []interface{}{&newCol, originalColName, spec.Position, modifyColumnTp, newAutoRandBits},
	}
	return job, nil
}

// checkColumnWithIndexConstraint is used to check the related index constraint of the modified column.
// Index has a max-prefix-length constraint. eg: a varchar(100), index idx(a), modifying column a to a varchar(4000)
// will cause index idx to break the max-prefix-length constraint.
func checkColumnWithIndexConstraint(tbInfo *model.TableInfo, originalCol, newCol *model.ColumnInfo) error {
	var columns []*model.ColumnInfo
	for _, indexInfo := range tbInfo.Indices {
		containColumn := false
		for _, col := range indexInfo.Columns {
			if col.Name.L == originalCol.Name.L {
				containColumn = true
				break
			}
		}
		if !containColumn {
			continue
		}
		if columns == nil {
			columns = make([]*model.ColumnInfo, 0, len(tbInfo.Columns))
			columns = append(columns, tbInfo.Columns...)
			// replace old column with new column.
			for i, col := range columns {
				if col.Name.L != originalCol.Name.L {
					continue
				}
				columns[i] = newCol.Clone()
				columns[i].Name = originalCol.Name
				break
			}
		}
		err := checkIndexPrefixLength(columns, indexInfo.Columns)
		if err != nil {
			return err
		}
	}
	return nil
}

func checkAutoRandom(tableInfo *model.TableInfo, originCol *table.Column, specNewColumn *ast.ColumnDef) (uint64, error) {
	// Disallow add/drop actions on auto_random.
	var oldRandBits uint64
	if tableInfo.PKIsHandle && (tableInfo.GetPkName().L == originCol.Name.L) {
		oldRandBits = tableInfo.AutoRandomBits
	}
	newRandBits, err := extractAutoRandomBitsFromColDef(specNewColumn)
	if err != nil {
		return 0, errors.Trace(err)
	}
	switch {
	case oldRandBits == newRandBits:
		break
	case oldRandBits == 0 || newRandBits == 0:
		return 0, ErrInvalidAutoRandom.GenWithStackByArgs(autoid.AutoRandomAlterErrMsg)
	case autoid.MaxAutoRandomBits < newRandBits:
		errMsg := fmt.Sprintf(autoid.AutoRandomOverflowErrMsg,
			autoid.MaxAutoRandomBits, newRandBits, specNewColumn.Name.Name.O)
		return 0, ErrInvalidAutoRandom.GenWithStackByArgs(errMsg)
	case oldRandBits < newRandBits:
		break // Increasing auto_random shard bits is allowed.
	case oldRandBits > newRandBits:
		return 0, ErrInvalidAutoRandom.GenWithStackByArgs(autoid.AutoRandomDecreaseBitErrMsg)
	}

	if oldRandBits != 0 {
		// Disallow changing the column field type.
		if originCol.Tp != specNewColumn.Tp.Tp {
			return 0, ErrInvalidAutoRandom.GenWithStackByArgs(autoid.AutoRandomModifyColTypeErrMsg)
		}
		// Disallow changing auto_increment on auto_random column.
		if containsColumnOption(specNewColumn, ast.ColumnOptionAutoIncrement) != mysql.HasAutoIncrementFlag(originCol.Flag) {
			return 0, ErrInvalidAutoRandom.GenWithStackByArgs(autoid.AutoRandomIncompatibleWithAutoIncErrMsg)
		}
		// Disallow specifying a default value on auto_random column.
		if containsColumnOption(specNewColumn, ast.ColumnOptionDefaultValue) {
			return 0, ErrInvalidAutoRandom.GenWithStackByArgs(autoid.AutoRandomIncompatibleWithDefaultValueErrMsg)
		}
	}
	return newRandBits, nil
}

// ChangeColumn renames an existing column and modifies the column's definition,
// currently we only support limited kind of changes
// that do not need to change or check data on the table.
func (d *ddl) ChangeColumn(ctx sessionctx.Context, ident ast.Ident, spec *ast.AlterTableSpec) error {
	specNewColumn := spec.NewColumns[0]
	if len(specNewColumn.Name.Schema.O) != 0 && ident.Schema.L != specNewColumn.Name.Schema.L {
		return ErrWrongDBName.GenWithStackByArgs(specNewColumn.Name.Schema.O)
	}
	if len(spec.OldColumnName.Schema.O) != 0 && ident.Schema.L != spec.OldColumnName.Schema.L {
		return ErrWrongDBName.GenWithStackByArgs(spec.OldColumnName.Schema.O)
	}
	if len(specNewColumn.Name.Table.O) != 0 && ident.Name.L != specNewColumn.Name.Table.L {
		return ErrWrongTableName.GenWithStackByArgs(specNewColumn.Name.Table.O)
	}
	if len(spec.OldColumnName.Table.O) != 0 && ident.Name.L != spec.OldColumnName.Table.L {
		return ErrWrongTableName.GenWithStackByArgs(spec.OldColumnName.Table.O)
	}

	job, err := d.getModifiableColumnJob(ctx, ident, spec.OldColumnName.Name, spec)
	if err != nil {
		if infoschema.ErrColumnNotExists.Equal(err) && spec.IfExists {
			ctx.GetSessionVars().StmtCtx.AppendNote(infoschema.ErrColumnNotExists.GenWithStackByArgs(spec.OldColumnName.Name, ident.Name))
			return nil
		}
		return errors.Trace(err)
	}

	err = d.doDDLJob(ctx, job)
	// column not exists, but if_exists flags is true, so we ignore this error.
	if infoschema.ErrColumnNotExists.Equal(err) && spec.IfExists {
		ctx.GetSessionVars().StmtCtx.AppendNote(err)
		return nil
	}
	err = d.callHookOnChanged(err)
	return errors.Trace(err)
}

// RenameColumn renames an existing column.
func (d *ddl) RenameColumn(ctx sessionctx.Context, ident ast.Ident, spec *ast.AlterTableSpec) error {
	oldColName := spec.OldColumnName.Name
	newColName := spec.NewColumnName.Name
	if oldColName.L == newColName.L {
		return nil
	}
	if newColName.L == model.ExtraHandleName.L {
		return ErrWrongColumnName.GenWithStackByArgs(newColName.L)
	}

	schema, tbl, err := d.getSchemaAndTableByIdent(ctx, ident)
	if err != nil {
		return errors.Trace(err)
	}

	oldCol := table.FindCol(tbl.VisibleCols(), oldColName.L)
	if oldCol == nil {
		return infoschema.ErrColumnNotExists.GenWithStackByArgs(oldColName, ident.Name)
	}

	allCols := tbl.Cols()
	colWithNewNameAlreadyExist := table.FindCol(allCols, newColName.L) != nil
	if colWithNewNameAlreadyExist {
		return infoschema.ErrColumnExists.GenWithStackByArgs(newColName)
	}

	if fkInfo := getColumnForeignKeyInfo(oldColName.L, tbl.Meta().ForeignKeys); fkInfo != nil {
		return errFKIncompatibleColumns.GenWithStackByArgs(oldColName, fkInfo.Name)
	}

	// Check generated expression.
	for _, col := range allCols {
		if col.GeneratedExpr == nil {
			continue
		}
		dependedColNames := findColumnNamesInExpr(col.GeneratedExpr)
		for _, name := range dependedColNames {
			if name.Name.L == oldColName.L {
				return ErrBadField.GenWithStackByArgs(oldColName.O, "generated column function")
			}
		}
	}

	newCol := oldCol.Clone()
	newCol.Name = newColName
	job := &model.Job{
		SchemaID:   schema.ID,
		TableID:    tbl.Meta().ID,
		SchemaName: schema.Name.L,
		Type:       model.ActionModifyColumn,
		BinlogInfo: &model.HistoryInfo{},
		ReorgMeta: &model.DDLReorgMeta{
			SQLMode:       ctx.GetSessionVars().SQLMode,
			Warnings:      make(map[errors.ErrorID]*terror.Error),
			WarningsCount: make(map[errors.ErrorID]int64),
		},
		Args: []interface{}{&newCol, oldColName, spec.Position, 0},
	}
	err = d.doDDLJob(ctx, job)
	err = d.callHookOnChanged(err)
	return errors.Trace(err)
}

// ModifyColumn does modification on an existing column, currently we only support limited kind of changes
// that do not need to change or check data on the table.
func (d *ddl) ModifyColumn(ctx sessionctx.Context, ident ast.Ident, spec *ast.AlterTableSpec) error {
	specNewColumn := spec.NewColumns[0]
	if len(specNewColumn.Name.Schema.O) != 0 && ident.Schema.L != specNewColumn.Name.Schema.L {
		return ErrWrongDBName.GenWithStackByArgs(specNewColumn.Name.Schema.O)
	}
	if len(specNewColumn.Name.Table.O) != 0 && ident.Name.L != specNewColumn.Name.Table.L {
		return ErrWrongTableName.GenWithStackByArgs(specNewColumn.Name.Table.O)
	}

	originalColName := specNewColumn.Name.Name
	job, err := d.getModifiableColumnJob(ctx, ident, originalColName, spec)
	if err != nil {
		if infoschema.ErrColumnNotExists.Equal(err) && spec.IfExists {
			ctx.GetSessionVars().StmtCtx.AppendNote(infoschema.ErrColumnNotExists.GenWithStackByArgs(originalColName, ident.Name))
			return nil
		}
		return errors.Trace(err)
	}

	err = d.doDDLJob(ctx, job)
	// column not exists, but if_exists flags is true, so we ignore this error.
	if infoschema.ErrColumnNotExists.Equal(err) && spec.IfExists {
		ctx.GetSessionVars().StmtCtx.AppendNote(err)
		return nil
	}
	err = d.callHookOnChanged(err)
	return errors.Trace(err)
}

func (d *ddl) AlterColumn(ctx sessionctx.Context, ident ast.Ident, spec *ast.AlterTableSpec) error {
	specNewColumn := spec.NewColumns[0]
	is := d.infoHandle.Get()
	schema, ok := is.SchemaByName(ident.Schema)
	if !ok {
		return infoschema.ErrTableNotExists.GenWithStackByArgs(ident.Schema, ident.Name)
	}
	t, err := is.TableByName(ident.Schema, ident.Name)
	if err != nil {
		return infoschema.ErrTableNotExists.GenWithStackByArgs(ident.Schema, ident.Name)
	}

	colName := specNewColumn.Name.Name
	// Check whether alter column has existed.
	col := table.FindCol(t.Cols(), colName.L)
	if col == nil {
		return ErrBadField.GenWithStackByArgs(colName, ident.Name)
	}

	// Clean the NoDefaultValueFlag value.
	col.Flag &= ^mysql.NoDefaultValueFlag
	if len(specNewColumn.Options) == 0 {
		err = col.SetDefaultValue(nil)
		if err != nil {
			return errors.Trace(err)
		}
		setNoDefaultValueFlag(col, false)
	} else {
		if IsAutoRandomColumnID(t.Meta(), col.ID) {
			return ErrInvalidAutoRandom.GenWithStackByArgs(autoid.AutoRandomIncompatibleWithDefaultValueErrMsg)
		}
		hasDefaultValue, err := setDefaultValue(ctx, col, specNewColumn.Options[0])
		if err != nil {
			return errors.Trace(err)
		}
		if err = checkDefaultValue(ctx, col, hasDefaultValue); err != nil {
			return errors.Trace(err)
		}
	}

	job := &model.Job{
		SchemaID:   schema.ID,
		TableID:    t.Meta().ID,
		SchemaName: schema.Name.L,
		Type:       model.ActionSetDefaultValue,
		BinlogInfo: &model.HistoryInfo{},
		Args:       []interface{}{col},
	}

	err = d.doDDLJob(ctx, job)
	err = d.callHookOnChanged(err)
	return errors.Trace(err)
}

// AlterTableComment updates the table comment information.
func (d *ddl) AlterTableComment(ctx sessionctx.Context, ident ast.Ident, spec *ast.AlterTableSpec) error {
	is := d.infoHandle.Get()
	schema, ok := is.SchemaByName(ident.Schema)
	if !ok {
		return infoschema.ErrDatabaseNotExists.GenWithStackByArgs(ident.Schema)
	}

	tb, err := is.TableByName(ident.Schema, ident.Name)
	if err != nil {
		return errors.Trace(infoschema.ErrTableNotExists.GenWithStackByArgs(ident.Schema, ident.Name))
	}

	job := &model.Job{
		SchemaID:   schema.ID,
		TableID:    tb.Meta().ID,
		SchemaName: schema.Name.L,
		Type:       model.ActionModifyTableComment,
		BinlogInfo: &model.HistoryInfo{},
		Args:       []interface{}{spec.Comment},
	}

	err = d.doDDLJob(ctx, job)
	err = d.callHookOnChanged(err)
	return errors.Trace(err)
}

// AlterTableAutoIDCache updates the table comment information.
func (d *ddl) AlterTableAutoIDCache(ctx sessionctx.Context, ident ast.Ident, newCache int64) error {
	schema, tb, err := d.getSchemaAndTableByIdent(ctx, ident)
	if err != nil {
		return errors.Trace(err)
	}

	job := &model.Job{
		SchemaID:   schema.ID,
		TableID:    tb.Meta().ID,
		SchemaName: schema.Name.L,
		Type:       model.ActionModifyTableAutoIdCache,
		BinlogInfo: &model.HistoryInfo{},
		Args:       []interface{}{newCache},
	}

	err = d.doDDLJob(ctx, job)
	err = d.callHookOnChanged(err)
	return errors.Trace(err)
}

// AlterTableCharsetAndCollate changes the table charset and collate.
func (d *ddl) AlterTableCharsetAndCollate(ctx sessionctx.Context, ident ast.Ident, toCharset, toCollate string, needsOverwriteCols bool) error {
	// use the last one.
	if toCharset == "" && toCollate == "" {
		return ErrUnknownCharacterSet.GenWithStackByArgs(toCharset)
	}

	is := d.infoHandle.Get()
	schema, ok := is.SchemaByName(ident.Schema)
	if !ok {
		return infoschema.ErrDatabaseNotExists.GenWithStackByArgs(ident.Schema)
	}

	tb, err := is.TableByName(ident.Schema, ident.Name)
	if err != nil {
		return errors.Trace(infoschema.ErrTableNotExists.GenWithStackByArgs(ident.Schema, ident.Name))
	}

	if toCharset == "" {
		// charset does not change.
		toCharset = tb.Meta().Charset
	}

	if toCollate == "" {
		// get the default collation of the charset.
		toCollate, err = charset.GetDefaultCollation(toCharset)
		if err != nil {
			return errors.Trace(err)
		}
	}
	doNothing, err := checkAlterTableCharset(tb.Meta(), schema, toCharset, toCollate, needsOverwriteCols)
	if err != nil {
		return err
	}
	if doNothing {
		return nil
	}

	job := &model.Job{
		SchemaID:   schema.ID,
		TableID:    tb.Meta().ID,
		SchemaName: schema.Name.L,
		Type:       model.ActionModifyTableCharsetAndCollate,
		BinlogInfo: &model.HistoryInfo{},
		Args:       []interface{}{toCharset, toCollate, needsOverwriteCols},
	}
	err = d.doDDLJob(ctx, job)
	err = d.callHookOnChanged(err)
	return errors.Trace(err)
}

// AlterTableSetTiFlashReplica sets the TiFlash replicas info.
func (d *ddl) AlterTableSetTiFlashReplica(ctx sessionctx.Context, ident ast.Ident, replicaInfo *ast.TiFlashReplicaSpec) error {
	schema, tb, err := d.getSchemaAndTableByIdent(ctx, ident)
	if err != nil {
		return errors.Trace(err)
	}

	tbReplicaInfo := tb.Meta().TiFlashReplica
	if tbReplicaInfo != nil && tbReplicaInfo.Count == replicaInfo.Count &&
		len(tbReplicaInfo.LocationLabels) == len(replicaInfo.Labels) {
		changed := false
		for i, lable := range tbReplicaInfo.LocationLabels {
			if replicaInfo.Labels[i] != lable {
				changed = true
				break
			}
		}
		if !changed {
			return nil
		}
	}

	err = checkTiFlashReplicaCount(ctx, replicaInfo.Count)
	if err != nil {
		return errors.Trace(err)
	}

	job := &model.Job{
		SchemaID:   schema.ID,
		TableID:    tb.Meta().ID,
		SchemaName: schema.Name.L,
		Type:       model.ActionSetTiFlashReplica,
		BinlogInfo: &model.HistoryInfo{},
		Args:       []interface{}{*replicaInfo},
	}
	err = d.doDDLJob(ctx, job)
	err = d.callHookOnChanged(err)
	return errors.Trace(err)
}

func checkTiFlashReplicaCount(ctx sessionctx.Context, replicaCount uint64) error {
	// Check the tiflash replica count should be less than the total tiflash stores.
	tiflashStoreCnt, err := infoschema.GetTiFlashStoreCount(ctx)
	if err != nil {
		return errors.Trace(err)
	}
	if replicaCount > tiflashStoreCnt {
		return errors.Errorf("the tiflash replica count: %d should be less than the total tiflash server count: %d", replicaCount, tiflashStoreCnt)
	}
	return nil
}

// UpdateTableReplicaInfo updates the table flash replica infos.
func (d *ddl) UpdateTableReplicaInfo(ctx sessionctx.Context, physicalID int64, available bool) error {
	is := d.infoHandle.Get()
	tb, ok := is.TableByID(physicalID)
	if !ok {
		tb, _, _ = is.FindTableByPartitionID(physicalID)
		if tb == nil {
			return infoschema.ErrTableNotExists.GenWithStack("Table which ID = %d does not exist.", physicalID)
		}
	}
	tbInfo := tb.Meta()
	if tbInfo.TiFlashReplica == nil || (tbInfo.ID == physicalID && tbInfo.TiFlashReplica.Available == available) ||
		(tbInfo.ID != physicalID && available == tbInfo.TiFlashReplica.IsPartitionAvailable(physicalID)) {
		return nil
	}

	db, ok := is.SchemaByTable(tbInfo)
	if !ok {
		return infoschema.ErrDatabaseNotExists.GenWithStack("Database of table `%s` does not exist.", tb.Meta().Name)
	}

	job := &model.Job{
		SchemaID:   db.ID,
		TableID:    tb.Meta().ID,
		SchemaName: db.Name.L,
		Type:       model.ActionUpdateTiFlashReplicaStatus,
		BinlogInfo: &model.HistoryInfo{},
		Args:       []interface{}{available, physicalID},
	}
	err := d.doDDLJob(ctx, job)
	err = d.callHookOnChanged(err)
	return errors.Trace(err)
}

// checkAlterTableCharset uses to check is it possible to change the charset of table.
// This function returns 2 variable:
// doNothing: if doNothing is true, means no need to change any more, because the target charset is same with the charset of table.
// err: if err is not nil, means it is not possible to change table charset to target charset.
func checkAlterTableCharset(tblInfo *model.TableInfo, dbInfo *model.DBInfo, toCharset, toCollate string, needsOverwriteCols bool) (doNothing bool, err error) {
	origCharset := tblInfo.Charset
	origCollate := tblInfo.Collate
	// Old version schema charset maybe modified when load schema if TreatOldVersionUTF8AsUTF8MB4 was enable.
	// So even if the origCharset equal toCharset, we still need to do the ddl for old version schema.
	if origCharset == toCharset && origCollate == toCollate && tblInfo.Version >= model.TableInfoVersion2 {
		// nothing to do.
		doNothing = true
		for _, col := range tblInfo.Columns {
			if col.Charset == charset.CharsetBin {
				continue
			}
			if col.Charset == toCharset && col.Collate == toCollate {
				continue
			}
			doNothing = false
		}
		if doNothing {
			return doNothing, nil
		}
	}

	// The table charset may be "", if the table is create in old TiDB version, such as v2.0.8.
	// This DDL will update the table charset to default charset.
	origCharset, origCollate, err = ResolveCharsetCollation(
		ast.CharsetOpt{Chs: origCharset, Col: origCollate},
		ast.CharsetOpt{Chs: dbInfo.Charset, Col: dbInfo.Collate},
	)
	if err != nil {
		return doNothing, err
	}

	if err = checkModifyCharsetAndCollation(toCharset, toCollate, origCharset, origCollate, false); err != nil {
		return doNothing, err
	}
	if !needsOverwriteCols {
		// If we don't change the charset and collation of columns, skip the next checks.
		return doNothing, nil
	}

	for _, col := range tblInfo.Columns {
		if col.Tp == mysql.TypeVarchar {
			if err = IsTooBigFieldLength(col.Flen, col.Name.O, toCharset); err != nil {
				return doNothing, err
			}
		}
		if col.Charset == charset.CharsetBin {
			continue
		}
		if len(col.Charset) == 0 {
			continue
		}
		if err = checkModifyCharsetAndCollation(toCharset, toCollate, col.Charset, col.Collate, isColumnWithIndex(col.Name.L, tblInfo.Indices)); err != nil {
			if strings.Contains(err.Error(), "Unsupported modifying collation") {
				colErrMsg := "Unsupported converting collation of column '%s' from '%s' to '%s' when index is defined on it."
				err = errUnsupportedModifyCollation.GenWithStack(colErrMsg, col.Name.L, col.Collate, toCollate)
			}
			return doNothing, err
		}
	}
	return doNothing, nil
}

// RenameIndex renames an index.
// In TiDB, indexes are case-insensitive (so index 'a' and 'A" are considered the same index),
// but index names are case-sensitive (we can rename index 'a' to 'A')
func (d *ddl) RenameIndex(ctx sessionctx.Context, ident ast.Ident, spec *ast.AlterTableSpec) error {
	is := d.infoHandle.Get()
	schema, ok := is.SchemaByName(ident.Schema)
	if !ok {
		return infoschema.ErrDatabaseNotExists.GenWithStackByArgs(ident.Schema)
	}

	tb, err := is.TableByName(ident.Schema, ident.Name)
	if err != nil {
		return errors.Trace(infoschema.ErrTableNotExists.GenWithStackByArgs(ident.Schema, ident.Name))
	}
	duplicate, err := validateRenameIndex(spec.FromKey, spec.ToKey, tb.Meta())
	if duplicate {
		return nil
	}
	if err != nil {
		return errors.Trace(err)
	}

	job := &model.Job{
		SchemaID:   schema.ID,
		TableID:    tb.Meta().ID,
		SchemaName: schema.Name.L,
		Type:       model.ActionRenameIndex,
		BinlogInfo: &model.HistoryInfo{},
		Args:       []interface{}{spec.FromKey, spec.ToKey},
	}

	err = d.doDDLJob(ctx, job)
	err = d.callHookOnChanged(err)
	return errors.Trace(err)
}

// DropTable will proceed even if some table in the list does not exists.
func (d *ddl) DropTable(ctx sessionctx.Context, ti ast.Ident) (err error) {
	schema, tb, err := d.getSchemaAndTableByIdent(ctx, ti)
	if err != nil {
		return errors.Trace(err)
	}

	if tb.Meta().IsView() {
		return infoschema.ErrTableNotExists.GenWithStackByArgs(ti.Schema, ti.Name)
	}
	if tb.Meta().IsSequence() {
		return infoschema.ErrTableNotExists.GenWithStackByArgs(ti.Schema, ti.Name)
	}

	job := &model.Job{
		SchemaID:   schema.ID,
		TableID:    tb.Meta().ID,
		SchemaName: schema.Name.L,
		Type:       model.ActionDropTable,
		BinlogInfo: &model.HistoryInfo{},
	}

	err = d.doDDLJob(ctx, job)
	err = d.callHookOnChanged(err)
	if err != nil {
		return errors.Trace(err)
	}
	if !config.TableLockEnabled() {
		return nil
	}
	if ok, _ := ctx.CheckTableLocked(tb.Meta().ID); ok {
		ctx.ReleaseTableLockByTableIDs([]int64{tb.Meta().ID})
	}
	return nil
}

// DropView will proceed even if some view in the list does not exists.
func (d *ddl) DropView(ctx sessionctx.Context, ti ast.Ident) (err error) {
	schema, tb, err := d.getSchemaAndTableByIdent(ctx, ti)
	if err != nil {
		return errors.Trace(err)
	}

	if !tb.Meta().IsView() {
		return ErrWrongObject.GenWithStackByArgs(ti.Schema, ti.Name, "VIEW")
	}

	job := &model.Job{
		SchemaID:   schema.ID,
		TableID:    tb.Meta().ID,
		SchemaName: schema.Name.L,
		Type:       model.ActionDropView,
		BinlogInfo: &model.HistoryInfo{},
	}

	err = d.doDDLJob(ctx, job)
	err = d.callHookOnChanged(err)
	return errors.Trace(err)
}

func (d *ddl) TruncateTable(ctx sessionctx.Context, ti ast.Ident) error {
	schema, tb, err := d.getSchemaAndTableByIdent(ctx, ti)
	if err != nil {
		return errors.Trace(err)
	}
	if tb.Meta().IsView() || tb.Meta().IsSequence() {
		return infoschema.ErrTableNotExists.GenWithStackByArgs(schema.Name.O, tb.Meta().Name.O)
	}
	genIDs, err := d.genGlobalIDs(1)
	if err != nil {
		return errors.Trace(err)
	}
	newTableID := genIDs[0]
	job := &model.Job{
		SchemaID:   schema.ID,
		TableID:    tb.Meta().ID,
		SchemaName: schema.Name.L,
		Type:       model.ActionTruncateTable,
		BinlogInfo: &model.HistoryInfo{},
		Args:       []interface{}{newTableID},
	}
	if ok, _ := ctx.CheckTableLocked(tb.Meta().ID); ok && config.TableLockEnabled() {
		// AddTableLock here to avoid this ddl job was executed successfully but the session was been kill before return.
		// The session will release all table locks it holds, if we don't add the new locking table id here,
		// the session may forget to release the new locked table id when this ddl job was executed successfully
		// but the session was killed before return.
		ctx.AddTableLock([]model.TableLockTpInfo{{SchemaID: schema.ID, TableID: newTableID, Tp: tb.Meta().Lock.Tp}})
	}
	err = d.doDDLJob(ctx, job)
	err = d.callHookOnChanged(err)
	if err != nil {
		if config.TableLockEnabled() {
			ctx.ReleaseTableLockByTableIDs([]int64{newTableID})
		}
		return errors.Trace(err)
	}
	oldTblInfo := tb.Meta()
	if oldTblInfo.PreSplitRegions > 0 {
		if _, tb, err := d.getSchemaAndTableByIdent(ctx, ti); err == nil {
			d.preSplitAndScatter(ctx, tb.Meta(), tb.Meta().GetPartitionInfo())
		}
	}

	if !config.TableLockEnabled() {
		return nil
	}
	if ok, _ := ctx.CheckTableLocked(tb.Meta().ID); ok {
		ctx.ReleaseTableLockByTableIDs([]int64{tb.Meta().ID})
	}
	return nil
}

func (d *ddl) RenameTable(ctx sessionctx.Context, oldIdent, newIdent ast.Ident, isAlterTable bool) error {
	is := d.GetInfoSchemaWithInterceptor(ctx)
	tables := make(map[string]int64)
	schemas, tableID, err := extractTblInfos(is, oldIdent, newIdent, isAlterTable, tables)
	if err != nil {
		return err
	}

	if schemas == nil {
		return nil
	}

	job := &model.Job{
		SchemaID:   schemas[1].ID,
		TableID:    tableID,
		SchemaName: schemas[1].Name.L,
		Type:       model.ActionRenameTable,
		BinlogInfo: &model.HistoryInfo{},
		Args:       []interface{}{schemas[0].ID, newIdent.Name},
	}

	err = d.doDDLJob(ctx, job)
	err = d.callHookOnChanged(err)
	return errors.Trace(err)
}

func (d *ddl) RenameTables(ctx sessionctx.Context, oldIdents, newIdents []ast.Ident, isAlterTable bool) error {
	is := d.GetInfoSchemaWithInterceptor(ctx)
	tableNames := make([]*model.CIStr, 0, len(oldIdents))
	oldSchemaIDs := make([]int64, 0, len(oldIdents))
	newSchemaIDs := make([]int64, 0, len(oldIdents))
	tableIDs := make([]int64, 0, len(oldIdents))

	var schemas []*model.DBInfo
	var tableID int64
	var err error

	tables := make(map[string]int64)
	for i := 0; i < len(oldIdents); i++ {
		schemas, tableID, err = extractTblInfos(is, oldIdents[i], newIdents[i], isAlterTable, tables)
		if err != nil {
			return err
		}
		tableIDs = append(tableIDs, tableID)
		tableNames = append(tableNames, &newIdents[i].Name)
		oldSchemaIDs = append(oldSchemaIDs, schemas[0].ID)
		newSchemaIDs = append(newSchemaIDs, schemas[1].ID)
	}

	job := &model.Job{
		SchemaID:   schemas[1].ID,
		TableID:    tableIDs[0],
		SchemaName: schemas[1].Name.L,
		Type:       model.ActionRenameTables,
		BinlogInfo: &model.HistoryInfo{},
		Args:       []interface{}{oldSchemaIDs, newSchemaIDs, tableNames, tableIDs},
	}

	err = d.doDDLJob(ctx, job)
	err = d.callHookOnChanged(err)
	return errors.Trace(err)
}

func extractTblInfos(is infoschema.InfoSchema, oldIdent, newIdent ast.Ident, isAlterTable bool, tables map[string]int64) ([]*model.DBInfo, int64, error) {
	oldSchema, ok := is.SchemaByName(oldIdent.Schema)
	if !ok {
		if isAlterTable {
			return nil, 0, infoschema.ErrTableNotExists.GenWithStackByArgs(oldIdent.Schema, oldIdent.Name)
		}
		if tableExists(is, newIdent, tables) {
			return nil, 0, infoschema.ErrTableExists.GenWithStackByArgs(newIdent)
		}
		return nil, 0, errFileNotFound.GenWithStackByArgs(oldIdent.Schema, oldIdent.Name)
	}
	if !tableExists(is, oldIdent, tables) {
		if isAlterTable {
			return nil, 0, infoschema.ErrTableNotExists.GenWithStackByArgs(oldIdent.Schema, oldIdent.Name)
		}
		if tableExists(is, newIdent, tables) {
			return nil, 0, infoschema.ErrTableExists.GenWithStackByArgs(newIdent)
		}
		return nil, 0, errFileNotFound.GenWithStackByArgs(oldIdent.Schema, oldIdent.Name)
	}
	if isAlterTable && newIdent.Schema.L == oldIdent.Schema.L && newIdent.Name.L == oldIdent.Name.L {
		//oldIdent is equal to newIdent, do nothing
		return nil, 0, nil
	}
	newSchema, ok := is.SchemaByName(newIdent.Schema)
	if !ok {
		return nil, 0, ErrErrorOnRename.GenWithStackByArgs(
			fmt.Sprintf("%s.%s", oldIdent.Schema, oldIdent.Name),
			fmt.Sprintf("%s.%s", newIdent.Schema, newIdent.Name),
			168,
			fmt.Sprintf("Database `%s` doesn't exist", newIdent.Schema))
	}
	if tableExists(is, newIdent, tables) {
		return nil, 0, infoschema.ErrTableExists.GenWithStackByArgs(newIdent)
	}
	if err := checkTooLongTable(newIdent.Name); err != nil {
		return nil, 0, errors.Trace(err)
	}
	oldTableID := getTableID(is, oldIdent, tables)
	oldIdentKey := getIdentKey(oldIdent)
	tables[oldIdentKey] = tableNotExist
	newIdentKey := getIdentKey(newIdent)
	tables[newIdentKey] = oldTableID
	return []*model.DBInfo{oldSchema, newSchema}, oldTableID, nil
}

func tableExists(is infoschema.InfoSchema, ident ast.Ident, tables map[string]int64) bool {
	identKey := getIdentKey(ident)
	tableID, ok := tables[identKey]
	if (ok && tableID != tableNotExist) || (!ok && is.TableExists(ident.Schema, ident.Name)) {
		return true
	}
	return false
}

func getTableID(is infoschema.InfoSchema, ident ast.Ident, tables map[string]int64) int64 {
	identKey := getIdentKey(ident)
	tableID, ok := tables[identKey]
	if !ok {
		oldTbl, err := is.TableByName(ident.Schema, ident.Name)
		if err != nil {
			return tableNotExist
		}
		tableID = oldTbl.Meta().ID
	}
	return tableID
}

func getIdentKey(ident ast.Ident) string {
	return fmt.Sprintf("%s.%s", ident.Schema.L, ident.Name.L)
}

func getAnonymousIndex(t table.Table, colName model.CIStr) model.CIStr {
	id := 2
	l := len(t.Indices())
	indexName := colName
	if strings.EqualFold(indexName.L, mysql.PrimaryKeyName) {
		indexName = model.NewCIStr(fmt.Sprintf("%s_%d", colName.O, id))
		id = 3
	}
	for i := 0; i < l; i++ {
		if t.Indices()[i].Meta().Name.L == indexName.L {
			indexName = model.NewCIStr(fmt.Sprintf("%s_%d", colName.O, id))
			i = -1
			id++
		}
	}
	return indexName
}

func (d *ddl) CreatePrimaryKey(ctx sessionctx.Context, ti ast.Ident, indexName model.CIStr,
	indexPartSpecifications []*ast.IndexPartSpecification, indexOption *ast.IndexOption) error {
	if !config.GetGlobalConfig().AlterPrimaryKey {
		return ErrUnsupportedModifyPrimaryKey.GenWithStack("Unsupported add primary key, alter-primary-key is false. " +
			"Please check the documentation for the tidb-server configuration files")
	}

	schema, t, err := d.getSchemaAndTableByIdent(ctx, ti)
	if err != nil {
		return errors.Trace(err)
	}

	if err = checkTooLongIndex(indexName); err != nil {
		return ErrTooLongIdent.GenWithStackByArgs(mysql.PrimaryKeyName)
	}

	indexName = model.NewCIStr(mysql.PrimaryKeyName)
	if indexInfo := t.Meta().FindIndexByName(indexName.L); indexInfo != nil ||
		// If the table's PKIsHandle is true, it also means that this table has a primary key.
		t.Meta().PKIsHandle {
		return infoschema.ErrMultiplePriKey
	}

	// Primary keys cannot include expression index parts. A primary key requires the generated column to be stored,
	// but expression index parts are implemented as virtual generated columns, not stored generated columns.
	for _, idxPart := range indexPartSpecifications {
		if idxPart.Expr != nil {
			return ErrFunctionalIndexPrimaryKey
		}
	}

	tblInfo := t.Meta()
	// Check before the job is put to the queue.
	// This check is redundant, but useful. If DDL check fail before the job is put
	// to job queue, the fail path logic is super fast.
	// After DDL job is put to the queue, and if the check fail, TiDB will run the DDL cancel logic.
	// The recover step causes DDL wait a few seconds, makes the unit test painfully slow.
	// For same reason, decide whether index is global here.
	indexColumns, err := buildIndexColumns(tblInfo.Columns, indexPartSpecifications)
	if err != nil {
		return errors.Trace(err)
	}
	if _, err = checkPKOnGeneratedColumn(tblInfo, indexPartSpecifications); err != nil {
		return err
	}

	global := false
	if tblInfo.GetPartitionInfo() != nil {
		ck, err := checkPartitionKeysConstraint(tblInfo.GetPartitionInfo(), indexColumns, tblInfo)
		if err != nil {
			return err
		}
		if !ck {
			if !config.GetGlobalConfig().EnableGlobalIndex {
				return ErrUniqueKeyNeedAllFieldsInPf.GenWithStackByArgs("PRIMARY")
			}
			//index columns does not contain all partition columns, must set global
			global = true
		}
	}

	// May be truncate comment here, when index comment too long and sql_mode is't strict.
	if _, err = validateCommentLength(ctx.GetSessionVars(), indexName.String(), indexOption); err != nil {
		return errors.Trace(err)
	}

	unique := true
	sqlMode := ctx.GetSessionVars().SQLMode
	job := &model.Job{
		SchemaID:   schema.ID,
		TableID:    t.Meta().ID,
		SchemaName: schema.Name.L,
		Type:       model.ActionAddPrimaryKey,
		BinlogInfo: &model.HistoryInfo{},
		ReorgMeta: &model.DDLReorgMeta{
			SQLMode:       ctx.GetSessionVars().SQLMode,
			Warnings:      make(map[errors.ErrorID]*terror.Error),
			WarningsCount: make(map[errors.ErrorID]int64),
		},
		Args:     []interface{}{unique, indexName, indexPartSpecifications, indexOption, sqlMode, nil, global},
		Priority: ctx.GetSessionVars().DDLReorgPriority,
	}

	err = d.doDDLJob(ctx, job)
	err = d.callHookOnChanged(err)
	return errors.Trace(err)
}

func buildHiddenColumnInfo(ctx sessionctx.Context, indexPartSpecifications []*ast.IndexPartSpecification, indexName model.CIStr, tblInfo *model.TableInfo, existCols []*table.Column) ([]*model.ColumnInfo, error) {
	hiddenCols := make([]*model.ColumnInfo, 0, len(indexPartSpecifications))
	for i, idxPart := range indexPartSpecifications {
		if idxPart.Expr == nil {
			continue
		}
		idxPart.Column = &ast.ColumnName{Name: model.NewCIStr(fmt.Sprintf("%s_%s_%d", expressionIndexPrefix, indexName, i))}
		// Check whether the hidden columns have existed.
		col := table.FindCol(existCols, idxPart.Column.Name.L)
		if col != nil {
			// TODO: Use expression index related error.
			return nil, infoschema.ErrColumnExists.GenWithStackByArgs(col.Name.String())
		}
		idxPart.Length = types.UnspecifiedLength
		// The index part is an expression, prepare a hidden column for it.
		if len(idxPart.Column.Name.L) > mysql.MaxColumnNameLength {
			// TODO: Refine the error message.
			return nil, ErrTooLongIdent.GenWithStackByArgs("hidden column")
		}
		// TODO: refine the error message.
		if err := checkIllegalFn4Generated(indexName.L, typeIndex, idxPart.Expr); err != nil {
			return nil, errors.Trace(err)
		}

		var sb strings.Builder
		restoreFlags := format.RestoreStringSingleQuotes | format.RestoreKeyWordLowercase | format.RestoreNameBackQuotes |
			format.RestoreSpacesAroundBinaryOperation
		restoreCtx := format.NewRestoreCtx(restoreFlags, &sb)
		sb.Reset()
		err := idxPart.Expr.Restore(restoreCtx)
		if err != nil {
			return nil, errors.Trace(err)
		}
		expr, err := expression.RewriteSimpleExprWithTableInfo(ctx, tblInfo, idxPart.Expr)
		if err != nil {
			// TODO: refine the error message.
			return nil, err
		}
		if _, ok := expr.(*expression.Column); ok {
			return nil, ErrFunctionalIndexOnField
		}

		colInfo := &model.ColumnInfo{
			Name:                idxPart.Column.Name,
			GeneratedExprString: sb.String(),
			GeneratedStored:     false,
			Version:             model.CurrLatestColumnInfoVersion,
			Dependences:         make(map[string]struct{}),
			Hidden:              true,
			FieldType:           *expr.GetType(),
		}
		checkDependencies := make(map[string]struct{})
		for _, colName := range findColumnNamesInExpr(idxPart.Expr) {
			colInfo.Dependences[colName.Name.O] = struct{}{}
			checkDependencies[colName.Name.O] = struct{}{}
		}
		if err = checkDependedColExist(checkDependencies, existCols); err != nil {
			return nil, errors.Trace(err)
		}
		if err = checkExpressionIndexAutoIncrement(indexName.O, colInfo.Dependences, tblInfo); err != nil {
			return nil, errors.Trace(err)
		}
		idxPart.Expr = nil
		hiddenCols = append(hiddenCols, colInfo)
	}
	return hiddenCols, nil
}

func (d *ddl) CreateIndex(ctx sessionctx.Context, ti ast.Ident, keyType ast.IndexKeyType, indexName model.CIStr,
	indexPartSpecifications []*ast.IndexPartSpecification, indexOption *ast.IndexOption, ifNotExists bool) error {
	// not support Spatial and FullText index
	if keyType == ast.IndexKeyTypeFullText || keyType == ast.IndexKeyTypeSpatial {
		return errUnsupportedIndexType.GenWithStack("FULLTEXT and SPATIAL index is not supported")
	}
	unique := keyType == ast.IndexKeyTypeUnique
	schema, t, err := d.getSchemaAndTableByIdent(ctx, ti)
	if err != nil {
		return errors.Trace(err)
	}

	// Deal with anonymous index.
	if len(indexName.L) == 0 {
		colName := model.NewCIStr("expression_index")
		if indexPartSpecifications[0].Column != nil {
			colName = indexPartSpecifications[0].Column.Name
		}
		indexName = getAnonymousIndex(t, colName)
	}

	if indexInfo := t.Meta().FindIndexByName(indexName.L); indexInfo != nil {
		if indexInfo.State != model.StatePublic {
			// NOTE: explicit error message. See issue #18363.
			err = ErrDupKeyName.GenWithStack("index already exist %s; "+
				"a background job is trying to add the same index, "+
				"please check by `ADMIN SHOW DDL JOBS`", indexName)
		} else {
			err = ErrDupKeyName.GenWithStack("index already exist %s", indexName)
		}
		if ifNotExists {
			ctx.GetSessionVars().StmtCtx.AppendNote(err)
			return nil
		}
		return err
	}

	if err = checkTooLongIndex(indexName); err != nil {
		return errors.Trace(err)
	}

	tblInfo := t.Meta()

	// Build hidden columns if necessary.
	hiddenCols, err := buildHiddenColumnInfo(ctx, indexPartSpecifications, indexName, t.Meta(), t.Cols())
	if err != nil {
		return err
	}
	if err = checkAddColumnTooManyColumns(len(t.Cols()) + len(hiddenCols)); err != nil {
		return errors.Trace(err)
	}

	// Check before the job is put to the queue.
	// This check is redundant, but useful. If DDL check fail before the job is put
	// to job queue, the fail path logic is super fast.
	// After DDL job is put to the queue, and if the check fail, TiDB will run the DDL cancel logic.
	// The recover step causes DDL wait a few seconds, makes the unit test painfully slow.
	// For same reason, decide whether index is global here.
	indexColumns, err := buildIndexColumns(append(tblInfo.Columns, hiddenCols...), indexPartSpecifications)
	if err != nil {
		return errors.Trace(err)
	}

	global := false
	if unique && tblInfo.GetPartitionInfo() != nil {
		ck, err := checkPartitionKeysConstraint(tblInfo.GetPartitionInfo(), indexColumns, tblInfo)
		if err != nil {
			return err
		}
		if !ck {
			if !config.GetGlobalConfig().EnableGlobalIndex {
				return ErrUniqueKeyNeedAllFieldsInPf.GenWithStackByArgs("UNIQUE INDEX")
			}
			//index columns does not contain all partition columns, must set global
			global = true
		}
	}
	// May be truncate comment here, when index comment too long and sql_mode is't strict.
	if _, err = validateCommentLength(ctx.GetSessionVars(), indexName.String(), indexOption); err != nil {
		return errors.Trace(err)
	}
	job := &model.Job{
		SchemaID:   schema.ID,
		TableID:    t.Meta().ID,
		SchemaName: schema.Name.L,
		Type:       model.ActionAddIndex,
		BinlogInfo: &model.HistoryInfo{},
		ReorgMeta: &model.DDLReorgMeta{
			SQLMode:       ctx.GetSessionVars().SQLMode,
			Warnings:      make(map[errors.ErrorID]*terror.Error),
			WarningsCount: make(map[errors.ErrorID]int64),
		},
		Args:     []interface{}{unique, indexName, indexPartSpecifications, indexOption, hiddenCols, global},
		Priority: ctx.GetSessionVars().DDLReorgPriority,
	}

	err = d.doDDLJob(ctx, job)
	// key exists, but if_not_exists flags is true, so we ignore this error.
	if ErrDupKeyName.Equal(err) && ifNotExists {
		ctx.GetSessionVars().StmtCtx.AppendNote(err)
		return nil
	}
	err = d.callHookOnChanged(err)
	return errors.Trace(err)
}

func buildFKInfo(fkName model.CIStr, keys []*ast.IndexPartSpecification, refer *ast.ReferenceDef, cols []*table.Column, tbInfo *model.TableInfo) (*model.FKInfo, error) {
	if len(keys) != len(refer.IndexPartSpecifications) {
		return nil, infoschema.ErrForeignKeyNotMatch.GenWithStackByArgs("foreign key without name")
	}

	// all base columns of stored generated columns
	baseCols := make(map[string]struct{})
	for _, col := range cols {
		if col.IsGenerated() && col.GeneratedStored {
			for name := range col.Dependences {
				baseCols[name] = struct{}{}
			}
		}
	}

	fkInfo := &model.FKInfo{
		Name:     fkName,
		RefTable: refer.Table.Name,
		Cols:     make([]model.CIStr, len(keys)),
	}

	for i, key := range keys {
		// Check add foreign key to generated columns
		// For more detail, see https://dev.mysql.com/doc/refman/8.0/en/innodb-foreign-key-constraints.html#innodb-foreign-key-generated-columns
		for _, col := range cols {
			if col.Name.L != key.Column.Name.L {
				continue
			}
			if col.IsGenerated() {
				// Check foreign key on virtual generated columns
				if !col.GeneratedStored {
					return nil, infoschema.ErrCannotAddForeign
				}

				// Check wrong reference options of foreign key on stored generated columns
				switch refer.OnUpdate.ReferOpt {
				case ast.ReferOptionCascade, ast.ReferOptionSetNull, ast.ReferOptionSetDefault:
					return nil, errWrongFKOptionForGeneratedColumn.GenWithStackByArgs("ON UPDATE " + refer.OnUpdate.ReferOpt.String())
				}
				switch refer.OnDelete.ReferOpt {
				case ast.ReferOptionSetNull, ast.ReferOptionSetDefault:
					return nil, errWrongFKOptionForGeneratedColumn.GenWithStackByArgs("ON DELETE " + refer.OnDelete.ReferOpt.String())
				}
				continue
			}
			// Check wrong reference options of foreign key on base columns of stored generated columns
			if _, ok := baseCols[col.Name.L]; ok {
				switch refer.OnUpdate.ReferOpt {
				case ast.ReferOptionCascade, ast.ReferOptionSetNull, ast.ReferOptionSetDefault:
					return nil, infoschema.ErrCannotAddForeign
				}
				switch refer.OnDelete.ReferOpt {
				case ast.ReferOptionCascade, ast.ReferOptionSetNull, ast.ReferOptionSetDefault:
					return nil, infoschema.ErrCannotAddForeign
				}
			}
		}
		if table.FindCol(cols, key.Column.Name.O) == nil {
			return nil, errKeyColumnDoesNotExits.GenWithStackByArgs(key.Column.Name)
		}
		fkInfo.Cols[i] = key.Column.Name
	}

	fkInfo.RefCols = make([]model.CIStr, len(refer.IndexPartSpecifications))
	for i, key := range refer.IndexPartSpecifications {
		fkInfo.RefCols[i] = key.Column.Name
	}

	fkInfo.OnDelete = int(refer.OnDelete.ReferOpt)
	fkInfo.OnUpdate = int(refer.OnUpdate.ReferOpt)

	return fkInfo, nil
}

func (d *ddl) CreateForeignKey(ctx sessionctx.Context, ti ast.Ident, fkName model.CIStr, keys []*ast.IndexPartSpecification, refer *ast.ReferenceDef) error {
	is := d.infoHandle.Get()
	schema, ok := is.SchemaByName(ti.Schema)
	if !ok {
		return infoschema.ErrDatabaseNotExists.GenWithStackByArgs(ti.Schema)
	}

	t, err := is.TableByName(ti.Schema, ti.Name)
	if err != nil {
		return errors.Trace(infoschema.ErrTableNotExists.GenWithStackByArgs(ti.Schema, ti.Name))
	}

	fkInfo, err := buildFKInfo(fkName, keys, refer, t.Cols(), t.Meta())
	if err != nil {
		return errors.Trace(err)
	}

	job := &model.Job{
		SchemaID:   schema.ID,
		TableID:    t.Meta().ID,
		SchemaName: schema.Name.L,
		Type:       model.ActionAddForeignKey,
		BinlogInfo: &model.HistoryInfo{},
		Args:       []interface{}{fkInfo},
	}

	err = d.doDDLJob(ctx, job)
	err = d.callHookOnChanged(err)
	return errors.Trace(err)

}

func (d *ddl) DropForeignKey(ctx sessionctx.Context, ti ast.Ident, fkName model.CIStr) error {
	is := d.infoHandle.Get()
	schema, ok := is.SchemaByName(ti.Schema)
	if !ok {
		return infoschema.ErrDatabaseNotExists.GenWithStackByArgs(ti.Schema)
	}

	t, err := is.TableByName(ti.Schema, ti.Name)
	if err != nil {
		return errors.Trace(infoschema.ErrTableNotExists.GenWithStackByArgs(ti.Schema, ti.Name))
	}

	job := &model.Job{
		SchemaID:   schema.ID,
		TableID:    t.Meta().ID,
		SchemaName: schema.Name.L,
		Type:       model.ActionDropForeignKey,
		BinlogInfo: &model.HistoryInfo{},
		Args:       []interface{}{fkName},
	}

	err = d.doDDLJob(ctx, job)
	err = d.callHookOnChanged(err)
	return errors.Trace(err)
}

func (d *ddl) DropIndex(ctx sessionctx.Context, ti ast.Ident, indexName model.CIStr, ifExists bool) error {
	is := d.infoHandle.Get()
	schema, ok := is.SchemaByName(ti.Schema)
	if !ok {
		return errors.Trace(infoschema.ErrDatabaseNotExists)
	}
	t, err := is.TableByName(ti.Schema, ti.Name)
	if err != nil {
		return errors.Trace(infoschema.ErrTableNotExists.GenWithStackByArgs(ti.Schema, ti.Name))
	}

	indexInfo := t.Meta().FindIndexByName(indexName.L)
	var isPK bool
	if indexName.L == strings.ToLower(mysql.PrimaryKeyName) &&
		// Before we fixed #14243, there might be a general index named `primary` but not a primary key.
		(indexInfo == nil || indexInfo.Primary) {
		isPK = true
	}
	if isPK {
		if !config.GetGlobalConfig().AlterPrimaryKey {
			return ErrUnsupportedModifyPrimaryKey.GenWithStack("Unsupported drop primary key when alter-primary-key is false")

		}
		// If the table's PKIsHandle is true, we can't find the index from the table. So we check the value of PKIsHandle.
		if indexInfo == nil && !t.Meta().PKIsHandle {
			return ErrCantDropFieldOrKey.GenWithStack("Can't DROP 'PRIMARY'; check that column/key exists")
		}
		if t.Meta().PKIsHandle {
			return ErrUnsupportedModifyPrimaryKey.GenWithStack("Unsupported drop primary key when the table's pkIsHandle is true")
		}
		if t.Meta().IsCommonHandle {
			return ErrUnsupportedModifyPrimaryKey.GenWithStack("Unsupported drop primary key when the table is using clustered index")
		}
	}
	if indexInfo == nil {
		err = ErrCantDropFieldOrKey.GenWithStack("index %s doesn't exist", indexName)
		if ifExists {
			ctx.GetSessionVars().StmtCtx.AppendNote(err)
			return nil
		}
		return err
	}

	// Check for drop index on auto_increment column.
	err = checkDropIndexOnAutoIncrementColumn(t.Meta(), indexInfo)
	if err != nil {
		return errors.Trace(err)
	}

	jobTp := model.ActionDropIndex
	if isPK {
		jobTp = model.ActionDropPrimaryKey
	}

	job := &model.Job{
		SchemaID:   schema.ID,
		TableID:    t.Meta().ID,
		SchemaName: schema.Name.L,
		Type:       jobTp,
		BinlogInfo: &model.HistoryInfo{},
		Args:       []interface{}{indexName},
	}

	err = d.doDDLJob(ctx, job)
	// index not exists, but if_exists flags is true, so we ignore this error.
	if ErrCantDropFieldOrKey.Equal(err) && ifExists {
		ctx.GetSessionVars().StmtCtx.AppendNote(err)
		return nil
	}
	err = d.callHookOnChanged(err)
	return errors.Trace(err)
}

func isDroppableColumn(tblInfo *model.TableInfo, colName model.CIStr) error {
	// Check whether there are other columns depend on this column or not.
	for _, col := range tblInfo.Columns {
		for dep := range col.Dependences {
			if dep == colName.L {
				return errDependentByGeneratedColumn.GenWithStackByArgs(dep)
			}
		}
	}
	if len(tblInfo.Columns) == 1 {
		return ErrCantRemoveAllFields.GenWithStack("can't drop only column %s in table %s",
			colName, tblInfo.Name)
	}
	// We only support dropping column with single-value none Primary Key index covered now.
	if !isColumnCanDropWithIndex(colName.L, tblInfo.Indices) {
		return errCantDropColWithIndex.GenWithStack("can't drop column %s with composite index covered or Primary Key covered now", colName)
	}
	// Check the column with foreign key.
	if fkInfo := getColumnForeignKeyInfo(colName.L, tblInfo.ForeignKeys); fkInfo != nil {
		return errFkColumnCannotDrop.GenWithStackByArgs(colName, fkInfo.Name)
	}
	return nil
}

// validateCommentLength checks comment length of table, column, index and partition.
// If comment length is more than the standard length truncate it
// and store the comment length upto the standard comment length size.
func validateCommentLength(vars *variable.SessionVars, indexName string, indexOption *ast.IndexOption) (string, error) {
	if indexOption == nil {
		return "", nil
	}

	maxLen := MaxCommentLength
	if len(indexOption.Comment) > maxLen {
		err := errTooLongIndexComment.GenWithStackByArgs(indexName, maxLen)
		if vars.StrictSQLMode {
			return "", err
		}
		vars.StmtCtx.AppendWarning(err)
		indexOption.Comment = indexOption.Comment[:maxLen]
	}
	return indexOption.Comment, nil
}

func buildPartitionInfo(ctx sessionctx.Context, meta *model.TableInfo, d *ddl, spec *ast.AlterTableSpec) (*model.PartitionInfo, error) {
	switch meta.Partition.Type {
	case model.PartitionTypeRange, model.PartitionTypeList:
		if len(spec.PartDefinitions) == 0 {
			return nil, ast.ErrPartitionsMustBeDefined.GenWithStackByArgs(meta.Partition.Type)
		}
	default:
		// we don't support ADD PARTITION for all other partition types yet.
		return nil, errors.Trace(ErrUnsupportedAddPartition)
	}

	part := &model.PartitionInfo{
		Type:    meta.Partition.Type,
		Expr:    meta.Partition.Expr,
		Columns: meta.Partition.Columns,
		Enable:  meta.Partition.Enable,
	}

	genIDs, err := d.genGlobalIDs(len(spec.PartDefinitions))
	if err != nil {
		return nil, err
	}
	for ith, def := range spec.PartDefinitions {
		if err := def.Clause.Validate(part.Type, len(part.Columns)); err != nil {
			return nil, errors.Trace(err)
		}
		if err := checkTooLongTable(def.Name); err != nil {
			return nil, err
		}
		comment, _ := def.Comment()
		piDef := model.PartitionDefinition{
			Name:    def.Name,
			ID:      genIDs[ith],
			Comment: comment,
		}

		switch meta.Partition.Type {
		case model.PartitionTypeRange:
			err = buildRangePartitionInfo(ctx, meta, part, def, &piDef)
		case model.PartitionTypeList:
			err = buildListPartitionInfo(ctx, meta, part, def, &piDef)
		}
		if err != nil {
			return nil, err
		}

		part.Definitions = append(part.Definitions, piDef)
	}
	return part, nil
}

func buildRangePartitionInfo(ctx sessionctx.Context, meta *model.TableInfo, part *model.PartitionInfo, def *ast.PartitionDefinition, piDef *model.PartitionDefinition) error {
	// For RANGE partition only VALUES LESS THAN should be possible.
	clause := def.Clause.(*ast.PartitionDefinitionClauseLessThan)
	if len(part.Columns) > 0 {
		if err := checkColumnsTypeAndValuesMatch(ctx, meta, clause.Exprs); err != nil {
			return err
		}
	}
	buf := new(bytes.Buffer)
	for _, expr := range clause.Exprs {
		expr.Format(buf)
		piDef.LessThan = append(piDef.LessThan, buf.String())
		buf.Reset()
	}
	return nil
}

func buildListPartitionInfo(ctx sessionctx.Context, meta *model.TableInfo, part *model.PartitionInfo, def *ast.PartitionDefinition, piDef *model.PartitionDefinition) error {
	// For List partition only VALUES IN should be possible.
	clause := def.Clause.(*ast.PartitionDefinitionClauseIn)
	if len(part.Columns) > 0 {
		for _, vs := range clause.Values {
			if err := checkColumnsTypeAndValuesMatch(ctx, meta, vs); err != nil {
				return err
			}
		}
	}
	buf := new(bytes.Buffer)
	for _, vs := range clause.Values {
		inValue := make([]string, 0, len(vs))
		for i := range vs {
			buf.Reset()
			vs[i].Format(buf)
			inValue = append(inValue, buf.String())
		}
		piDef.InValues = append(piDef.InValues, inValue)
		buf.Reset()
	}
	return nil
}

func checkColumnsTypeAndValuesMatch(ctx sessionctx.Context, meta *model.TableInfo, exprs []ast.ExprNode) error {
	// Validate() has already checked len(colNames) = len(exprs)
	// create table ... partition by range columns (cols)
	// partition p0 values less than (expr)
	// check the type of cols[i] and expr is consistent.
	colNames := meta.Partition.Columns
	for i, colExpr := range exprs {
		if _, ok := colExpr.(*ast.MaxValueExpr); ok {
			continue
		}

		colName := colNames[i]
		colInfo := getColumnInfoByName(meta, colName.L)
		if colInfo == nil {
			return errors.Trace(ErrFieldNotFoundPart)
		}
		colType := &colInfo.FieldType

		val, err := expression.EvalAstExpr(ctx, colExpr)
		if err != nil {
			return err
		}
		// Check val.ConvertTo(colType) doesn't work, so we need this case by case check.
		switch colType.Tp {
		case mysql.TypeDate, mysql.TypeDatetime:
			switch val.Kind() {
			case types.KindString, types.KindBytes:
			default:
				return ErrWrongTypeColumnValue.GenWithStackByArgs()
			}
		}
	}
	return nil
}

func formatListPartitionValue(ctx sessionctx.Context, tblInfo *model.TableInfo) error {
	defs := tblInfo.Partition.Definitions
	pi := tblInfo.Partition
	var colTps []*types.FieldType
	if len(pi.Columns) == 0 {
		tp := types.NewFieldType(mysql.TypeLonglong)
		if isRangePartitionColUnsignedBigint(tblInfo.Columns, tblInfo.Partition) {
			tp.Flag |= mysql.UnsignedFlag
		}
		colTps = []*types.FieldType{tp}
	} else {
		colTps = make([]*types.FieldType, 0, len(pi.Columns))
		for _, colName := range pi.Columns {
			colInfo := findColumnByName(colName.L, tblInfo)
			if colInfo == nil {
				return errors.Trace(ErrFieldNotFoundPart)
			}
			colTps = append(colTps, &colInfo.FieldType)
		}
	}
	for i := range defs {
		for j, vs := range defs[i].InValues {
			for k, v := range vs {
				if colTps[k].EvalType() != types.ETInt {
					continue
				}
				isUnsigned := mysql.HasUnsignedFlag(colTps[k].Flag)
				currentRangeValue, isNull, err := getListPartitionValue(ctx, v, isUnsigned)
				if err != nil {
					return errors.Trace(err)
				}
				if !isNull {
					defs[i].InValues[j][k] = fmt.Sprintf("%d", currentRangeValue)
				}
			}
		}
	}
	return nil
}

// LockTables uses to execute lock tables statement.
func (d *ddl) LockTables(ctx sessionctx.Context, stmt *ast.LockTablesStmt) error {
	lockTables := make([]model.TableLockTpInfo, 0, len(stmt.TableLocks))
	sessionInfo := model.SessionInfo{
		ServerID:  d.GetID(),
		SessionID: ctx.GetSessionVars().ConnectionID,
	}
	uniqueTableID := make(map[int64]struct{})
	// Check whether the table was already locked by another.
	for _, tl := range stmt.TableLocks {
		tb := tl.Table
		err := throwErrIfInMemOrSysDB(ctx, tb.Schema.L)
		if err != nil {
			return err
		}
		schema, t, err := d.getSchemaAndTableByIdent(ctx, ast.Ident{Schema: tb.Schema, Name: tb.Name})
		if err != nil {
			return errors.Trace(err)
		}
		if t.Meta().IsView() || t.Meta().IsSequence() {
			return table.ErrUnsupportedOp.GenWithStackByArgs()
		}
		err = checkTableLocked(t.Meta(), tl.Type, sessionInfo)
		if err != nil {
			return err
		}
		if _, ok := uniqueTableID[t.Meta().ID]; ok {
			return infoschema.ErrNonuniqTable.GenWithStackByArgs(t.Meta().Name)
		}
		uniqueTableID[t.Meta().ID] = struct{}{}
		lockTables = append(lockTables, model.TableLockTpInfo{SchemaID: schema.ID, TableID: t.Meta().ID, Tp: tl.Type})
	}

	unlockTables := ctx.GetAllTableLocks()
	arg := &lockTablesArg{
		LockTables:   lockTables,
		UnlockTables: unlockTables,
		SessionInfo:  sessionInfo,
	}
	job := &model.Job{
		SchemaID:   lockTables[0].SchemaID,
		TableID:    lockTables[0].TableID,
		Type:       model.ActionLockTable,
		BinlogInfo: &model.HistoryInfo{},
		Args:       []interface{}{arg},
	}
	// AddTableLock here is avoiding this job was executed successfully but the session was killed before return.
	ctx.AddTableLock(lockTables)
	err := d.doDDLJob(ctx, job)
	if err == nil {
		ctx.ReleaseTableLocks(unlockTables)
		ctx.AddTableLock(lockTables)
	}
	err = d.callHookOnChanged(err)
	return errors.Trace(err)
}

// UnlockTables uses to execute unlock tables statement.
func (d *ddl) UnlockTables(ctx sessionctx.Context, unlockTables []model.TableLockTpInfo) error {
	if len(unlockTables) == 0 {
		return nil
	}
	arg := &lockTablesArg{
		UnlockTables: unlockTables,
		SessionInfo: model.SessionInfo{
			ServerID:  d.GetID(),
			SessionID: ctx.GetSessionVars().ConnectionID,
		},
	}
	job := &model.Job{
		SchemaID:   unlockTables[0].SchemaID,
		TableID:    unlockTables[0].TableID,
		Type:       model.ActionUnlockTable,
		BinlogInfo: &model.HistoryInfo{},
		Args:       []interface{}{arg},
	}

	err := d.doDDLJob(ctx, job)
	if err == nil {
		ctx.ReleaseAllTableLocks()
		ctx.GetStore().GetMemCache().Release()
	}
	err = d.callHookOnChanged(err)
	return errors.Trace(err)
}

// CleanDeadTableLock uses to clean dead table locks.
func (d *ddl) CleanDeadTableLock(unlockTables []model.TableLockTpInfo, se model.SessionInfo) error {
	if len(unlockTables) == 0 {
		return nil
	}
	arg := &lockTablesArg{
		UnlockTables: unlockTables,
		SessionInfo:  se,
	}
	job := &model.Job{
		SchemaID:   unlockTables[0].SchemaID,
		TableID:    unlockTables[0].TableID,
		Type:       model.ActionUnlockTable,
		BinlogInfo: &model.HistoryInfo{},
		Args:       []interface{}{arg},
	}

	ctx, err := d.sessPool.get()
	if err != nil {
		return err
	}
	defer d.sessPool.put(ctx)
	err = d.doDDLJob(ctx, job)
	err = d.callHookOnChanged(err)
	return errors.Trace(err)
}

func throwErrIfInMemOrSysDB(ctx sessionctx.Context, dbLowerName string) error {
	if util.IsMemOrSysDB(dbLowerName) {
		if ctx.GetSessionVars().User != nil {
			return infoschema.ErrAccessDenied.GenWithStackByArgs(ctx.GetSessionVars().User.Username, ctx.GetSessionVars().User.Hostname)
		}
		return infoschema.ErrAccessDenied.GenWithStackByArgs("", "")
	}
	return nil
}

func (d *ddl) CleanupTableLock(ctx sessionctx.Context, tables []*ast.TableName) error {
	uniqueTableID := make(map[int64]struct{})
	cleanupTables := make([]model.TableLockTpInfo, 0, len(tables))
	unlockedTablesNum := 0
	// Check whether the table was already locked by another.
	for _, tb := range tables {
		err := throwErrIfInMemOrSysDB(ctx, tb.Schema.L)
		if err != nil {
			return err
		}
		schema, t, err := d.getSchemaAndTableByIdent(ctx, ast.Ident{Schema: tb.Schema, Name: tb.Name})
		if err != nil {
			return errors.Trace(err)
		}
		if t.Meta().IsView() || t.Meta().IsSequence() {
			return table.ErrUnsupportedOp
		}
		// Maybe the table t was not locked, but still try to unlock this table.
		// If we skip unlock the table here, the job maybe not consistent with the job.Query.
		// eg: unlock tables t1,t2;  If t2 is not locked and skip here, then the job will only unlock table t1,
		// and this behaviour is not consistent with the sql query.
		if !t.Meta().IsLocked() {
			unlockedTablesNum++
		}
		if _, ok := uniqueTableID[t.Meta().ID]; ok {
			return infoschema.ErrNonuniqTable.GenWithStackByArgs(t.Meta().Name)
		}
		uniqueTableID[t.Meta().ID] = struct{}{}
		cleanupTables = append(cleanupTables, model.TableLockTpInfo{SchemaID: schema.ID, TableID: t.Meta().ID})
	}
	// If the num of cleanupTables is 0, or all cleanupTables is unlocked, just return here.
	if len(cleanupTables) == 0 || len(cleanupTables) == unlockedTablesNum {
		return nil
	}

	arg := &lockTablesArg{
		UnlockTables: cleanupTables,
		IsCleanup:    true,
	}
	job := &model.Job{
		SchemaID:   cleanupTables[0].SchemaID,
		TableID:    cleanupTables[0].TableID,
		Type:       model.ActionUnlockTable,
		BinlogInfo: &model.HistoryInfo{},
		Args:       []interface{}{arg},
	}
	err := d.doDDLJob(ctx, job)
	if err == nil {
		ctx.ReleaseTableLocks(cleanupTables)
	}
	err = d.callHookOnChanged(err)
	return errors.Trace(err)
}

type lockTablesArg struct {
	LockTables    []model.TableLockTpInfo
	IndexOfLock   int
	UnlockTables  []model.TableLockTpInfo
	IndexOfUnlock int
	SessionInfo   model.SessionInfo
	IsCleanup     bool
}

func (d *ddl) RepairTable(ctx sessionctx.Context, table *ast.TableName, createStmt *ast.CreateTableStmt) error {
	// Existence of DB and table has been checked in the preprocessor.
	oldTableInfo, ok := (ctx.Value(domainutil.RepairedTable)).(*model.TableInfo)
	if !ok || oldTableInfo == nil {
		return ErrRepairTableFail.GenWithStack("Failed to get the repaired table")
	}
	oldDBInfo, ok := (ctx.Value(domainutil.RepairedDatabase)).(*model.DBInfo)
	if !ok || oldDBInfo == nil {
		return ErrRepairTableFail.GenWithStack("Failed to get the repaired database")
	}
	// By now only support same DB repair.
	if createStmt.Table.Schema.L != oldDBInfo.Name.L {
		return ErrRepairTableFail.GenWithStack("Repaired table should in same database with the old one")
	}

	// It is necessary to specify the table.ID and partition.ID manually.
	newTableInfo, err := buildTableInfoWithCheck(ctx, createStmt, oldTableInfo.Charset, oldTableInfo.Collate)
	if err != nil {
		return errors.Trace(err)
	}
	// Override newTableInfo with oldTableInfo's element necessary.
	// TODO: There may be more element assignments here, and the new TableInfo should be verified with the actual data.
	newTableInfo.ID = oldTableInfo.ID
	if err = checkAndOverridePartitionID(newTableInfo, oldTableInfo); err != nil {
		return err
	}
	newTableInfo.AutoIncID = oldTableInfo.AutoIncID
	// If any old columnInfo has lost, that means the old column ID lost too, repair failed.
	for i, newOne := range newTableInfo.Columns {
		old := getColumnInfoByName(oldTableInfo, newOne.Name.L)
		if old == nil {
			return ErrRepairTableFail.GenWithStackByArgs("Column " + newOne.Name.L + " has lost")
		}
		if newOne.Tp != old.Tp {
			return ErrRepairTableFail.GenWithStackByArgs("Column " + newOne.Name.L + " type should be the same")
		}
		if newOne.Flen != old.Flen {
			logutil.BgLogger().Warn("[ddl] admin repair table : Column " + newOne.Name.L + " flen is not equal to the old one")
		}
		newTableInfo.Columns[i].ID = old.ID
	}
	// If any old indexInfo has lost, that means the index ID lost too, so did the data, repair failed.
	for i, newOne := range newTableInfo.Indices {
		old := getIndexInfoByNameAndColumn(oldTableInfo, newOne)
		if old == nil {
			return ErrRepairTableFail.GenWithStackByArgs("Index " + newOne.Name.L + " has lost")
		}
		if newOne.Tp != old.Tp {
			return ErrRepairTableFail.GenWithStackByArgs("Index " + newOne.Name.L + " type should be the same")
		}
		newTableInfo.Indices[i].ID = old.ID
	}

	newTableInfo.State = model.StatePublic
	err = checkTableInfoValid(newTableInfo)
	if err != nil {
		return err
	}
	newTableInfo.State = model.StateNone

	job := &model.Job{
		SchemaID:   oldDBInfo.ID,
		TableID:    newTableInfo.ID,
		SchemaName: oldDBInfo.Name.L,
		Type:       model.ActionRepairTable,
		BinlogInfo: &model.HistoryInfo{},
		Args:       []interface{}{newTableInfo},
	}
	err = d.doDDLJob(ctx, job)
	if err == nil {
		// Remove the old TableInfo from repairInfo before domain reload.
		domainutil.RepairInfo.RemoveFromRepairInfo(oldDBInfo.Name.L, oldTableInfo.Name.L)
	}
	err = d.callHookOnChanged(err)
	return errors.Trace(err)
}

func (d *ddl) OrderByColumns(ctx sessionctx.Context, ident ast.Ident) error {
	_, tb, err := d.getSchemaAndTableByIdent(ctx, ident)
	if err != nil {
		return errors.Trace(err)
	}
	if tb.Meta().GetPkColInfo() != nil {
		ctx.GetSessionVars().StmtCtx.AppendWarning(errors.Errorf("ORDER BY ignored as there is a user-defined clustered index in the table '%s'", ident.Name))
	}
	return nil
}

func (d *ddl) CreateSequence(ctx sessionctx.Context, stmt *ast.CreateSequenceStmt) error {
	ident := ast.Ident{Name: stmt.Name.Name, Schema: stmt.Name.Schema}
	sequenceInfo, err := buildSequenceInfo(stmt, ident)
	if err != nil {
		return err
	}
	// TiDB describe the sequence within a tableInfo, as a same-level object of a table and view.
	tbInfo, err := buildTableInfo(ctx, ident.Name, nil, nil, "", "")
	if err != nil {
		return err
	}
	tbInfo.Sequence = sequenceInfo

	onExist := OnExistError
	if stmt.IfNotExists {
		onExist = OnExistIgnore
	}

	return d.CreateTableWithInfo(ctx, ident.Schema, tbInfo, onExist, false /*tryRetainID*/)
}

func (d *ddl) AlterSequence(ctx sessionctx.Context, stmt *ast.AlterSequenceStmt) error {
	ident := ast.Ident{Name: stmt.Name.Name, Schema: stmt.Name.Schema}
	is := d.GetInfoSchemaWithInterceptor(ctx)
	// Check schema existence.
	db, ok := is.SchemaByName(ident.Schema)
	if !ok {
		return infoschema.ErrDatabaseNotExists.GenWithStackByArgs(ident.Schema)
	}
	// Check table existence.
	tbl, err := is.TableByName(ident.Schema, ident.Name)
	if err != nil {
		if stmt.IfExists {
			ctx.GetSessionVars().StmtCtx.AppendNote(err)
			return nil
		}
		return err
	}
	if !tbl.Meta().IsSequence() {
		return ErrWrongObject.GenWithStackByArgs(ident.Schema, ident.Name, "SEQUENCE")
	}

	// Validate the new sequence option value in old sequenceInfo.
	oldSequenceInfo := tbl.Meta().Sequence
	copySequenceInfo := *oldSequenceInfo
	_, _, err = alterSequenceOptions(stmt.SeqOptions, ident, &copySequenceInfo)
	if err != nil {
		return err
	}

	job := &model.Job{
		SchemaID:   db.ID,
		TableID:    tbl.Meta().ID,
		SchemaName: db.Name.L,
		Type:       model.ActionAlterSequence,
		BinlogInfo: &model.HistoryInfo{},
		Args:       []interface{}{ident, stmt.SeqOptions},
	}

	err = d.doDDLJob(ctx, job)
	err = d.callHookOnChanged(err)
	return errors.Trace(err)
}

func (d *ddl) DropSequence(ctx sessionctx.Context, ti ast.Ident, ifExists bool) (err error) {
	schema, tbl, err := d.getSchemaAndTableByIdent(ctx, ti)
	if err != nil {
		return errors.Trace(err)
	}

	if !tbl.Meta().IsSequence() {
		err = ErrWrongObject.GenWithStackByArgs(ti.Schema, ti.Name, "SEQUENCE")
		if ifExists {
			ctx.GetSessionVars().StmtCtx.AppendNote(err)
			return nil
		}
		return err
	}

	job := &model.Job{
		SchemaID:   schema.ID,
		TableID:    tbl.Meta().ID,
		SchemaName: schema.Name.L,
		Type:       model.ActionDropSequence,
		BinlogInfo: &model.HistoryInfo{},
	}

	err = d.doDDLJob(ctx, job)
	err = d.callHookOnChanged(err)
	return errors.Trace(err)
}

func (d *ddl) AlterIndexVisibility(ctx sessionctx.Context, ident ast.Ident, indexName model.CIStr, visibility ast.IndexVisibility) error {
	schema, tb, err := d.getSchemaAndTableByIdent(ctx, ident)
	if err != nil {
		return err
	}

	invisible := false
	if visibility == ast.IndexVisibilityInvisible {
		invisible = true
	}

	skip, err := validateAlterIndexVisibility(indexName, invisible, tb.Meta())
	if err != nil {
		return errors.Trace(err)
	}
	if skip {
		return nil
	}

	job := &model.Job{
		SchemaID:   schema.ID,
		TableID:    tb.Meta().ID,
		SchemaName: schema.Name.L,
		Type:       model.ActionAlterIndexVisibility,
		BinlogInfo: &model.HistoryInfo{},
		Args:       []interface{}{indexName, invisible},
	}

	err = d.doDDLJob(ctx, job)
	err = d.callHookOnChanged(err)
	return errors.Trace(err)
}

func buildPlacementSpecReplicasAndConstraint(replicas uint64, cnstr string) ([]*placement.Rule, error) {
	var err error
	cnstr = strings.TrimSpace(cnstr)
	rules := make([]*placement.Rule, 0, 1)
	if len(cnstr) > 0 && cnstr[0] == '[' {
		// can not emit REPLICAS with an array label
		if replicas == 0 {
			return rules, errors.Errorf("array CONSTRAINTS should be with a positive REPLICAS")
		}

		constraints := []string{}

		err = json.Unmarshal([]byte(cnstr), &constraints)
		if err != nil {
			return rules, err
		}

		labelConstraints, err := placement.CheckLabelConstraints(constraints)
		if err != nil {
			return rules, err
		}

		rules = append(rules, &placement.Rule{
			Count:            int(replicas),
			LabelConstraints: labelConstraints,
		})
	} else if len(cnstr) > 0 && cnstr[0] == '{' {
		constraints := map[string]int{}
		err = json.Unmarshal([]byte(cnstr), &constraints)
		if err != nil {
			return rules, err
		}

		ruleCnt := int(replicas)
		for labels, cnt := range constraints {
			if cnt <= 0 {
				err = errors.Errorf("count should be positive, but got %d", cnt)
				break
			}

			if replicas != 0 {
				ruleCnt -= cnt
				if ruleCnt < 0 {
					err = errors.Errorf("REPLICAS should be larger or equal to the number of total replicas, but got %d", replicas)
					break
				}
			}

			labelConstraints, err := placement.CheckLabelConstraints(strings.Split(strings.TrimSpace(labels), ","))
			if err != nil {
				break
			}
			rules = append(rules, &placement.Rule{
				Count:            cnt,
				LabelConstraints: labelConstraints,
			})
		}
		if ruleCnt > 0 {
			rules = append(rules, &placement.Rule{
				Count: ruleCnt,
			})
		}
	} else {
		err = errors.Errorf("constraint should be a JSON array or object, but got '%s'", cnstr)
	}
	return rules, err
}

func buildPlacementSpecs(bundle *placement.Bundle, specs []*ast.PlacementSpec) (*placement.Bundle, error) {
	var err error
	var spec *ast.PlacementSpec

	for _, rspec := range specs {
		spec = rspec

		var role placement.PeerRoleType
		switch spec.Role {
		case ast.PlacementRoleFollower:
			role = placement.Follower
		case ast.PlacementRoleLeader:
			if spec.Replicas == 0 {
				spec.Replicas = 1
			}
			if spec.Replicas > 1 {
				err = errors.Errorf("replicas can only be 1 when the role is leader")
			}
			role = placement.Leader
		case ast.PlacementRoleLearner:
			role = placement.Learner
		case ast.PlacementRoleVoter:
			role = placement.Voter
		default:
			err = errors.Errorf("unknown role: %d", spec.Role)
		}
		if err != nil {
			break
		}

		if spec.Tp == ast.PlacementAlter || spec.Tp == ast.PlacementDrop {
			newRules := bundle.Rules[:0]
			for _, r := range bundle.Rules {
				if r.Role != role {
					newRules = append(newRules, r)
				}
			}
			bundle.Rules = newRules

			// alter == drop + add new rules
			if spec.Tp == ast.PlacementDrop {
				continue
			}
		}

		var newRules []*placement.Rule
		newRules, err = buildPlacementSpecReplicasAndConstraint(spec.Replicas, spec.Constraints)
		if err != nil {
			break
		}
		for _, r := range newRules {
			r.Role = role
			bundle.Rules = append(bundle.Rules, r)
		}
	}

	if err != nil {
		var sb strings.Builder
		sb.Reset()

		restoreCtx := format.NewRestoreCtx(format.RestoreStringSingleQuotes|format.RestoreKeyWordLowercase|format.RestoreNameBackQuotes, &sb)

		if e := spec.Restore(restoreCtx); e != nil {
			return nil, ErrInvalidPlacementSpec.GenWithStackByArgs("", err)
		}

		return nil, ErrInvalidPlacementSpec.GenWithStackByArgs(sb.String(), err)
	}

	return bundle, nil
}

func (d *ddl) AlterTablePartition(ctx sessionctx.Context, ident ast.Ident, spec *ast.AlterTableSpec) (err error) {
	schema, tb, err := d.getSchemaAndTableByIdent(ctx, ident)
	if err != nil {
		return errors.Trace(err)
	}

	meta := tb.Meta()
	if meta.Partition == nil {
		return errors.Trace(ErrPartitionMgmtOnNonpartitioned)
	}

	partitionID, err := tables.FindPartitionByName(meta, spec.PartitionNames[0].L)
	if err != nil {
		return errors.Trace(err)
	}

	pid := placement.GroupID(partitionID)

	oldBundle, ok := d.infoHandle.Get().BundleByName(pid)
	if !ok {
		oldBundle = &placement.Bundle{ID: pid}
	} else {
		oldBundle = oldBundle.Clone()
	}

	bundle, err := buildPlacementSpecs(oldBundle, spec.PlacementSpecs)
	if err != nil {
		return errors.Trace(err)
	}

	extraCnt := map[placement.PeerRoleType]int{}
	startKey := hex.EncodeToString(codec.EncodeBytes(nil, tablecodec.GenTablePrefix(partitionID)))
	endKey := hex.EncodeToString(codec.EncodeBytes(nil, tablecodec.GenTablePrefix(partitionID+1)))
	newRules := bundle.Rules[:0]
	for i, rule := range bundle.Rules {
		// merge all empty constraints
		if len(rule.LabelConstraints) == 0 {
			extraCnt[rule.Role] += rule.Count
			continue
		}
		rule.GroupID = bundle.ID
		rule.ID = strconv.Itoa(i)
		rule.StartKeyHex = startKey
		rule.EndKeyHex = endKey
		newRules = append(newRules, rule)
	}
	for role, cnt := range extraCnt {
		if cnt <= 0 {
			continue
		}
		bundle.Rules = append(newRules, &placement.Rule{
			GroupID:     bundle.ID,
			ID:          "default",
			Role:        role,
			Count:       cnt,
			StartKeyHex: startKey,
			EndKeyHex:   endKey,
		})
	}
	if len(bundle.Rules) == 0 {
		bundle.Index = 0
		bundle.Override = false
	} else {
		bundle.Index = placement.RuleIndexPartition
		bundle.Override = true
	}

	job := &model.Job{
		SchemaID:   schema.ID,
		TableID:    meta.ID,
		SchemaName: schema.Name.L,
		Type:       model.ActionAlterTableAlterPartition,
		BinlogInfo: &model.HistoryInfo{},
		Args:       []interface{}{partitionID, bundle},
	}

	err = d.doDDLJob(ctx, job)
	if err != nil {
		return errors.Trace(err)
	}

	err = d.callHookOnChanged(err)
	return errors.Trace(err)
}<|MERGE_RESOLUTION|>--- conflicted
+++ resolved
@@ -3579,15 +3579,10 @@
 		}
 	}
 
-<<<<<<< HEAD
 	if to.Flen > 0 && to.Flen < origin.Flen &&
 		!(to.Tp == mysql.TypeBlob &&
 			checkConvertedBlobFlenSame(origin.Flen, to.Flen)) {
 		msg := fmt.Sprintf("length %d is less than origin %d", to.Flen, origin.Flen)
-=======
-	if toFlen > 0 && toFlen < originFlen {
-		msg := fmt.Sprintf("length %d is less than origin %d", toFlen, originFlen)
->>>>>>> ea60b3e7
 		if skipLenCheck {
 			return msg, errUnsupportedModifyColumn.GenWithStackByArgs(msg)
 		}
