--- conflicted
+++ resolved
@@ -936,17 +936,10 @@
       │ │ └─Selection_40	1200618.43	cop	in(tpch.part.p_size, 48, 19, 12, 4, 41, 7, 21, 39), ne(tpch.part.p_brand, "Brand#34"), not(like(tpch.part.p_type, "LARGE BRUSHED%", 92))
       │ │   └─TableScan_39	10000000.00	cop	table:part, range:[-inf,+inf], keep order:false
       │ └─IndexReader_26	1.00	root	index:IndexScan_25
-<<<<<<< HEAD
       │   └─IndexScan_25	1.00	cop	table:partsupp, index:PS_PARTKEY, PS_SUPPKEY, range: decided by [ eq(tpch.partsupp.ps_partkey, tpch.part.p_partkey) ], keep order:false
-      └─TableReader_47	400000.00	root	data:Selection_46
-        └─Selection_46	400000.00	cop	like(tpch.supplier.s_comment, "%Customer%Complaints%", 92)
-          └─TableScan_45	500000.00	cop	table:supplier, range:[-inf,+inf], keep order:false
-=======
-      │   └─IndexScan_25	1.00	cop	table:partsupp, index:PS_PARTKEY, PS_SUPPKEY, range: decided by [tpch.part.p_partkey], keep order:false
       └─TableReader_46	400000.00	root	data:Selection_45
         └─Selection_45	400000.00	cop	like(tpch.supplier.s_comment, "%Customer%Complaints%", 92)
           └─TableScan_44	500000.00	cop	table:supplier, range:[-inf,+inf], keep order:false
->>>>>>> f80e401b
 /*
 Q17 Small-Quantity-Order Revenue Query
 This query determines how much average yearly revenue would be lost if orders were no longer filled for small
