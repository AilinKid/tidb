--- conflicted
+++ resolved
@@ -118,27 +118,15 @@
 Projection_13	1.00	root	gad.id, test.dd.id, gad.aid, gad.cm, test.dd.dic, test.dd.ip, test.dd.t, gad.p1, gad.p2, gad.p3, gad.p4, gad.p5, gad.p6_md5, gad.p7_md5, gad.ext, gad.t
 └─Limit_16	1.00	root	offset:0, count:2500
   └─HashAgg_19	1.00	root	group by:gad.aid, test.dd.dic, funcs:firstrow(gad.id), firstrow(gad.aid), firstrow(gad.cm), firstrow(gad.p1), firstrow(gad.p2), firstrow(gad.p3), firstrow(gad.p4), firstrow(gad.p5), firstrow(gad.p6_md5), firstrow(gad.p7_md5), firstrow(gad.ext), firstrow(gad.t), firstrow(test.dd.id), firstrow(test.dd.dic), firstrow(test.dd.ip), firstrow(test.dd.t)
-<<<<<<< HEAD
-    └─IndexJoin_24	0.00	root	inner join, inner:IndexLookUp_23, outer key:gad.aid, inner key:test.dd.aid, other cond:eq(gad.ip, test.dd.ip), gt(test.dd.t, gad.t)
-      ├─IndexLookUp_33	0.00	root	
-      │ ├─IndexScan_30	3333.33	cop	table:gad, index:t, range:(1478143908,+inf], keep order:false, stats:pseudo
-      │ └─Selection_32	0.00	cop	eq(gad.bm, 0), eq(gad.pt, "android")
-      │   └─TableScan_31	3333.33	cop	table:st, keep order:false, stats:pseudo
-      └─IndexLookUp_23	0.00	root	
-        ├─IndexScan_20	10.00	cop	table:dd, index:aid, dic, range: decided by [ eq(test.dd.aid, gad.aid) ], keep order:false, stats:pseudo
-        └─Selection_22	0.00	cop	eq(test.dd.bm, 0), eq(test.dd.pt, "android"), gt(test.dd.t, 1478143908)
-          └─TableScan_21	10.00	cop	table:dd, keep order:false, stats:pseudo
-=======
     └─IndexJoin_24	0.00	root	inner join, inner:IndexLookUp_23, outer key:gad.aid, inner key:test.dd.aid, other cond:eq(test.dd.ip, gad.ip), gt(test.dd.t, gad.t)
       ├─IndexLookUp_23	0.00	root	
-      │ ├─IndexScan_20	10.00	cop	table:dd, index:aid, dic, range: decided by [gad.aid gad.ip], keep order:false, stats:pseudo
+      │ ├─IndexScan_20	10.00	cop	table:dd, index:aid, dic, range: decided by [ eq(test.dd.aid, gad.aid) ], keep order:false, stats:pseudo
       │ └─Selection_22	0.00	cop	eq(test.dd.bm, 0), eq(test.dd.pt, "android"), gt(test.dd.t, 1478143908), not(isnull(test.dd.ip)), not(isnull(test.dd.t))
       │   └─TableScan_21	10.00	cop	table:dd, keep order:false, stats:pseudo
       └─IndexLookUp_33	3.33	root	
         ├─IndexScan_30	3333.33	cop	table:gad, index:t, range:(1478143908,+inf], keep order:false, stats:pseudo
         └─Selection_32	3.33	cop	eq(gad.pt, "android"), not(isnull(gad.ip))
           └─TableScan_31	3333.33	cop	table:st, keep order:false, stats:pseudo
->>>>>>> 632a8c4c
 explain select gad.id as gid,sdk.id as sid,gad.aid as aid,gad.cm as cm,sdk.dic as dic,sdk.ip as ip, sdk.t as t, gad.p1 as p1, gad.p2 as p2, gad.p3 as p3, gad.p4 as p4, gad.p5 as p5, gad.p6_md5 as p6, gad.p7_md5 as p7, gad.ext as ext from st gad join dd sdk on gad.aid = sdk.aid and gad.dic = sdk.mac and gad.t < sdk.t where gad.t > 1477971479 and gad.bm = 0 and gad.pt = 'ios' and gad.dit = 'mac' and sdk.t > 1477971479 and sdk.bm = 0 and sdk.pt = 'ios' limit 3000;
 id	count	task	operator info
 Projection_10	0.00	root	gad.id, sdk.id, gad.aid, gad.cm, sdk.dic, sdk.ip, sdk.t, gad.p1, gad.p2, gad.p3, gad.p4, gad.p5, gad.p6_md5, gad.p7_md5, gad.ext
@@ -149,13 +137,8 @@
     │ └─Selection_26	0.00	cop	eq(gad.bm, 0), eq(gad.dit, "mac"), eq(gad.pt, "ios"), not(isnull(gad.dic))
     │   └─TableScan_25	3333.33	cop	table:st, keep order:false, stats:pseudo
     └─IndexLookUp_17	0.00	root	
-<<<<<<< HEAD
       ├─IndexScan_14	10.00	cop	table:sdk, index:aid, dic, range: decided by [ eq(sdk.aid, gad.aid) ], keep order:false, stats:pseudo
-      └─Selection_16	0.00	cop	eq(sdk.bm, 0), eq(sdk.pt, "ios"), gt(sdk.t, 1477971479)
-=======
-      ├─IndexScan_14	10.00	cop	table:sdk, index:aid, dic, range: decided by [gad.aid gad.dic], keep order:false, stats:pseudo
       └─Selection_16	0.00	cop	eq(sdk.bm, 0), eq(sdk.pt, "ios"), gt(sdk.t, 1477971479), not(isnull(sdk.mac)), not(isnull(sdk.t))
->>>>>>> 632a8c4c
         └─TableScan_15	10.00	cop	table:dd, keep order:false, stats:pseudo
 explain SELECT cm, p1, p2, p3, p4, p5, p6_md5, p7_md5, count(1) as click_pv, count(DISTINCT ip) as click_ip FROM st WHERE (t between 1478188800 and 1478275200) and aid='cn.sbkcq' and pt='android' GROUP BY cm, p1, p2, p3, p4, p5, p6_md5, p7_md5;
 id	count	task	operator info
